--- conflicted
+++ resolved
@@ -14,11 +14,7 @@
 				E1778BD21BEA89B60097B05A /* ShellScript */,
 			);
 			dependencies = (
-<<<<<<< HEAD
-				EBE376541BEBC9BF00BE206E /* PBXTargetDependency */,
-=======
 				EB78E2311BF1331F00BCE6D8 /* PBXTargetDependency */,
->>>>>>> 37103868
 				E1778C241BEBBCB00097B05A /* PBXTargetDependency */,
 				E1778BC41BEA88BB0097B05A /* PBXTargetDependency */,
 				E1778BC61BEA88BB0097B05A /* PBXTargetDependency */,
@@ -31,6 +27,34 @@
 /* End PBXAggregateTarget section */
 
 /* Begin PBXContainerItemProxy section */
+		3103AE0C1BEE53C9005CA3DC /* PBXContainerItemProxy */ = {
+			isa = PBXContainerItemProxy;
+			containerPortal = 3103AE041BEE53C9005CA3DC /* NaturalLanguageClassifier.xcodeproj */;
+			proxyType = 2;
+			remoteGlobalIDString = 3103ADEA1BEE5390005CA3DC;
+			remoteInfo = NaturalLanguageClassifier;
+		};
+		3103AE0E1BEE53C9005CA3DC /* PBXContainerItemProxy */ = {
+			isa = PBXContainerItemProxy;
+			containerPortal = 3103AE041BEE53C9005CA3DC /* NaturalLanguageClassifier.xcodeproj */;
+			proxyType = 2;
+			remoteGlobalIDString = 3103ADF41BEE5390005CA3DC;
+			remoteInfo = NaturalLanguageClassifierTests;
+		};
+		7ABC02E41BECF5F1003A7BF3 /* PBXContainerItemProxy */ = {
+			isa = PBXContainerItemProxy;
+			containerPortal = 7ABC02DF1BECF5F0003A7BF3 /* SpeechToText.xcodeproj */;
+			proxyType = 2;
+			remoteGlobalIDString = 7ABC02C51BECF5F0003A7BF3;
+			remoteInfo = SpeechToText;
+		};
+		7ABC02E61BECF5F1003A7BF3 /* PBXContainerItemProxy */ = {
+			isa = PBXContainerItemProxy;
+			containerPortal = 7ABC02DF1BECF5F0003A7BF3 /* SpeechToText.xcodeproj */;
+			proxyType = 2;
+			remoteGlobalIDString = 7ABC02CF1BECF5F0003A7BF3;
+			remoteInfo = SpeechToTextTests;
+		};
 		E1778B801BEA88070097B05A /* PBXContainerItemProxy */ = {
 			isa = PBXContainerItemProxy;
 			containerPortal = E1778B7A1BEA88070097B05A /* WatsonCore.xcodeproj */;
@@ -108,20 +132,6 @@
 			remoteGlobalIDString = BD5C90C71BE04F7A00EA13DE;
 			remoteInfo = PersonalityInsightsTests;
 		};
-		E1778BB91BEA88A90097B05A /* PBXContainerItemProxy */ = {
-			isa = PBXContainerItemProxy;
-			containerPortal = E1778B9F1BEA88A90097B05A /* WatsonSpeechToText.xcodeproj */;
-			proxyType = 2;
-			remoteGlobalIDString = 7A1FCD6C1BA9D63D0090E1EB;
-			remoteInfo = WatsonSpeechToText;
-		};
-		E1778BBB1BEA88A90097B05A /* PBXContainerItemProxy */ = {
-			isa = PBXContainerItemProxy;
-			containerPortal = E1778B9F1BEA88A90097B05A /* WatsonSpeechToText.xcodeproj */;
-			proxyType = 2;
-			remoteGlobalIDString = 7A1FCD761BA9D63E0090E1EB;
-			remoteInfo = WatsonSpeechToTextTests;
-		};
 		E1778BC31BEA88BB0097B05A /* PBXContainerItemProxy */ = {
 			isa = PBXContainerItemProxy;
 			containerPortal = E1778B961BEA88A90097B05A /* PersonalityInsights.xcodeproj */;
@@ -164,27 +174,6 @@
 			remoteGlobalIDString = 6E23DB4B1BEA6C61004B4047;
 			remoteInfo = AlchemyLanguage;
 		};
-<<<<<<< HEAD
-		EBE376481BEBC9A600BE206E /* PBXContainerItemProxy */ = {
-			isa = PBXContainerItemProxy;
-			containerPortal = EBE376411BEBC9A500BE206E /* Dialog.xcodeproj */;
-			proxyType = 2;
-			remoteGlobalIDString = EBE376271BEBC9A500BE206E;
-			remoteInfo = Dialog;
-		};
-		EBE3764A1BEBC9A600BE206E /* PBXContainerItemProxy */ = {
-			isa = PBXContainerItemProxy;
-			containerPortal = EBE376411BEBC9A500BE206E /* Dialog.xcodeproj */;
-			proxyType = 2;
-			remoteGlobalIDString = EBE376311BEBC9A500BE206E;
-			remoteInfo = DialogTests;
-		};
-		EBE376531BEBC9BF00BE206E /* PBXContainerItemProxy */ = {
-			isa = PBXContainerItemProxy;
-			containerPortal = EBE376411BEBC9A500BE206E /* Dialog.xcodeproj */;
-			proxyType = 1;
-			remoteGlobalIDString = EBE376261BEBC9A500BE206E;
-=======
 		EB78E21F1BF132DB00BCE6D8 /* PBXContainerItemProxy */ = {
 			isa = PBXContainerItemProxy;
 			containerPortal = EB78E2181BF132DA00BCE6D8 /* Dialog.xcodeproj */;
@@ -204,52 +193,59 @@
 			containerPortal = EB78E2181BF132DA00BCE6D8 /* Dialog.xcodeproj */;
 			proxyType = 1;
 			remoteGlobalIDString = EB78E1FD1BF132DA00BCE6D8;
->>>>>>> 37103868
 			remoteInfo = Dialog;
 		};
 /* End PBXContainerItemProxy section */
 
 /* Begin PBXFileReference section */
+		3103AE041BEE53C9005CA3DC /* NaturalLanguageClassifier.xcodeproj */ = {isa = PBXFileReference; lastKnownFileType = "wrapper.pb-project"; name = NaturalLanguageClassifier.xcodeproj; path = ../NaturalLanguageClassifier/NaturalLanguageClassifier.xcodeproj; sourceTree = "<group>"; };
+		7ABC02DF1BECF5F0003A7BF3 /* SpeechToText.xcodeproj */ = {isa = PBXFileReference; lastKnownFileType = "wrapper.pb-project"; name = SpeechToText.xcodeproj; path = ../SpeechToText/SpeechToText.xcodeproj; sourceTree = "<group>"; };
 		E1778B7A1BEA88070097B05A /* WatsonCore.xcodeproj */ = {isa = PBXFileReference; lastKnownFileType = "wrapper.pb-project"; name = WatsonCore.xcodeproj; path = ../WatsonCore/WatsonCore.xcodeproj; sourceTree = "<group>"; };
 		E1778B841BEA880E0097B05A /* WatsonTextToSpeech.xcodeproj */ = {isa = PBXFileReference; lastKnownFileType = "wrapper.pb-project"; name = WatsonTextToSpeech.xcodeproj; path = ../WatsonTextToSpeech/WatsonTextToSpeech.xcodeproj; sourceTree = "<group>"; };
 		E1778B961BEA88A90097B05A /* PersonalityInsights.xcodeproj */ = {isa = PBXFileReference; lastKnownFileType = "wrapper.pb-project"; name = PersonalityInsights.xcodeproj; path = ../PersonalityInsights/PersonalityInsights.xcodeproj; sourceTree = "<group>"; };
 		E1778B991BEA88A90097B05A /* AlchemyVision.xcodeproj */ = {isa = PBXFileReference; lastKnownFileType = "wrapper.pb-project"; name = AlchemyVision.xcodeproj; path = ../AlchemyVision/AlchemyVision.xcodeproj; sourceTree = "<group>"; };
 		E1778B9C1BEA88A90097B05A /* LanguageTranslation.xcodeproj */ = {isa = PBXFileReference; lastKnownFileType = "wrapper.pb-project"; name = LanguageTranslation.xcodeproj; path = ../LanguageTranslation/LanguageTranslation.xcodeproj; sourceTree = "<group>"; };
-		E1778B9F1BEA88A90097B05A /* WatsonSpeechToText.xcodeproj */ = {isa = PBXFileReference; lastKnownFileType = "wrapper.pb-project"; name = WatsonSpeechToText.xcodeproj; path = ../WatsonSpeechToText/WatsonSpeechToText.xcodeproj; sourceTree = "<group>"; };
 		E1778BD31BEA8A1C0097B05A /* License.txt */ = {isa = PBXFileReference; lastKnownFileType = text; name = License.txt; path = ../License.txt; sourceTree = "<group>"; };
 		E1778BE11BEAD7150097B05A /* WatsonSDK.h */ = {isa = PBXFileReference; lastKnownFileType = sourcecode.c.h; path = WatsonSDK.h; sourceTree = "<group>"; };
 		E1778BE31BEAD7150097B05A /* Info.plist */ = {isa = PBXFileReference; lastKnownFileType = text.plist.xml; path = Info.plist; sourceTree = "<group>"; };
 		E1778C1A1BEBBC9F0097B05A /* AlchemyLanguage.xcodeproj */ = {isa = PBXFileReference; lastKnownFileType = "wrapper.pb-project"; name = AlchemyLanguage.xcodeproj; path = ../AlchemyLanguage/AlchemyLanguage.xcodeproj; sourceTree = "<group>"; };
-<<<<<<< HEAD
-		EBE376411BEBC9A500BE206E /* Dialog.xcodeproj */ = {isa = PBXFileReference; lastKnownFileType = "wrapper.pb-project"; name = Dialog.xcodeproj; path = ../Dialog/Dialog.xcodeproj; sourceTree = "<group>"; };
-=======
 		EB78E2181BF132DA00BCE6D8 /* Dialog.xcodeproj */ = {isa = PBXFileReference; lastKnownFileType = "wrapper.pb-project"; name = Dialog.xcodeproj; path = ../Dialog/Dialog.xcodeproj; sourceTree = "<group>"; };
->>>>>>> 37103868
 /* End PBXFileReference section */
 
 /* Begin PBXGroup section */
+		3103AE051BEE53C9005CA3DC /* Products */ = {
+			isa = PBXGroup;
+			children = (
+				3103AE0D1BEE53C9005CA3DC /* NaturalLanguageClassifier.framework */,
+				3103AE0F1BEE53C9005CA3DC /* NaturalLanguageClassifierTests.xctest */,
+			);
+			name = Products;
+			sourceTree = "<group>";
+		};
+		7ABC02E01BECF5F0003A7BF3 /* Products */ = {
+			isa = PBXGroup;
+			children = (
+				7ABC02E51BECF5F1003A7BF3 /* SpeechToText.framework */,
+				7ABC02E71BECF5F1003A7BF3 /* SpeechToTextTests.xctest */,
+			);
+			name = Products;
+			sourceTree = "<group>";
+		};
 		E1778B731BEA87FC0097B05A = {
 			isa = PBXGroup;
 			children = (
-<<<<<<< HEAD
-				EBE376411BEBC9A500BE206E /* Dialog.xcodeproj */,
-=======
 				EB78E2181BF132DA00BCE6D8 /* Dialog.xcodeproj */,
 				E1778C081BEADE930097B05A /* Resources */,
 				E1778BE01BEAD7150097B05A /* WatsonSDK */,
 				E1778BDF1BEAD7150097B05A /* Products */,
 				3103AE041BEE53C9005CA3DC /* NaturalLanguageClassifier.xcodeproj */,
->>>>>>> 37103868
 				E1778C1A1BEBBC9F0097B05A /* AlchemyLanguage.xcodeproj */,
-				E1778C081BEADE930097B05A /* Resources */,
-				E1778B961BEA88A90097B05A /* PersonalityInsights.xcodeproj */,
 				E1778B991BEA88A90097B05A /* AlchemyVision.xcodeproj */,
 				E1778B9C1BEA88A90097B05A /* LanguageTranslation.xcodeproj */,
-				E1778B9F1BEA88A90097B05A /* WatsonSpeechToText.xcodeproj */,
+				E1778B961BEA88A90097B05A /* PersonalityInsights.xcodeproj */,
+				7ABC02DF1BECF5F0003A7BF3 /* SpeechToText.xcodeproj */,
 				E1778B841BEA880E0097B05A /* WatsonTextToSpeech.xcodeproj */,
 				E1778B7A1BEA88070097B05A /* WatsonCore.xcodeproj */,
-				E1778BE01BEAD7150097B05A /* WatsonSDK */,
-				E1778BDF1BEAD7150097B05A /* Products */,
 			);
 			sourceTree = "<group>";
 		};
@@ -298,15 +294,6 @@
 			name = Products;
 			sourceTree = "<group>";
 		};
-		E1778BA01BEA88A90097B05A /* Products */ = {
-			isa = PBXGroup;
-			children = (
-				E1778BBA1BEA88A90097B05A /* WatsonSpeechToText.framework */,
-				E1778BBC1BEA88A90097B05A /* WatsonSpeechToTextTests.xctest */,
-			);
-			name = Products;
-			sourceTree = "<group>";
-		};
 		E1778BDF1BEAD7150097B05A /* Products */ = {
 			isa = PBXGroup;
 			children = (
@@ -340,19 +327,11 @@
 			name = Products;
 			sourceTree = "<group>";
 		};
-<<<<<<< HEAD
-		EBE376421BEBC9A500BE206E /* Products */ = {
-			isa = PBXGroup;
-			children = (
-				EBE376491BEBC9A600BE206E /* Dialog.framework */,
-				EBE3764B1BEBC9A600BE206E /* DialogTests.xctest */,
-=======
 		EB78E2191BF132DA00BCE6D8 /* Products */ = {
 			isa = PBXGroup;
 			children = (
 				EB78E2201BF132DB00BCE6D8 /* Dialog.framework */,
 				EB78E2221BF132DB00BCE6D8 /* DialogTests.xctest */,
->>>>>>> 37103868
 			);
 			name = Products;
 			sourceTree = "<group>";
@@ -390,33 +369,28 @@
 					ProjectRef = E1778B991BEA88A90097B05A /* AlchemyVision.xcodeproj */;
 				},
 				{
-<<<<<<< HEAD
-					ProductGroup = EBE376421BEBC9A500BE206E /* Products */;
-					ProjectRef = EBE376411BEBC9A500BE206E /* Dialog.xcodeproj */;
-=======
 					ProductGroup = EB78E2191BF132DA00BCE6D8 /* Products */;
 					ProjectRef = EB78E2181BF132DA00BCE6D8 /* Dialog.xcodeproj */;
 				},
 				{
 					ProductGroup = E1778B9D1BEA88A90097B05A /* Products */;
 					ProjectRef = E1778B9C1BEA88A90097B05A /* LanguageTranslation.xcodeproj */;
->>>>>>> 37103868
-				},
-				{
-					ProductGroup = E1778B9D1BEA88A90097B05A /* Products */;
-					ProjectRef = E1778B9C1BEA88A90097B05A /* LanguageTranslation.xcodeproj */;
+				},
+				{
+					ProductGroup = 3103AE051BEE53C9005CA3DC /* Products */;
+					ProjectRef = 3103AE041BEE53C9005CA3DC /* NaturalLanguageClassifier.xcodeproj */;
 				},
 				{
 					ProductGroup = E1778B971BEA88A90097B05A /* Products */;
 					ProjectRef = E1778B961BEA88A90097B05A /* PersonalityInsights.xcodeproj */;
 				},
 				{
+					ProductGroup = 7ABC02E01BECF5F0003A7BF3 /* Products */;
+					ProjectRef = 7ABC02DF1BECF5F0003A7BF3 /* SpeechToText.xcodeproj */;
+				},
+				{
 					ProductGroup = E1778B7B1BEA88070097B05A /* Products */;
 					ProjectRef = E1778B7A1BEA88070097B05A /* WatsonCore.xcodeproj */;
-				},
-				{
-					ProductGroup = E1778BA01BEA88A90097B05A /* Products */;
-					ProjectRef = E1778B9F1BEA88A90097B05A /* WatsonSpeechToText.xcodeproj */;
 				},
 				{
 					ProductGroup = E1778B851BEA880E0097B05A /* Products */;
@@ -431,6 +405,34 @@
 /* End PBXProject section */
 
 /* Begin PBXReferenceProxy section */
+		3103AE0D1BEE53C9005CA3DC /* NaturalLanguageClassifier.framework */ = {
+			isa = PBXReferenceProxy;
+			fileType = wrapper.framework;
+			path = NaturalLanguageClassifier.framework;
+			remoteRef = 3103AE0C1BEE53C9005CA3DC /* PBXContainerItemProxy */;
+			sourceTree = BUILT_PRODUCTS_DIR;
+		};
+		3103AE0F1BEE53C9005CA3DC /* NaturalLanguageClassifierTests.xctest */ = {
+			isa = PBXReferenceProxy;
+			fileType = wrapper.cfbundle;
+			path = NaturalLanguageClassifierTests.xctest;
+			remoteRef = 3103AE0E1BEE53C9005CA3DC /* PBXContainerItemProxy */;
+			sourceTree = BUILT_PRODUCTS_DIR;
+		};
+		7ABC02E51BECF5F1003A7BF3 /* SpeechToText.framework */ = {
+			isa = PBXReferenceProxy;
+			fileType = wrapper.framework;
+			path = SpeechToText.framework;
+			remoteRef = 7ABC02E41BECF5F1003A7BF3 /* PBXContainerItemProxy */;
+			sourceTree = BUILT_PRODUCTS_DIR;
+		};
+		7ABC02E71BECF5F1003A7BF3 /* SpeechToTextTests.xctest */ = {
+			isa = PBXReferenceProxy;
+			fileType = wrapper.cfbundle;
+			path = SpeechToTextTests.xctest;
+			remoteRef = 7ABC02E61BECF5F1003A7BF3 /* PBXContainerItemProxy */;
+			sourceTree = BUILT_PRODUCTS_DIR;
+		};
 		E1778B811BEA88070097B05A /* WatsonCore.framework */ = {
 			isa = PBXReferenceProxy;
 			fileType = wrapper.framework;
@@ -501,20 +503,6 @@
 			remoteRef = E1778BB51BEA88A90097B05A /* PBXContainerItemProxy */;
 			sourceTree = BUILT_PRODUCTS_DIR;
 		};
-		E1778BBA1BEA88A90097B05A /* WatsonSpeechToText.framework */ = {
-			isa = PBXReferenceProxy;
-			fileType = wrapper.framework;
-			path = WatsonSpeechToText.framework;
-			remoteRef = E1778BB91BEA88A90097B05A /* PBXContainerItemProxy */;
-			sourceTree = BUILT_PRODUCTS_DIR;
-		};
-		E1778BBC1BEA88A90097B05A /* WatsonSpeechToTextTests.xctest */ = {
-			isa = PBXReferenceProxy;
-			fileType = wrapper.cfbundle;
-			path = WatsonSpeechToTextTests.xctest;
-			remoteRef = E1778BBB1BEA88A90097B05A /* PBXContainerItemProxy */;
-			sourceTree = BUILT_PRODUCTS_DIR;
-		};
 		E1778C201BEBBC9F0097B05A /* AlchemyLanguage.framework */ = {
 			isa = PBXReferenceProxy;
 			fileType = wrapper.framework;
@@ -529,20 +517,6 @@
 			remoteRef = E1778C211BEBBC9F0097B05A /* PBXContainerItemProxy */;
 			sourceTree = BUILT_PRODUCTS_DIR;
 		};
-<<<<<<< HEAD
-		EBE376491BEBC9A600BE206E /* Dialog.framework */ = {
-			isa = PBXReferenceProxy;
-			fileType = wrapper.framework;
-			path = Dialog.framework;
-			remoteRef = EBE376481BEBC9A600BE206E /* PBXContainerItemProxy */;
-			sourceTree = BUILT_PRODUCTS_DIR;
-		};
-		EBE3764B1BEBC9A600BE206E /* DialogTests.xctest */ = {
-			isa = PBXReferenceProxy;
-			fileType = wrapper.cfbundle;
-			path = DialogTests.xctest;
-			remoteRef = EBE3764A1BEBC9A600BE206E /* PBXContainerItemProxy */;
-=======
 		EB78E2201BF132DB00BCE6D8 /* Dialog.framework */ = {
 			isa = PBXReferenceProxy;
 			fileType = wrapper.framework;
@@ -555,7 +529,6 @@
 			fileType = wrapper.cfbundle;
 			path = DialogTests.xctest;
 			remoteRef = EB78E2211BF132DB00BCE6D8 /* PBXContainerItemProxy */;
->>>>>>> 37103868
 			sourceTree = BUILT_PRODUCTS_DIR;
 		};
 /* End PBXReferenceProxy section */
@@ -602,17 +575,10 @@
 			name = AlchemyLanguage;
 			targetProxy = E1778C231BEBBCB00097B05A /* PBXContainerItemProxy */;
 		};
-<<<<<<< HEAD
-		EBE376541BEBC9BF00BE206E /* PBXTargetDependency */ = {
-			isa = PBXTargetDependency;
-			name = Dialog;
-			targetProxy = EBE376531BEBC9BF00BE206E /* PBXContainerItemProxy */;
-=======
 		EB78E2311BF1331F00BCE6D8 /* PBXTargetDependency */ = {
 			isa = PBXTargetDependency;
 			name = Dialog;
 			targetProxy = EB78E2301BF1331F00BCE6D8 /* PBXContainerItemProxy */;
->>>>>>> 37103868
 		};
 /* End PBXTargetDependency section */
 
@@ -620,9 +586,33 @@
 		E1778B781BEA87FC0097B05A /* Debug */ = {
 			isa = XCBuildConfiguration;
 			buildSettings = {
+				CLANG_WARN_ASSIGN_ENUM = YES;
+				CLANG_WARN_DOCUMENTATION_COMMENTS = YES;
+				CLANG_WARN_EMPTY_BODY = YES;
+				CLANG_WARN_IMPLICIT_SIGN_CONVERSION = YES;
+				CLANG_WARN_NULLABLE_TO_NONNULL_CONVERSION = YES;
+				CLANG_WARN_SUSPICIOUS_IMPLICIT_CONVERSION = YES;
+				CLANG_WARN_UNREACHABLE_CODE = YES;
 				ENABLE_TESTABILITY = YES;
+				GCC_TREAT_IMPLICIT_FUNCTION_DECLARATIONS_AS_ERRORS = YES;
+				GCC_TREAT_INCOMPATIBLE_POINTER_TYPE_WARNINGS_AS_ERRORS = YES;
+				GCC_WARN_ABOUT_MISSING_FIELD_INITIALIZERS = YES;
+				GCC_WARN_ABOUT_MISSING_NEWLINE = YES;
+				GCC_WARN_ABOUT_MISSING_PROTOTYPES = YES;
+				GCC_WARN_ABOUT_RETURN_TYPE = YES;
+				GCC_WARN_FOUR_CHARACTER_CONSTANTS = YES;
+				GCC_WARN_INITIALIZER_NOT_FULLY_BRACKETED = YES;
+				GCC_WARN_SHADOW = YES;
+				GCC_WARN_SIGN_COMPARE = YES;
+				GCC_WARN_UNINITIALIZED_AUTOS = YES;
+				GCC_WARN_UNKNOWN_PRAGMAS = YES;
+				GCC_WARN_UNUSED_FUNCTION = YES;
+				GCC_WARN_UNUSED_LABEL = YES;
+				GCC_WARN_UNUSED_PARAMETER = YES;
+				GCC_WARN_UNUSED_VARIABLE = YES;
 				IPHONEOS_DEPLOYMENT_TARGET = 9.1;
 				ONLY_ACTIVE_ARCH = YES;
+				RUN_CLANG_STATIC_ANALYZER = YES;
 				SDKROOT = iphoneos;
 			};
 			name = Debug;
@@ -630,7 +620,31 @@
 		E1778B791BEA87FC0097B05A /* Release */ = {
 			isa = XCBuildConfiguration;
 			buildSettings = {
+				CLANG_WARN_ASSIGN_ENUM = YES;
+				CLANG_WARN_DOCUMENTATION_COMMENTS = YES;
+				CLANG_WARN_EMPTY_BODY = YES;
+				CLANG_WARN_IMPLICIT_SIGN_CONVERSION = YES;
+				CLANG_WARN_NULLABLE_TO_NONNULL_CONVERSION = YES;
+				CLANG_WARN_SUSPICIOUS_IMPLICIT_CONVERSION = YES;
+				CLANG_WARN_UNREACHABLE_CODE = YES;
+				GCC_TREAT_IMPLICIT_FUNCTION_DECLARATIONS_AS_ERRORS = YES;
+				GCC_TREAT_INCOMPATIBLE_POINTER_TYPE_WARNINGS_AS_ERRORS = YES;
+				GCC_WARN_ABOUT_MISSING_FIELD_INITIALIZERS = YES;
+				GCC_WARN_ABOUT_MISSING_NEWLINE = YES;
+				GCC_WARN_ABOUT_MISSING_PROTOTYPES = YES;
+				GCC_WARN_ABOUT_RETURN_TYPE = YES;
+				GCC_WARN_FOUR_CHARACTER_CONSTANTS = YES;
+				GCC_WARN_INITIALIZER_NOT_FULLY_BRACKETED = YES;
+				GCC_WARN_SHADOW = YES;
+				GCC_WARN_SIGN_COMPARE = YES;
+				GCC_WARN_UNINITIALIZED_AUTOS = YES;
+				GCC_WARN_UNKNOWN_PRAGMAS = YES;
+				GCC_WARN_UNUSED_FUNCTION = YES;
+				GCC_WARN_UNUSED_LABEL = YES;
+				GCC_WARN_UNUSED_PARAMETER = YES;
+				GCC_WARN_UNUSED_VARIABLE = YES;
 				IPHONEOS_DEPLOYMENT_TARGET = 9.1;
+				RUN_CLANG_STATIC_ANALYZER = YES;
 				SDKROOT = iphoneos;
 			};
 			name = Release;
