--- conflicted
+++ resolved
@@ -117,15 +117,9 @@
             let face = faceTags.imageFaces.first
             
             // verify face age
-<<<<<<< HEAD
-            XCTAssertEqual(face?.age.ageRange, "55-64")
+            XCTAssertEqual(face?.age.ageRange, "45-54")
             XCTAssert(face!.age.score >= 0.0)
             XCTAssert(face!.age.score <= 1.0)
-=======
-            XCTAssertEqual(face?.age.ageRange, "45-54")
-            XCTAssert(face?.age.score >= 0.0)
-            XCTAssert(face?.age.score <= 1.0)
->>>>>>> a26f8641
             
             // verify face gender
             XCTAssertEqual(face?.gender.gender, "MALE")
@@ -182,15 +176,9 @@
             let face = faceTags.imageFaces.first
             
             // verify face age
-<<<<<<< HEAD
-            XCTAssertEqual(face?.age.ageRange, "55-64")
+            XCTAssertEqual(face?.age.ageRange, "45-54")
             XCTAssert(face!.age.score >= 0.0)
             XCTAssert(face!.age.score <= 1.0)
-=======
-            XCTAssertEqual(face?.age.ageRange, "45-54")
-            XCTAssert(face?.age.score >= 0.0)
-            XCTAssert(face?.age.score <= 1.0)
->>>>>>> a26f8641
             
             // verify face gender
             XCTAssertEqual(face?.gender.gender, "MALE")
@@ -269,15 +257,9 @@
             let face = faceTags.imageFaces.first
             
             // verify face age
-<<<<<<< HEAD
-            XCTAssertEqual(face?.age.ageRange, "55-64")
+            XCTAssertEqual(face?.age.ageRange, "45-54")
             XCTAssert(face!.age.score >= 0.0)
             XCTAssert(face!.age.score <= 1.0)
-=======
-            XCTAssertEqual(face?.age.ageRange, "45-54")
-            XCTAssert(face?.age.score >= 0.0)
-            XCTAssert(face?.age.score <= 1.0)
->>>>>>> a26f8641
             
             // verify face gender
             XCTAssertEqual(face?.gender.gender, "MALE")
@@ -334,15 +316,9 @@
             let face = faceTags.imageFaces.first
             
             // verify face age
-<<<<<<< HEAD
-            XCTAssertEqual(face?.age.ageRange, "55-64")
+            XCTAssertEqual(face?.age.ageRange, "45-54")
             XCTAssert(face!.age.score >= 0.0)
             XCTAssert(face!.age.score <= 1.0)
-=======
-            XCTAssertEqual(face?.age.ageRange, "45-54")
-            XCTAssert(face?.age.score >= 0.0)
-            XCTAssert(face?.age.score <= 1.0)
->>>>>>> a26f8641
             
             // verify face gender
             XCTAssertEqual(face?.gender.gender, "MALE")
