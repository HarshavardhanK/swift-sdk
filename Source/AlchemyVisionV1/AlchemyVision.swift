/**
 * Copyright IBM Corporation 2016
 *
 * Licensed under the Apache License, Version 2.0 (the "License");
 * you may not use this file except in compliance with the License.
 * You may obtain a copy of the License at
 *
 * http://www.apache.org/licenses/LICENSE-2.0
 *
 * Unless required by applicable law or agreed to in writing, software
 * distributed under the License is distributed on an "AS IS" BASIS,
 * WITHOUT WARRANTIES OR CONDITIONS OF ANY KIND, either express or implied.
 * See the License for the specific language governing permissions and
 * limitations under the License.
 **/

import Foundation
import Freddy
import RestKit

/**
 AlchemyVision is an API that can analyze an image and return the objects, people, and text
 found within the image. AlchemyVision can enhance the way businesses make decisions by
 integrating image cognition.
 */
@available(*, deprecated, message: "Its functionality became a part of the IBM Watson Visual Recognition service.")
public class AlchemyVision {
    
    /// The base URL to use when contacting the service.
    public var serviceURL = "http://gateway-a.watsonplatform.net/calls"
    
    /// The default HTTP headers for all requests to the service.
    public var defaultHeaders = [String: String]()
    
    /// The API key credential to use when authenticating with the service.
    private let apiKey: String
    
    private let domain = "com.ibm.watson.developer-cloud.AlchemyVisionV1"
    private let unreservedCharacters = CharacterSet(charactersIn:
        "abcdefghijklmnopqrstuvwxyz" + "ABCDEFGHIJKLMNOPQRSTUVWXYZ" + "1234567890-._~")

    /**
     Create an `AlchemyVision` object.

     - parameter apiKey: The API key credential to use when authenticating with the service.
     */
    public init(apiKey: String) {
        self.apiKey = apiKey
    }
    
    /**
     If the given data represents an error returned by the Alchemy Vision service, then return
     an NSError with information about the error that occured. Otherwise, return nil.
     
     - parameter data: Raw data returned from the service that may represent an error.
     */
    
    private func dataToError(data: Data) -> NSError? {
        do {
            let json = try JSON(data: data)
            let status = try json.getString(at: "status")
            let statusInfo = try json.getString(at: "statusInfo")
            if status == "OK" {
                return nil
            } else {
                let userInfo = [
                    NSLocalizedFailureReasonErrorKey: status,
                    NSLocalizedDescriptionKey: statusInfo
                ]
                return NSError(domain: domain, code: 400, userInfo: userInfo)
            }
        } catch {
            return nil
        }
    }

    /**
     Perform face recognition on an uploaded image. For each face detected, the service returns
     the estimated bounding box, gender, age, and name (if a celebrity is detected).
 
     - parameter image: The data representation of the image file on which to perform face recognition.
     - parameter knowledgeGraph: Should additional metadata be provided for detected celebrities?
     - parameter failure: A function executed if an error occurs.
     - parameter success: A function executed with information about the detected faces.
     */
    public func getRankedImageFaceTags(
        fromImage imageData: Data,
        knowledgeGraph: Bool? = nil,
        failure: ((Error) -> Void)? = nil,
        success: @escaping (FaceTags) -> Void)
    {
        // construct query parameters
        var queryParameters = [URLQueryItem]()
        queryParameters.append(URLQueryItem(name: "apikey", value: apiKey))
        queryParameters.append(URLQueryItem(name: "outputMode", value: "json"))
        queryParameters.append(URLQueryItem(name: "imagePostMode", value: "raw"))
        if let knowledgeGraph = knowledgeGraph {
            if knowledgeGraph {
                queryParameters.append(URLQueryItem(name: "knowledgeGraph", value: "1"))
            } else {
                queryParameters.append(URLQueryItem(name: "knowledgeGraph", value: "0"))
            }
        }
        
        // construct REST request
        let request = RestRequest(
            method: "POST",
            url: serviceURL + "/image/ImageGetRankedImageFaceTags",
            credentials: .apiKey,
            headerParameters: defaultHeaders,
            acceptType: "application/json",
            contentType: "application/x-www-form-urlencoded",
            queryItems: queryParameters,
            messageBody: imageData
        )
        
        // execute REST request
<<<<<<< HEAD
        request.responseObject() { (response: RestResponse<FaceTags>) in
            switch response.result {
            case .success(let faceTags): success(faceTags)
            case .failure(let error): failure?(error)
=======
        Alamofire.request(request)
            .responseObject(dataToError: dataToError) { (response: DataResponse<FaceTags>) in
                switch response.result {
                case .success(let faceTags): success(faceTags)
                case .failure(let error): failure?(error)
                }
>>>>>>> e1e2a377
            }
        }
    }

    /**
     Perform face recognition on the primary image at a given URL. For each face detected,
     the service returns the estimated bounding box, gender, age, and name (if a celebrity
     is detected).

     - parameter url: The URL at which to perform face recognition.
     - parameter knowledgeGraph: Should additional metadata be provided for detected celebrities?
     - parameter failure: A function executed if an error occurs.
     - parameter success: A function executed with information about the detected faces.
     */
    public func getRankedImageFaceTags(
        fromImageAtURL url: String,
        knowledgeGraph: Bool? = nil,
        failure: ((Error) -> Void)? = nil,
        success: @escaping (FaceTags) -> Void)
    {
        // construct query parameters
        var queryParameters = [URLQueryItem]()
        queryParameters.append(URLQueryItem(name: "apikey", value: apiKey))
        queryParameters.append(URLQueryItem(name: "outputMode", value: "json"))
        queryParameters.append(URLQueryItem(name: "url", value: url))
        if let knowledgeGraph = knowledgeGraph {
            if knowledgeGraph {
                queryParameters.append(URLQueryItem(name: "knowledgeGraph", value: "1"))
            } else {
                queryParameters.append(URLQueryItem(name: "knowledgeGraph", value: "0"))
            }
        }

        // construct REST request
        let request = RestRequest(
            method: "GET",
            url: serviceURL + "/url/URLGetRankedImageFaceTags",
            credentials: .apiKey,
            headerParameters: defaultHeaders,
            acceptType: "application/json",
            contentType: "application/x-www-form-urlencoded",
            queryItems: queryParameters
        )

        // execute REST request
<<<<<<< HEAD
        request.responseObject() { (response: RestResponse<FaceTags>) in
            switch response.result {
            case .success(let faceTags): success(faceTags)
            case .failure(let error): failure?(error)
=======
        Alamofire.request(request)
            .responseObject(dataToError: dataToError) { (response: DataResponse<FaceTags>) in
                switch response.result {
                case .success(let faceTags): success(faceTags)
                case .failure(let error): failure?(error)
                }
>>>>>>> e1e2a377
            }
        }
    }

    /**
     Identify the primary image in an HTML file.
     
     - parameter html: The HTML file that shall be analyzed to identify the primary image.
     - parameter url: The HTML file's URL, for response-tracking purposes.
     - parameter failure: A function executed if an error occurs.
     - parameter success: A function executed with information about the identified primary image.
     */
    public func getImage(
        fromHTMLFile html: URL,
        withURL url: String? = nil,
        failure: ((Error) -> Void)? = nil,
        success: @escaping (ImageLink) -> Void)
    {
        guard let html = try? String(contentsOf: html) else {
            let failureReason = "Failed to read the HTML file."
            let userInfo = [NSLocalizedFailureReasonErrorKey: failureReason]
            let error = NSError(domain: self.domain, code: 0, userInfo: userInfo)
            failure?(error)
            return
        }
        getImage(fromHTML: html, withURL: url, failure: failure, success: success)
    }
    
    /**
     Identify the primary image in an HTML document.

     - parameter html: The HTML document that shall be analyzed to identify the primary image.
     - parameter url: The HTML document's URL, for response-tracking purposes.
     - parameter failure: A function executed if an error occurs.
     - parameter success: A function executed with information about the identified primary image.
     */
    public func getImage(
        fromHTML html: String,
        withURL url: String? = nil,
        failure: ((Error) -> Void)? = nil,
        success: @escaping (ImageLink) -> Void)
    {
        // encode html document
        guard let htmlEncoded = html.addingPercentEncoding(withAllowedCharacters: unreservedCharacters) else {
            let failureReason = "Failed to percent encode HTML document."
            let userInfo = [NSLocalizedFailureReasonErrorKey: failureReason]
            let error = NSError(domain: self.domain, code: 0, userInfo: userInfo)
            failure?(error)
            return
        }
        
        // construct body
        guard let body = "html=\(htmlEncoded)".data(using: String.Encoding.utf8) else {
            let failureReason = "Failed to construct body with HTML document."
            let userInfo = [NSLocalizedFailureReasonErrorKey: failureReason]
            let error = NSError(domain: self.domain, code: 0, userInfo: userInfo)
            failure?(error)
            return
        }
        
        // construct query parameters
        var queryParameters = [URLQueryItem]()
        queryParameters.append(URLQueryItem(name: "apikey", value: apiKey))
        queryParameters.append(URLQueryItem(name: "outputMode", value: "json"))
        if let url = url {
            queryParameters.append(URLQueryItem(name: "url", value: url))
        }

        // construct REST request
        let request = RestRequest(
            method: "POST",
            url: serviceURL + "/html/HTMLGetImage",
            credentials: .apiKey,
            headerParameters: defaultHeaders,
            acceptType: "application/json",
            contentType: "application/x-www-form-urlencoded",
            queryItems: queryParameters,
            messageBody: body
        )

        // execute REST request
<<<<<<< HEAD
        request.responseObject() { (response: RestResponse<ImageLink>) in
            switch response.result {
            case .success(let imageLinks): success(imageLinks)
            case .failure(let error): failure?(error)
=======
        Alamofire.request(request)
            .responseObject(dataToError: dataToError) { (response: DataResponse<ImageLink>) in
                switch response.result {
                case .success(let imageLinks): success(imageLinks)
                case .failure(let error): failure?(error)
                }
>>>>>>> e1e2a377
            }
        }
    }

    /**
     Identify the primary image at a given URL.

     - parameter url: The URL of a webpage on which the primary image shall be identified.
     - parameter failure: A function executed if an error occurs.
     - parameter success: A function executed with information about the identified primary image.
     */
    public func getImage(
        fromURL url: String,
        failure: ((Error) -> Void)? = nil,
        success: @escaping (ImageLink) -> Void)
    {
        // construct query parameters
        var queryParameters = [URLQueryItem]()
        queryParameters.append(URLQueryItem(name: "apikey", value: apiKey))
        queryParameters.append(URLQueryItem(name: "outputMode", value: "json"))
        queryParameters.append(URLQueryItem(name: "url", value: url))

        // construct REST request
        let request = RestRequest(
            method: "GET",
            url: serviceURL + "/url/URLGetImage",
            credentials: .apiKey,
            headerParameters: defaultHeaders,
            acceptType: "application/json",
            queryItems: queryParameters
        )

        // execute REST request
<<<<<<< HEAD
        request.responseObject() { (response: RestResponse<ImageLink>) in
            switch response.result {
            case .success(let imageLinks): success(imageLinks)
            case .failure(let error): failure?(error)
=======
        Alamofire.request(request)
            .responseObject(dataToError: dataToError) { (response: DataResponse<ImageLink>) in
                switch response.result {
                case .success(let imageLinks): success(imageLinks)
                case .failure(let error): failure?(error)
                }
>>>>>>> e1e2a377
            }
        }
    }
    
    /**
     Perform image tagging on an uploaded image.
 
     - parameter image: The data representation of the image file on which to perform face recognition.
     - parameter forceShowAll: Should lower confidence tags be included in the response?
     - parameter knowledgeGraph: Should hierarchical metadata be provided for each tag?
     - parameter failure: A function executed if an error occurs.
     - parameter success: A function executed with the identified tags.
     */
    public func getRankedImageKeywords(
        fromImage imageData: Data,
        forceShowAll: Bool? = nil,
        knowledgeGraph: Bool? = nil,
        failure: ((Error) -> Void)? = nil,
        success: @escaping (ImageKeywords) -> Void)
    {
        // construct query parameters
        var queryParameters = [URLQueryItem]()
        queryParameters.append(URLQueryItem(name: "apikey", value: apiKey))
        queryParameters.append(URLQueryItem(name: "outputMode", value: "json"))
        queryParameters.append(URLQueryItem(name: "imagePostMode", value: "raw"))
        if let forceShowAll = forceShowAll {
            if forceShowAll {
                queryParameters.append(URLQueryItem(name: "forceShowAll", value: "1"))
            } else {
                queryParameters.append(URLQueryItem(name: "forceShowAll", value: "0"))
            }
        }
        if let knowledgeGraph = knowledgeGraph {
            if knowledgeGraph {
                queryParameters.append(URLQueryItem(name: "knowledgeGraph", value: "1"))
            } else {
                queryParameters.append(URLQueryItem(name: "knowledgeGraph", value: "0"))
            }
        }
        
        // construct REST request
        let request = RestRequest(
            method: "POST",
            url: serviceURL + "/image/ImageGetRankedImageKeywords",
            credentials: .apiKey,
            headerParameters: defaultHeaders,
            acceptType: "application/json",
            contentType: "application/x-www-form-urlencoded",
            queryItems: queryParameters,
            messageBody: imageData
        )
        
        // execute REST request
<<<<<<< HEAD
        request.responseObject() { (response: RestResponse<ImageKeywords>) in
            switch response.result {
            case .success(let imageKeywords): success(imageKeywords)
            case .failure(let error): failure?(error)
            }
=======
        Alamofire.request(request)
            .responseObject(dataToError: dataToError) { (response: DataResponse<ImageKeywords>) in
                switch response.result {
                case .success(let imageKeywords): success(imageKeywords)
                case .failure(let error): failure?(error)
                }
>>>>>>> e1e2a377
        }
    }

    /**
     Perform image tagging on the primary image at a given URL.

     - parameter url: The URL at which to perform image tagging.
     - parameter forceShowAll: Should lower confidence tags be included in the response?
     - parameter knowledgeGraph: Should hierarchical metadata be provided for each tag?
     - parameter failure: A function executed if an error occurs.
     - parameter success: A function executed with the identified tags.
     */
    public func getRankedImageKeywords(
        fromImageAtURL url: String,
        forceShowAll: Bool? = nil,
        knowledgeGraph: Bool? = nil,
        failure: ((Error) -> Void)? = nil,
        success: @escaping (ImageKeywords) -> Void)
    {
        // construct query parameters
        var queryParameters = [URLQueryItem]()
        queryParameters.append(URLQueryItem(name: "apikey", value: apiKey))
        queryParameters.append(URLQueryItem(name: "outputMode", value: "json"))
        queryParameters.append(URLQueryItem(name: "url", value: url))
        if let forceShowAll = forceShowAll {
            if forceShowAll {
                queryParameters.append(URLQueryItem(name: "forceShowAll", value: "1"))
            } else {
                queryParameters.append(URLQueryItem(name: "forceShowAll", value: "0"))
            }
        }
        if let knowledgeGraph = knowledgeGraph {
            if knowledgeGraph {
                queryParameters.append(URLQueryItem(name: "knowledgeGraph", value: "1"))
            } else {
                queryParameters.append(URLQueryItem(name: "knowledgeGraph", value: "0"))
            }
        }

        // construct REST request
        let request = RestRequest(
            method: "GET",
            url: serviceURL + "/url/URLGetRankedImageKeywords",
            credentials: .apiKey,
            headerParameters: defaultHeaders,
            acceptType: "application/json",
            queryItems: queryParameters
        )

        // execute REST request
<<<<<<< HEAD
        request.responseObject() { (response: RestResponse<ImageKeywords>) in
            switch response.result {
            case .success(let imageKeywords): success(imageKeywords)
            case .failure(let error): failure?(error)
=======
        Alamofire.request(request)
            .responseObject(dataToError: dataToError) { (response: DataResponse<ImageKeywords>) in
                switch response.result {
                case .success(let imageKeywords): success(imageKeywords)
                case .failure(let error): failure?(error)
                }
>>>>>>> e1e2a377
            }
        }
    }
    
    /**
     Identify text in an uploaded image.
 
     - parameter image: The data representation of the image file on which to perform text detection.
     - parameter failure: A function executed if an error occurs.
     - parameter success: A function executed with the detected text.
     */
    public func getRankedImageSceneText(
        fromImage imageData: Data,
        failure: ((Error) -> Void)? = nil,
        success: @escaping (SceneText) -> Void)
    {
        // construct query parameters
        var queryParameters = [URLQueryItem]()
        queryParameters.append(URLQueryItem(name: "apikey", value: apiKey))
        queryParameters.append(URLQueryItem(name: "outputMode", value: "json"))
        queryParameters.append(URLQueryItem(name: "imagePostMode", value: "raw"))

        // construct REST request
        let request = RestRequest(
            method: "POST",
            url: serviceURL + "/url/URLGetRankedImageSceneText",
            credentials: .apiKey,
            headerParameters: defaultHeaders,
            acceptType: "application/json",
            contentType: "application/x-www-form-urlencoded",
            queryItems: queryParameters,
            messageBody: imageData
        )
        
        // execute REST requeset
<<<<<<< HEAD
        request.responseObject() { (response: RestResponse<SceneText>) in
            switch response.result {
            case .success(let sceneTexts): success(sceneTexts)
            case .failure(let error): failure?(error)
            }
=======
        Alamofire.request(request)
            .responseObject(dataToError: dataToError) { (response: DataResponse<SceneText>) in
                switch response.result {
                case .success(let sceneTexts): success(sceneTexts)
                case .failure(let error): failure?(error)
                }
>>>>>>> e1e2a377
        }
    }

    /**
     Identify text in the primary image at a given URL.

     - parameter url: The URL at which to perform text detection.
     - parameter failure: A function executed if an error occurs.
     - parameter success: A function executed with the detected text.
     */
    public func getRankedImageSceneText(
        fromImageAtURL url: String,
        failure: ((Error) -> Void)? = nil,
        success: @escaping (SceneText) -> Void)
    {
        // construct query parameters
        var queryParameters = [URLQueryItem]()
        queryParameters.append(URLQueryItem(name: "apikey", value: apiKey))
        queryParameters.append(URLQueryItem(name: "outputMode", value: "json"))
        queryParameters.append(URLQueryItem(name: "url", value: url))

        // construct REST request
        let request = RestRequest(
            method: "GET",
            url: serviceURL + "/url/URLGetRankedImageSceneText",
            credentials: .apiKey,
            headerParameters: defaultHeaders,
            acceptType: "application/json",
            queryItems: queryParameters
        )

        // execute REST requeset
<<<<<<< HEAD
        request.responseObject() { (response: RestResponse<SceneText>) in
            switch response.result {
            case .success(let sceneTexts): success(sceneTexts)
            case .failure(let error): failure?(error)
=======
        Alamofire.request(request)
            .responseObject(dataToError: dataToError) { (response: DataResponse<SceneText>) in
                switch response.result {
                case .success(let sceneTexts): success(sceneTexts)
                case .failure(let error): failure?(error)
                }
>>>>>>> e1e2a377
            }
        }
    }
}<|MERGE_RESOLUTION|>--- conflicted
+++ resolved
@@ -115,19 +115,11 @@
         )
         
         // execute REST request
-<<<<<<< HEAD
-        request.responseObject() { (response: RestResponse<FaceTags>) in
+        request.responseObject(dataToError: dataToError) {
+            (response: RestResponse<FaceTags>) in
             switch response.result {
             case .success(let faceTags): success(faceTags)
             case .failure(let error): failure?(error)
-=======
-        Alamofire.request(request)
-            .responseObject(dataToError: dataToError) { (response: DataResponse<FaceTags>) in
-                switch response.result {
-                case .success(let faceTags): success(faceTags)
-                case .failure(let error): failure?(error)
-                }
->>>>>>> e1e2a377
             }
         }
     }
@@ -173,19 +165,11 @@
         )
 
         // execute REST request
-<<<<<<< HEAD
-        request.responseObject() { (response: RestResponse<FaceTags>) in
+        request.responseObject(dataToError: dataToError) {
+            (response: RestResponse<FaceTags>) in
             switch response.result {
             case .success(let faceTags): success(faceTags)
             case .failure(let error): failure?(error)
-=======
-        Alamofire.request(request)
-            .responseObject(dataToError: dataToError) { (response: DataResponse<FaceTags>) in
-                switch response.result {
-                case .success(let faceTags): success(faceTags)
-                case .failure(let error): failure?(error)
-                }
->>>>>>> e1e2a377
             }
         }
     }
@@ -267,19 +251,11 @@
         )
 
         // execute REST request
-<<<<<<< HEAD
-        request.responseObject() { (response: RestResponse<ImageLink>) in
+        request.responseObject(dataToError: dataToError) {
+            (response: RestResponse<ImageLink>) in
             switch response.result {
             case .success(let imageLinks): success(imageLinks)
             case .failure(let error): failure?(error)
-=======
-        Alamofire.request(request)
-            .responseObject(dataToError: dataToError) { (response: DataResponse<ImageLink>) in
-                switch response.result {
-                case .success(let imageLinks): success(imageLinks)
-                case .failure(let error): failure?(error)
-                }
->>>>>>> e1e2a377
             }
         }
     }
@@ -313,19 +289,10 @@
         )
 
         // execute REST request
-<<<<<<< HEAD
-        request.responseObject() { (response: RestResponse<ImageLink>) in
+        request.responseObject(dataToError: dataToError) { (response: RestResponse<ImageLink>) in
             switch response.result {
             case .success(let imageLinks): success(imageLinks)
             case .failure(let error): failure?(error)
-=======
-        Alamofire.request(request)
-            .responseObject(dataToError: dataToError) { (response: DataResponse<ImageLink>) in
-                switch response.result {
-                case .success(let imageLinks): success(imageLinks)
-                case .failure(let error): failure?(error)
-                }
->>>>>>> e1e2a377
             }
         }
     }
@@ -379,20 +346,11 @@
         )
         
         // execute REST request
-<<<<<<< HEAD
-        request.responseObject() { (response: RestResponse<ImageKeywords>) in
+        request.responseObject(dataToError: dataToError) { (response: RestResponse<ImageKeywords>) in
             switch response.result {
             case .success(let imageKeywords): success(imageKeywords)
             case .failure(let error): failure?(error)
             }
-=======
-        Alamofire.request(request)
-            .responseObject(dataToError: dataToError) { (response: DataResponse<ImageKeywords>) in
-                switch response.result {
-                case .success(let imageKeywords): success(imageKeywords)
-                case .failure(let error): failure?(error)
-                }
->>>>>>> e1e2a377
         }
     }
 
@@ -443,19 +401,10 @@
         )
 
         // execute REST request
-<<<<<<< HEAD
-        request.responseObject() { (response: RestResponse<ImageKeywords>) in
+        request.responseObject(dataToError: dataToError) { (response: RestResponse<ImageKeywords>) in
             switch response.result {
             case .success(let imageKeywords): success(imageKeywords)
             case .failure(let error): failure?(error)
-=======
-        Alamofire.request(request)
-            .responseObject(dataToError: dataToError) { (response: DataResponse<ImageKeywords>) in
-                switch response.result {
-                case .success(let imageKeywords): success(imageKeywords)
-                case .failure(let error): failure?(error)
-                }
->>>>>>> e1e2a377
             }
         }
     }
@@ -491,20 +440,11 @@
         )
         
         // execute REST requeset
-<<<<<<< HEAD
-        request.responseObject() { (response: RestResponse<SceneText>) in
+        request.responseObject(dataToError: dataToError) { (response: RestResponse<SceneText>) in
             switch response.result {
             case .success(let sceneTexts): success(sceneTexts)
             case .failure(let error): failure?(error)
             }
-=======
-        Alamofire.request(request)
-            .responseObject(dataToError: dataToError) { (response: DataResponse<SceneText>) in
-                switch response.result {
-                case .success(let sceneTexts): success(sceneTexts)
-                case .failure(let error): failure?(error)
-                }
->>>>>>> e1e2a377
         }
     }
 
@@ -537,19 +477,10 @@
         )
 
         // execute REST requeset
-<<<<<<< HEAD
-        request.responseObject() { (response: RestResponse<SceneText>) in
+        request.responseObject(dataToError: dataToError) { (response: RestResponse<SceneText>) in
             switch response.result {
             case .success(let sceneTexts): success(sceneTexts)
             case .failure(let error): failure?(error)
-=======
-        Alamofire.request(request)
-            .responseObject(dataToError: dataToError) { (response: DataResponse<SceneText>) in
-                switch response.result {
-                case .success(let sceneTexts): success(sceneTexts)
-                case .failure(let error): failure?(error)
-                }
->>>>>>> e1e2a377
             }
         }
     }
