/**
 * Copyright IBM Corporation 2016
 *
 * Licensed under the Apache License, Version 2.0 (the "License");
 * you may not use this file except in compliance with the License.
 * You may obtain a copy of the License at
 *
 * http://www.apache.org/licenses/LICENSE-2.0
 *
 * Unless required by applicable law or agreed to in writing, software
 * distributed under the License is distributed on an "AS IS" BASIS,
 * WITHOUT WARRANTIES OR CONDITIONS OF ANY KIND, either express or implied.
 * See the License for the specific language governing permissions and
 * limitations under the License.
 **/

import Foundation
import Alamofire
import Freddy
import RestKit

/**
 AlchemyVision is an API that can analyze an image and return the objects, people, and text
 found within the image. AlchemyVision can enhance the way businesses make decisions by
 integrating image cognition.
 */
@available(*, deprecated, message: "Its functionality became a part of the IBM Watson Visual Recognition service.")
public class AlchemyVision {
    
    /// The base URL to use when contacting the service.
    public var serviceURL = "http://gateway-a.watsonplatform.net/calls"
    
    /// The default HTTP headers for all requests to the service.
    public var defaultHeaders = [String: String]()
    
    private let apiKey: String
    private let domain = "com.ibm.watson.developer-cloud.AlchemyVisionV1"
    private let unreservedCharacters = CharacterSet(charactersIn:
        "abcdefghijklmnopqrstuvwxyz" + "ABCDEFGHIJKLMNOPQRSTUVWXYZ" + "1234567890-._~")

    /**
     Create an `AlchemyVision` object.

     - parameter apiKey: The API key credential to use when authenticating with the service.
     */
    public init(apiKey: String) {
        self.apiKey = apiKey
    }
    
    /**
     If the given data represents an error returned by the Alchemy Vision service, then return
     an NSError with information about the error that occured. Otherwise, return nil.
     
     - parameter data: Raw data returned from the service that may represent an error.
     */
    
    private func dataToError(data: NSData) -> NSError? {
        do {
            let json = try JSON(data: data)
            let status = try json.string("status")
            let statusInfo = try json.string("statusInfo")
            if status == "OK" {
                return nil
            } else {
                let userInfo = [
                    NSLocalizedFailureReasonErrorKey: status,
                    NSLocalizedDescriptionKey: statusInfo
                ]
                return NSError(domain: domain, code: 400, userInfo: userInfo)
            }
        } catch {
            return nil
        }
    }

    /**
     Perform face recognition on an uploaded image. For each face detected, the service returns
     the estimated bounding box, gender, age, and name (if a celebrity is detected).
 
     - parameter image: The data representation of the image file on which to perform face recognition.
     - parameter knowledgeGraph: Should additional metadata be provided for detected celebrities?
     - parameter failure: A function executed if an error occurs.
     - parameter success: A function executed with information about the detected faces.
     */
    public func getRankedImageFaceTags(
        fromImage imageData: Data,
        knowledgeGraph: Bool? = nil,
        failure: ((Error) -> Void)? = nil,
        success: @escaping (FaceTags) -> Void)
    {
        // construct query parameters
        var queryParameters = [URLQueryItem]()
        queryParameters.append(URLQueryItem(name: "apikey", value: apiKey))
        queryParameters.append(URLQueryItem(name: "outputMode", value: "json"))
        queryParameters.append(URLQueryItem(name: "imagePostMode", value: "raw"))
        if let knowledgeGraph = knowledgeGraph {
            if knowledgeGraph {
                queryParameters.append(URLQueryItem(name: "knowledgeGraph", value: "1"))
            } else {
                queryParameters.append(URLQueryItem(name: "knowledgeGraph", value: "0"))
            }
        }
        
        // construct REST request
        let request = RestRequest(
            method: .post,
            url: serviceURL + "/image/ImageGetRankedImageFaceTags",
            headerParameters: defaultHeaders,
            acceptType: "application/json",
            contentType: "application/x-www-form-urlencoded",
            queryParameters: queryParameters,
            messageBody: imageData
        )
        
        // execute REST request
        Alamofire.request(request)
<<<<<<< HEAD
            .responseObject() { (response: DataResponse<FaceTags>) in
=======
            .responseObject(dataToError: dataToError) { (response: Response<FaceTags, NSError>) in
>>>>>>> a26f8641
                switch response.result {
                case .success(let faceTags): success(faceTags)
                case .failure(let error): failure?(error)
                }
            }
    }

    /**
     Perform face recognition on the primary image at a given URL. For each face detected,
     the service returns the estimated bounding box, gender, age, and name (if a celebrity
     is detected).

     - parameter url: The URL at which to perform face recognition.
     - parameter knowledgeGraph: Should additional metadata be provided for detected celebrities?
     - parameter failure: A function executed if an error occurs.
     - parameter success: A function executed with information about the detected faces.
     */
    public func getRankedImageFaceTags(
        fromImageAtURL url: String,
        knowledgeGraph: Bool? = nil,
        failure: ((Error) -> Void)? = nil,
        success: @escaping (FaceTags) -> Void)
    {
        // construct query parameters
        var queryParameters = [URLQueryItem]()
        queryParameters.append(URLQueryItem(name: "apikey", value: apiKey))
        queryParameters.append(URLQueryItem(name: "outputMode", value: "json"))
        queryParameters.append(URLQueryItem(name: "url", value: url))
        if let knowledgeGraph = knowledgeGraph {
            if knowledgeGraph {
                queryParameters.append(URLQueryItem(name: "knowledgeGraph", value: "1"))
            } else {
                queryParameters.append(URLQueryItem(name: "knowledgeGraph", value: "0"))
            }
        }

        // construct REST request
        let request = RestRequest(
            method: .get,
            url: serviceURL + "/url/URLGetRankedImageFaceTags",
            headerParameters: defaultHeaders,
            acceptType: "application/json",
            contentType: "application/x-www-form-urlencoded",
            queryParameters: queryParameters
        )

        // execute REST request
        Alamofire.request(request)
<<<<<<< HEAD
            .responseObject() { (response: DataResponse<FaceTags>) in
=======
            .responseObject(dataToError: dataToError) { (response: Response<FaceTags, NSError>) in
>>>>>>> a26f8641
                switch response.result {
                case .success(let faceTags): success(faceTags)
                case .failure(let error): failure?(error)
                }
            }
    }

    /**
     Identify the primary image in an HTML file.
     
     - parameter html: The HTML file that shall be analyzed to identify the primary image.
     - parameter url: The HTML file's URL, for response-tracking purposes.
     - parameter failure: A function executed if an error occurs.
     - parameter success: A function executed with information about the identified primary image.
     */
    public func getImage(
        fromHTMLFile html: URL,
        withURL url: String? = nil,
        failure: ((Error) -> Void)? = nil,
        success: @escaping (ImageLink) -> Void)
    {
        guard let html = try? String(contentsOf: html) else {
            let failureReason = "Failed to read the HTML file."
            let userInfo = [NSLocalizedFailureReasonErrorKey: failureReason]
            let error = NSError(domain: self.domain, code: 0, userInfo: userInfo)
            failure?(error)
            return
        }
        getImage(fromHTML: html, withURL: url, failure: failure, success: success)
    }
    
    /**
     Identify the primary image in an HTML document.

     - parameter html: The HTML document that shall be analyzed to identify the primary image.
     - parameter url: The HTML document's URL, for response-tracking purposes.
     - parameter failure: A function executed if an error occurs.
     - parameter success: A function executed with information about the identified primary image.
     */
    public func getImage(
        fromHTML html: String,
        withURL url: String? = nil,
        failure: ((Error) -> Void)? = nil,
        success: @escaping (ImageLink) -> Void)
    {
        // encode html document
        guard let htmlEncoded = html.addingPercentEncoding(withAllowedCharacters: unreservedCharacters) else {
            let failureReason = "Failed to percent encode HTML document."
            let userInfo = [NSLocalizedFailureReasonErrorKey: failureReason]
            let error = NSError(domain: self.domain, code: 0, userInfo: userInfo)
            failure?(error)
            return
        }
        
        // construct body
        guard let body = "html=\(htmlEncoded)".data(using: String.Encoding.utf8) else {
            let failureReason = "Failed to construct body with HTML document."
            let userInfo = [NSLocalizedFailureReasonErrorKey: failureReason]
            let error = NSError(domain: self.domain, code: 0, userInfo: userInfo)
            failure?(error)
            return
        }
        
        // construct query parameters
        var queryParameters = [URLQueryItem]()
        queryParameters.append(URLQueryItem(name: "apikey", value: apiKey))
        queryParameters.append(URLQueryItem(name: "outputMode", value: "json"))
        if let url = url {
            queryParameters.append(URLQueryItem(name: "url", value: url))
        }

        // construct REST request
        let request = RestRequest(
            method: .post,
            url: serviceURL + "/html/HTMLGetImage",
            headerParameters: defaultHeaders,
            acceptType: "application/json",
            contentType: "application/x-www-form-urlencoded",
            queryParameters: queryParameters,
            messageBody: body
        )

        // execute REST request
        Alamofire.request(request)
<<<<<<< HEAD
            .responseObject() { (response: DataResponse<ImageLink>) in
=======
            .responseObject(dataToError: dataToError) { (response: Response<ImageLink, NSError>) in
>>>>>>> a26f8641
                switch response.result {
                case .success(let imageLinks): success(imageLinks)
                case .failure(let error): failure?(error)
                }
            }
    }

    /**
     Identify the primary image at a given URL.

     - parameter url: The URL of a webpage on which the primary image shall be identified.
     - parameter failure: A function executed if an error occurs.
     - parameter success: A function executed with information about the identified primary image.
     */
    public func getImage(
        fromURL url: String,
        failure: ((Error) -> Void)? = nil,
        success: @escaping (ImageLink) -> Void)
    {
        // construct query parameters
        var queryParameters = [URLQueryItem]()
        queryParameters.append(URLQueryItem(name: "apikey", value: apiKey))
        queryParameters.append(URLQueryItem(name: "outputMode", value: "json"))
        queryParameters.append(URLQueryItem(name: "url", value: url))

        // construct REST request
        let request = RestRequest(
            method: .get,
            url: serviceURL + "/url/URLGetImage",
            headerParameters: defaultHeaders,
            acceptType: "application/json",
            queryParameters: queryParameters
        )

        // execute REST request
        Alamofire.request(request)
<<<<<<< HEAD
            .responseObject() { (response: DataResponse<ImageLink>) in
=======
            .responseObject(dataToError: dataToError) { (response: Response<ImageLink, NSError>) in
>>>>>>> a26f8641
                switch response.result {
                case .success(let imageLinks): success(imageLinks)
                case .failure(let error): failure?(error)
                }
            }
    }
    
    /**
     Perform image tagging on an uploaded image.
 
     - parameter image: The data representation of the image file on which to perform face recognition.
     - parameter forceShowAll: Should lower confidence tags be included in the response?
     - parameter knowledgeGraph: Should hierarchical metadata be provided for each tag?
     - parameter failure: A function executed if an error occurs.
     - parameter success: A function executed with the identified tags.
     */
    public func getRankedImageKeywords(
        fromImage imageData: Data,
        forceShowAll: Bool? = nil,
        knowledgeGraph: Bool? = nil,
        failure: ((Error) -> Void)? = nil,
        success: @escaping (ImageKeywords) -> Void)
    {
        // construct query parameters
        var queryParameters = [URLQueryItem]()
        queryParameters.append(URLQueryItem(name: "apikey", value: apiKey))
        queryParameters.append(URLQueryItem(name: "outputMode", value: "json"))
        queryParameters.append(URLQueryItem(name: "imagePostMode", value: "raw"))
        if let forceShowAll = forceShowAll {
            if forceShowAll {
                queryParameters.append(URLQueryItem(name: "forceShowAll", value: "1"))
            } else {
                queryParameters.append(URLQueryItem(name: "forceShowAll", value: "0"))
            }
        }
        if let knowledgeGraph = knowledgeGraph {
            if knowledgeGraph {
                queryParameters.append(URLQueryItem(name: "knowledgeGraph", value: "1"))
            } else {
                queryParameters.append(URLQueryItem(name: "knowledgeGraph", value: "0"))
            }
        }
        
        // construct REST request
        let request = RestRequest(
            method: .post,
            url: serviceURL + "/image/ImageGetRankedImageKeywords",
            headerParameters: defaultHeaders,
            acceptType: "application/json",
            contentType: "application/x-www-form-urlencoded",
            queryParameters: queryParameters,
            messageBody: imageData
        )
        
        // execute REST request
        Alamofire.request(request)
<<<<<<< HEAD
            .responseObject() { (response: DataResponse<ImageKeywords>) in
=======
            .responseObject(dataToError: dataToError) { (response: Response<ImageKeywords, NSError>) in
>>>>>>> a26f8641
                switch response.result {
                case .success(let imageKeywords): success(imageKeywords)
                case .failure(let error): failure?(error)
                }
        }
    }

    /**
     Perform image tagging on the primary image at a given URL.

     - parameter url: The URL at which to perform image tagging.
     - parameter forceShowAll: Should lower confidence tags be included in the response?
     - parameter knowledgeGraph: Should hierarchical metadata be provided for each tag?
     - parameter failure: A function executed if an error occurs.
     - parameter success: A function executed with the identified tags.
     */
    public func getRankedImageKeywords(
        fromImageAtURL url: String,
        forceShowAll: Bool? = nil,
        knowledgeGraph: Bool? = nil,
        failure: ((Error) -> Void)? = nil,
        success: @escaping (ImageKeywords) -> Void)
    {
        // construct query parameters
        var queryParameters = [URLQueryItem]()
        queryParameters.append(URLQueryItem(name: "apikey", value: apiKey))
        queryParameters.append(URLQueryItem(name: "outputMode", value: "json"))
        queryParameters.append(URLQueryItem(name: "url", value: url))
        if let forceShowAll = forceShowAll {
            if forceShowAll {
                queryParameters.append(URLQueryItem(name: "forceShowAll", value: "1"))
            } else {
                queryParameters.append(URLQueryItem(name: "forceShowAll", value: "0"))
            }
        }
        if let knowledgeGraph = knowledgeGraph {
            if knowledgeGraph {
                queryParameters.append(URLQueryItem(name: "knowledgeGraph", value: "1"))
            } else {
                queryParameters.append(URLQueryItem(name: "knowledgeGraph", value: "0"))
            }
        }

        // construct REST request
        let request = RestRequest(
            method: .get,
            url: serviceURL + "/url/URLGetRankedImageKeywords",
            headerParameters: defaultHeaders,
            acceptType: "application/json",
            queryParameters: queryParameters
        )

        // execute REST request
        Alamofire.request(request)
<<<<<<< HEAD
            .responseObject() { (response: DataResponse<ImageKeywords>) in
=======
            .responseObject(dataToError: dataToError) { (response: Response<ImageKeywords, NSError>) in
>>>>>>> a26f8641
                switch response.result {
                case .success(let imageKeywords): success(imageKeywords)
                case .failure(let error): failure?(error)
                }
            }
    }
    
    /**
     Identify text in an uploaded image.
 
     - parameter image: The data representation of the image file on which to perform text detection.
     - parameter failure: A function executed if an error occurs.
     - parameter success: A function executed with the detected text.
     */
    public func getRankedImageSceneText(
        fromImage imageData: Data,
        failure: ((Error) -> Void)? = nil,
        success: @escaping (SceneText) -> Void)
    {
        // construct query parameters
        var queryParameters = [URLQueryItem]()
        queryParameters.append(URLQueryItem(name: "apikey", value: apiKey))
        queryParameters.append(URLQueryItem(name: "outputMode", value: "json"))
        queryParameters.append(URLQueryItem(name: "imagePostMode", value: "raw"))

        // construct REST request
        let request = RestRequest(
            method: .post,
            url: serviceURL + "/url/URLGetRankedImageSceneText",
            headerParameters: defaultHeaders,
            acceptType: "application/json",
            contentType: "application/x-www-form-urlencoded",
            queryParameters: queryParameters,
            messageBody: imageData
        )
        
        // execute REST requeset
        Alamofire.request(request)
<<<<<<< HEAD
            .responseObject() { (response: DataResponse<SceneText>) in
=======
            .responseObject(dataToError: dataToError) { (response: Response<SceneText, NSError>) in
>>>>>>> a26f8641
                switch response.result {
                case .success(let sceneTexts): success(sceneTexts)
                case .failure(let error): failure?(error)
                }
        }
    }

    /**
     Identify text in the primary image at a given URL.

     - parameter url: The URL at which to perform text detection.
     - parameter failure: A function executed if an error occurs.
     - parameter success: A function executed with the detected text.
     */
    public func getRankedImageSceneText(
        fromImageAtURL url: String,
        failure: ((Error) -> Void)? = nil,
        success: @escaping (SceneText) -> Void)
    {
        // construct query parameters
        var queryParameters = [URLQueryItem]()
        queryParameters.append(URLQueryItem(name: "apikey", value: apiKey))
        queryParameters.append(URLQueryItem(name: "outputMode", value: "json"))
        queryParameters.append(URLQueryItem(name: "url", value: url))

        // construct REST request
        let request = RestRequest(
            method: .get,
            url: serviceURL + "/url/URLGetRankedImageSceneText",
            headerParameters: defaultHeaders,
            acceptType: "application/json",
            queryParameters: queryParameters
        )

        // execute REST requeset
        Alamofire.request(request)
<<<<<<< HEAD
            .responseObject() { (response: DataResponse<SceneText>) in
=======
            .responseObject(dataToError: dataToError) { (response: Response<SceneText, NSError>) in
>>>>>>> a26f8641
                switch response.result {
                case .success(let sceneTexts): success(sceneTexts)
                case .failure(let error): failure?(error)
                }
            }
    }
}<|MERGE_RESOLUTION|>--- conflicted
+++ resolved
@@ -54,11 +54,11 @@
      - parameter data: Raw data returned from the service that may represent an error.
      */
     
-    private func dataToError(data: NSData) -> NSError? {
+    private func dataToError(data: Data) -> NSError? {
         do {
             let json = try JSON(data: data)
-            let status = try json.string("status")
-            let statusInfo = try json.string("statusInfo")
+            let status = try json.getString(at: "status")
+            let statusInfo = try json.getString(at: "statusInfo")
             if status == "OK" {
                 return nil
             } else {
@@ -114,11 +114,7 @@
         
         // execute REST request
         Alamofire.request(request)
-<<<<<<< HEAD
-            .responseObject() { (response: DataResponse<FaceTags>) in
-=======
-            .responseObject(dataToError: dataToError) { (response: Response<FaceTags, NSError>) in
->>>>>>> a26f8641
+            .responseObject(dataToError: dataToError) { (response: DataResponse<FaceTags>) in
                 switch response.result {
                 case .success(let faceTags): success(faceTags)
                 case .failure(let error): failure?(error)
@@ -167,11 +163,7 @@
 
         // execute REST request
         Alamofire.request(request)
-<<<<<<< HEAD
-            .responseObject() { (response: DataResponse<FaceTags>) in
-=======
-            .responseObject(dataToError: dataToError) { (response: Response<FaceTags, NSError>) in
->>>>>>> a26f8641
+            .responseObject(dataToError: dataToError) { (response: DataResponse<FaceTags>) in
                 switch response.result {
                 case .success(let faceTags): success(faceTags)
                 case .failure(let error): failure?(error)
@@ -256,11 +248,7 @@
 
         // execute REST request
         Alamofire.request(request)
-<<<<<<< HEAD
-            .responseObject() { (response: DataResponse<ImageLink>) in
-=======
-            .responseObject(dataToError: dataToError) { (response: Response<ImageLink, NSError>) in
->>>>>>> a26f8641
+            .responseObject(dataToError: dataToError) { (response: DataResponse<ImageLink>) in
                 switch response.result {
                 case .success(let imageLinks): success(imageLinks)
                 case .failure(let error): failure?(error)
@@ -297,11 +285,7 @@
 
         // execute REST request
         Alamofire.request(request)
-<<<<<<< HEAD
-            .responseObject() { (response: DataResponse<ImageLink>) in
-=======
-            .responseObject(dataToError: dataToError) { (response: Response<ImageLink, NSError>) in
->>>>>>> a26f8641
+            .responseObject(dataToError: dataToError) { (response: DataResponse<ImageLink>) in
                 switch response.result {
                 case .success(let imageLinks): success(imageLinks)
                 case .failure(let error): failure?(error)
@@ -358,11 +342,7 @@
         
         // execute REST request
         Alamofire.request(request)
-<<<<<<< HEAD
-            .responseObject() { (response: DataResponse<ImageKeywords>) in
-=======
-            .responseObject(dataToError: dataToError) { (response: Response<ImageKeywords, NSError>) in
->>>>>>> a26f8641
+            .responseObject(dataToError: dataToError) { (response: DataResponse<ImageKeywords>) in
                 switch response.result {
                 case .success(let imageKeywords): success(imageKeywords)
                 case .failure(let error): failure?(error)
@@ -417,11 +397,7 @@
 
         // execute REST request
         Alamofire.request(request)
-<<<<<<< HEAD
-            .responseObject() { (response: DataResponse<ImageKeywords>) in
-=======
-            .responseObject(dataToError: dataToError) { (response: Response<ImageKeywords, NSError>) in
->>>>>>> a26f8641
+            .responseObject(dataToError: dataToError) { (response: DataResponse<ImageKeywords>) in
                 switch response.result {
                 case .success(let imageKeywords): success(imageKeywords)
                 case .failure(let error): failure?(error)
@@ -460,11 +436,7 @@
         
         // execute REST requeset
         Alamofire.request(request)
-<<<<<<< HEAD
-            .responseObject() { (response: DataResponse<SceneText>) in
-=======
-            .responseObject(dataToError: dataToError) { (response: Response<SceneText, NSError>) in
->>>>>>> a26f8641
+            .responseObject(dataToError: dataToError) { (response: DataResponse<SceneText>) in
                 switch response.result {
                 case .success(let sceneTexts): success(sceneTexts)
                 case .failure(let error): failure?(error)
@@ -501,11 +473,7 @@
 
         // execute REST requeset
         Alamofire.request(request)
-<<<<<<< HEAD
-            .responseObject() { (response: DataResponse<SceneText>) in
-=======
-            .responseObject(dataToError: dataToError) { (response: Response<SceneText, NSError>) in
->>>>>>> a26f8641
+            .responseObject(dataToError: dataToError) { (response: DataResponse<SceneText>) in
                 switch response.result {
                 case .success(let sceneTexts): success(sceneTexts)
                 case .failure(let error): failure?(error)
