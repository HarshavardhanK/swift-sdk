/**
 * Copyright IBM Corporation 2016
 *
 * Licensed under the Apache License, Version 2.0 (the "License");
 * you may not use this file except in compliance with the License.
 * You may obtain a copy of the License at
 *
 * http://www.apache.org/licenses/LICENSE-2.0
 *
 * Unless required by applicable law or agreed to in writing, software
 * distributed under the License is distributed on an "AS IS" BASIS,
 * WITHOUT WARRANTIES OR CONDITIONS OF ANY KIND, either express or implied.
 * See the License for the specific language governing permissions and
 * limitations under the License.
 **/

import Foundation
import Freddy
import RestKit

/**
 The IBM Watson Retrieve and Rank service combines two information retrieval components into a 
 single service. The service uses Apache Solr in conjunction with a machine learning algorithm to
 provide users with more relevant search results by automatically re-ranking them.
 */
public class RetrieveAndRank {
    
    /// The base URL to use when contacting the service.
    public var serviceURL = "https://gateway.watsonplatform.net/retrieve-and-rank/api"
    
    /// The default HTTP headers for all requests to the service.
    public var defaultHeaders = [String: String]()
    
    private let credentials: Credentials
    private let domain = "com.ibm.watson.developer-cloud.RetrieveAndRankV1"
    
    /**
     Create a `RetrieveAndRank` object.
     
     - parameter username: The username used to authenticate with the service.
     - parameter password: The password used to authenticate with the service.
     */
    public init(username: String, password: String) {
        self.credentials = Credentials.basicAuthentication(username: username, password: password)
    }
    
    /**
     If the given data represents an error returned by the Retrieve and Rank service, then
     return an NSError with information about the error that occured. Otherwise, return nil.
     
     - parameter data: Raw data returned from the service that may represent an error.
     */
    private func dataToError(data: Data) -> NSError? {
        do {
            let json = try JSON(data: data)
            
            if let msg = try? json.getString(at: "msg") {
                let code = try json.getInt(at: "code")
                let userInfo = [NSLocalizedFailureReasonErrorKey: msg]
                return NSError(domain: domain, code: code, userInfo: userInfo)
            } else {
                let error = try json.getString(at: "error")
                let description = try json.getString(at: "description")
                let code = try json.getInt(at: "code")
                let userInfo = [
                    NSLocalizedFailureReasonErrorKey: error,
                    NSLocalizedRecoverySuggestionErrorKey: description
                ]
                return NSError(domain: domain, code: code, userInfo: userInfo)
            } 
        } catch {
            return nil
        }
    }
    
    // MARK: - Solr Clusters
    
    /**
     Retrieves the list of Solr clusters available for this Retrieve and Rank instance.
     
     - parameter failure: A function executed if an error occurs.
     - parameter success: A function executed with an array of `SolrCluster` objects.
     */
    public func getSolrClusters(
        failure: ((Error) -> Void)? = nil,
        success: @escaping ([SolrCluster]) -> Void) {
        
        // construct REST request
        let request = RestRequest(
            method: "GET",
            url: serviceURL + "/v1/solr_clusters",
            credentials: credentials,
            headerParameters: defaultHeaders,
            acceptType: "application/json"
        )
        
        // execute REST request
<<<<<<< HEAD
        request.responseArray(path: ["clusters"]) { (response: RestResponse<[SolrCluster]>) in
=======
        Alamofire.request(request)
            .authenticate(user: username, password: password)
            .responseArray(dataToError: dataToError, path: ["clusters"]) {
                (response: DataResponse<[SolrCluster]>) in
>>>>>>> e1e2a377
                switch response.result {
                case .success(let clusters): success(clusters)
                case .failure(let error): failure?(error)
                }
            }
    }
    
    /**
     Creates a new Solr cluster. The Solr cluster will have an initial status of "Not Available"
     and can't be used until the status becomes "Ready".
     
     - parameter name: The name for the new Solr cluster.
     - parameter size: The size of the Solr cluster to create. This can range from 1 to 7. You can 
            create one small free cluster for testing by keeping this value empty.
     - parameter failure: A function executed if an error occurs.
     - parameter success: A function executed with a `SolrCluster` object.
     */
    public func createSolrCluster(
        withName name: String,
        size: Int? = nil,
        failure: ((Error) -> Void)? = nil,
        success: @escaping (SolrCluster) -> Void) {
        
        // construct body
        var json = ["cluster_name": name]
        if let size = size {
            json["cluster_size"] = String(size)
        }
        
        guard let body = try? json.toJSON().serialize() else {
            let failureReason = "Classification text could not be serialized to JSON."
            let userInfo = [NSLocalizedFailureReasonErrorKey: failureReason]
            let error = NSError(domain: domain, code: 0, userInfo: userInfo)
            failure?(error)
            return
        }
        
        // construct REST request
        let request = RestRequest(
            method: "POST",
            url: serviceURL + "/v1/solr_clusters",
            credentials: credentials,
            headerParameters: defaultHeaders,
            acceptType: "application/json",
            contentType: "application/json",
            messageBody: body
        )
        
        // execute REST request
<<<<<<< HEAD
        request.responseObject() { (response: RestResponse<SolrCluster>) in
=======
        Alamofire.request(request)
            .authenticate(user: username, password: password)
            .responseObject(dataToError: dataToError) {
                (response: DataResponse<SolrCluster>) in
>>>>>>> e1e2a377
                switch response.result {
                case .success(let cluster): success(cluster)
                case .failure(let error): failure?(error)
                }
            }
    }
    
    /**
     Stops and deletes a Solr cluster.
     
     - parameter solrClusterID: The ID of the Solr cluster to delete.
     - parameter failure: A function executed if an error occurs.
     - parameter success: A function executed if no error occurs.
     */
    public func deleteSolrCluster(
        withID solrClusterID: String,
        failure: ((Error) -> Void)? = nil,
        success: ((Void) -> Void)? = nil) {
        
        // construct REST request
        let request = RestRequest(
            method: "DELETE",
            url: serviceURL + "/v1/solr_clusters/\(solrClusterID)",
            credentials: credentials,
            headerParameters: defaultHeaders
        )
        
        // execute REST request
        request.responseData { response in
            switch response.result {
            case .success(let data):
                switch self.dataToError(data: data) {
                case .some(let error): failure?(error)
                case .none: success?()
                }
            case .failure(let error):
                failure?(error)
            }
        }
    }
    
    /**
     Gets the status and other information about a specific cluster.
     
     - parameter solrClusterID: The ID of the cluster that you want more information about.
     - parameter failure: A function executed if an error occurs.
     - parameter success: A function executed with a `SolrCluster` object.
     */
    public func getSolrCluster(
        withID solrClusterID: String,
        failure: ((Error) -> Void)? = nil,
        success: @escaping (SolrCluster) -> Void) {
        
        // construct REST request
        let request = RestRequest(
            method: "GET",
            url: serviceURL + "/v1/solr_clusters/\(solrClusterID)",
            credentials: credentials,
            headerParameters: defaultHeaders,
            acceptType: "application/json"
        )
        
        // execute REST request
<<<<<<< HEAD
        request.responseObject() { (response: RestResponse<SolrCluster>) in
=======
        Alamofire.request(request)
            .authenticate(user: username, password: password)
            .responseObject(dataToError: dataToError) {
                (response: DataResponse<SolrCluster>) in
>>>>>>> e1e2a377
                switch response.result {
                case .success(let cluster): success(cluster)
                case .failure(let error): failure?(error)
                }
            }
    }
    
    /**
     Gets all configurations for the specific cluster.
     
     - parameter solrClusterID: The ID of the cluster that you want the configurations of.
     - parameter failure: A function executed if an error occurs.
     - parameter success: A function executed with a string array listing the names of all the 
            configurations associated with this Solr cluster.
     */
    public func getSolrConfigurations(
        fromSolrClusterID solrClusterID: String,
        failure: ((Error) -> Void)? = nil,
        success: @escaping ([String]) -> Void) {
        
        // construct REST request
        let request = RestRequest(
            method: "GET",
            url: serviceURL + "/v1/solr_clusters/\(solrClusterID)/config",
            credentials: credentials,
            headerParameters: defaultHeaders,
            acceptType: "application/json"
        )
        
        // execute REST request
<<<<<<< HEAD
        request.responseArray(path: ["solr_configs"]) { (response: RestResponse<[String]>) in
=======
        Alamofire.request(request)
            .authenticate(user: username, password: password)
            .responseArray(dataToError: dataToError, path: ["solr_configs"]) {
                (response: DataResponse<[String]>) in
>>>>>>> e1e2a377
                switch response.result {
                case .success(let config): success(config)
                case .failure(let error): failure?(error)
                }
            }
    }
    
    /**
     Delete this specific configuration from the specified cluster.
     
     - parameter configName: The name of the configuration you want to delete.
     - parameter solrClusterID: The ID of the cluster that you want to delete the configuration of.
     - parameter failure: A function executed if an error occurs.
     - parameter success: A function executed if no error occurs.
     */
    public func deleteSolrConfiguration(
        withName configName: String,
        fromSolrClusterID solrClusterID: String,
        failure: ((Error) -> Void)? = nil,
        success: ((Void) -> Void)? = nil) {
        
        // construct REST request
        let request = RestRequest(
            method: "DELETE",
            url: serviceURL + "/v1/solr_clusters/\(solrClusterID)/config/\(configName)",
            credentials: credentials,
            headerParameters: defaultHeaders
        )
        
        // execute REST request
        request.responseData { response in
                switch response.result {
                case .success(let data):
                    switch self.dataToError(data: data) {
                    case .some(let error): failure?(error)
                    case .none: success?()
                    }
                case .failure(let error):
                    failure?(error)
                }
            }
    }
    
    /**
     Gets a configuration .zip file with the given name from the specified cluster.
     
     - parameter configName: The name of the configuration you want.
     - parameter solrClusterID: The ID of the cluster that you want the configuration of.
     - parameter failure: A function executed if an error occurs.
     - parameter success: A function executed with the URL of the downloaded configuration file.
     */
    public func getSolrConfiguration(
        withName configName: String,
        fromSolrClusterID solrClusterID: String,
        failure: ((Error) -> Void)? = nil,
        success: @escaping (URL) -> Void) {
        
        // construct REST request
        let request = RestRequest(
            method: "GET",
            url: serviceURL + "/v1/solr_clusters/\(solrClusterID)/config/\(configName)",
            credentials: credentials,
            headerParameters: defaultHeaders
        )
        
        // locate downloads directory
        let fileManager = FileManager.default
        let directories = fileManager.urls(for: .downloadsDirectory, in: .userDomainMask)
        guard let downloads = directories.first else {
            let failureReason = "Cannot locate documents directory."
            let userInfo = [NSLocalizedFailureReasonErrorKey: failureReason]
            let error = NSError(domain: self.domain, code: 0, userInfo: userInfo)
            failure?(error)
            return
        }
        
        // construct unique filename
        var filename = configName + ".zip"
        var isUnique = false
        var duplicates = 0
        while !isUnique {
            let filePath = downloads.appendingPathComponent(filename).path
            if fileManager.fileExists(atPath: filePath) {
                duplicates += 1
                filename = configName + "-\(duplicates)" + ".zip"
            } else {
                isUnique = true
            }
        }
        
        // specify download destination
        let destinationURL = downloads.appendingPathComponent(filename)
//        let destination: DownloadRequest.DownloadFileDestination = { temporaryURL, response in
//            return (destinationURL, [])
//        }
        
        // execute REST request
        request.responseData { response in
            
            guard let statusCode = response.response?.statusCode else {
                let failureReason = "Did not receive response."
                let userInfo = [NSLocalizedFailureReasonErrorKey: failureReason]
                let error = NSError(domain: self.domain, code: 0, userInfo: userInfo)
                failure?(error)
                return
            }
            
            if statusCode != 200 {
                let failureReason = "Status code was not acceptable: \(statusCode)."
                let userInfo = [NSLocalizedFailureReasonErrorKey: failureReason]
                let error = NSError(domain: self.domain, code: statusCode, userInfo: userInfo)
                failure?(error)
                return
            }
            
            // TODO: how to handle JSON data for failed download?
            
            success(destinationURL)
        }

    }
    
    /**
     Uploads a configuration .zip file set with the given name to the specified cluster.
     
     Note: in order for your service instance to work with this SDK, you must make sure to define 
     the writer type in your solrconfig.xml file to be "json".
     
     - parameter configName: The name of the configuration you want to update.
     - parameter solrClusterID: The ID of the cluster whose configuration you want to update.
     - parameter zipFile: The zip file configuration set that you would like to upload.
     - parameter failure: A function executed if an error occurs.
     - parameter success: A function executed if no error occurs.
     */
    public func uploadSolrConfiguration(
        withName configName: String,
        toSolrClusterID solrClusterID: String,
        zipFile: URL,
        failure: ((Error) -> Void)? = nil,
        success: ((Void) -> Void)? = nil) {
        
        // construct REST request
        let request = RestRequest(
            method: "POST",
            url: serviceURL + "/v1/solr_clusters/\(solrClusterID)/config/\(configName)",
            credentials: credentials,
            headerParameters: defaultHeaders,
            contentType: "application/zip"
        )
        
        // execute REST request
        request.responseData { response in
            switch response.result {
            case .success(let data):
                switch self.dataToError(data: data) {
                case .some(let error): failure?(error)
                case .none: success?()
                }
            case .failure(let error):
                failure?(error)
            }
        }
    }
    
    /**
     Creates a new Solr collection.
     
     - parameter name: The name of the collection.
     - parameter solrClusterID: The ID of the cluster to add this collection to.
     - parameter configName: The name of the configuration to use.
     - parameter failure: A function executed if an error occurs.
     - parameter success: A function executed if no error occurs.
     */
    public func createSolrCollection(
        withName name: String,
        forSolrClusterID solrClusterID: String,
        withConfigurationName configName: String,
        failure: ((Error) -> Void)? = nil,
        success: ((Void) -> Void)? = nil) {
        
        // construct query parameters
        var queryParameters = [URLQueryItem]()
        queryParameters.append(URLQueryItem(name: "action", value: "CREATE"))
        queryParameters.append(URLQueryItem(name: "name", value: name))
        queryParameters.append(URLQueryItem(name: "collection.configName", value: configName))
        
        // construct REST request
        let request = RestRequest(
            method: "POST",
            url: serviceURL + "/v1/solr_clusters/\(solrClusterID)/solr/admin/collections",
            credentials: credentials,
            headerParameters: defaultHeaders,
            queryItems: queryParameters
        )
        
        // execute REST request
        request.responseData { response in
                switch response.result {
                case .success(let data):
                    switch self.dataToError(data: data) {
                    case .some(let error): failure?(error)
                    case .none: success?()
                    }
                case .failure(let error):
                    failure?(error)
                }
            }
    }
    
    /**
     Deletes a Solr collection.
     
     - parameter name: The name of the collection.
     - parameter solrClusterID: The ID of the cluster to delete this collection from.
     - parameter failure: A function executed if an error occurs.
     - parameter success: A function executed if no error occurs.
     */
    public func deleteSolrCollection(
        withName name: String,
        fromSolrClusterID solrClusterID: String,
        failure: ((Error) -> Void)? = nil,
        success: ((Void) -> Void)? = nil) {
        
        // construct query parameters
        var queryParameters = [URLQueryItem]()
        queryParameters.append(URLQueryItem(name: "action", value: "DELETE"))
        queryParameters.append(URLQueryItem(name: "name", value: name))
        
        // construct REST request
        let request = RestRequest(
            method: "POST",
            url: serviceURL + "/v1/solr_clusters/\(solrClusterID)/solr/admin/collections",
            credentials: credentials,
            headerParameters: defaultHeaders,
            queryItems: queryParameters
        )
        
        // execute REST request
        request.responseData { response in
                switch response.result {
                case .success(let data):
                    switch self.dataToError(data: data) {
                    case .some(let error): failure?(error)
                    case .none: success?()
                    }
                case .failure(let error):
                    failure?(error)
                }
            }
    }
    
    /**
     Lists the names of the collections in this Solr cluster.
     
     Note: For the SDK to work properly, you must define the writer type as "json" within the
     configuration solrconfig.xml file.
     
     - parameter solrClusterID: The ID of the cluster whose collections you want.
     - parameter failure: A function executed if an error occurs.
     - parameter success: A function executed with an array of collection names.
     */
    public func getSolrCollections(
        forSolrClusterID solrClusterID: String,
        failure: ((Error) -> Void)? = nil,
        success: @escaping ([String]) -> Void) {
        
        // construct query parameters
        var queryParameters = [URLQueryItem]()
        queryParameters.append(URLQueryItem(name: "action", value: "LIST"))
        queryParameters.append(URLQueryItem(name: "wt", value: "json"))
        
        // construct REST request
        let request = RestRequest(
            method: "POST",
            url: serviceURL + "/v1/solr_clusters/\(solrClusterID)/solr/admin/collections",
            credentials: credentials,
            headerParameters: defaultHeaders,
            queryItems: queryParameters
        )
        
        // execute REST request
<<<<<<< HEAD
        request.responseArray(path: ["collections"]) { (response: RestResponse<[String]>) in
=======
        Alamofire.request(request)
            .authenticate(user: username, password: password)
            .responseArray(dataToError: dataToError, path: ["collections"]) {
                (response: DataResponse<[String]>) in
>>>>>>> e1e2a377
                switch response.result {
                case .success(let collections): success(collections)
                case .failure(let error): failure?(error)
                }
            }
    }
    
    /**
     Update a collection by adding content to it. This indexes the documents and allows us to 
     search the newly uploaded data later. For more information about the accepted file types and
     how to structure the content files, refer to this link:
     https://cwiki.apache.org/confluence/display/solr/Indexing+and+Basic+Data+Operations
     
     - parameter collectionName: The name of the collection you would like to update.
     - parameter solrClusterID: The ID of the cluster this collection points to.
     - parameter contentFile: The content to be added to the collection. Accepted file types are 
            listed in the link above.
     - parameter contentType: The media type of the content that is being uploaded.
     - parameter failure: A function executed if an error occurs.
     - parameter success: A function executed if no error occurs.
     */
    public func updateSolrCollection(
        withName collectionName: String,
        inSolrClusterID solrClusterID: String,
        contentFile: URL,
        contentType: String,
        failure: ((Error) -> Void)? = nil,
        success: ((Void) -> Void)? = nil) {
        
        // construct REST body
        let multipartFormData = MultipartFormData()
        multipartFormData.append(contentFile, withName: "body")
        
        // construct REST request
        let request = RestRequest(
            method: "POST",
            url: serviceURL + "/v1/solr_clusters/\(solrClusterID)/solr/\(collectionName)/update",
            credentials: credentials,
            headerParameters: defaultHeaders,
            contentType: contentType,
            messageBody: multipartFormData.toData()
        )
        
        // execute REST request
        request.responseData { response in
            switch response.result {
            case .success(let data):
                switch self.dataToError(data: data) {
                case .some(let error): failure?(error)
                case .none: success?()
                }
            case .failure(let error):
                failure?(error)
            }
        }
    }

    /**
     Use the given query to search this specific collection within a given cluster. This command
     doesn't rank the values; to search and rank, use the `searchAndRank()` call.
     
     Note: For the SDK to work properly, you must define the writer type as "json" within the
     configuration solrconfig.xml file.
     
     - parameter collectionName: The name of the collection in the cluster.
     - parameter solrClusterID: The ID of the Solr cluster.
     - parameter query: The query. Refer to the following link for more information on how to
            structure the query string: 
            https://cwiki.apache.org/confluence/display/solr/The+Standard+Query+Parser
     - parameter returnFields: The fields that should be returned. These fields should correspond
            to the fields within the content that has been uploaded to the collection. This
            parameter should be a comma-separated list.
     - parameter failure: A function executed if an error occurs.
     - parameter success: A function executed with a `SearchResponse` object.
     */
    public func search(
        withCollectionName collectionName: String,
        fromSolrClusterID solrClusterID: String,
        query: String,
        returnFields: String,
        failure: ((Error) -> Void)? = nil,
        success: @escaping (SearchResponse) -> Void) {
        
        // construct query parameters
        var queryParameters = [URLQueryItem]()
        queryParameters.append(URLQueryItem(name: "q", value: query))
        queryParameters.append(URLQueryItem(name: "fl", value: returnFields))
        queryParameters.append(URLQueryItem(name: "wt", value: "json"))
        
        // construct REST request
        let request = RestRequest(
            method: "GET",
            url: serviceURL + "/v1/solr_clusters/\(solrClusterID)/solr/\(collectionName)/select",
            credentials: credentials,
            headerParameters: defaultHeaders,
            queryItems: queryParameters
        )
        
        // execute REST request
<<<<<<< HEAD
        request.responseObject() { (response: RestResponse<SearchResponse>) in
=======
        Alamofire.request(request)
            .authenticate(user: username, password: password)
            .responseObject(dataToError: dataToError) {
                (response: DataResponse<SearchResponse>) in
>>>>>>> e1e2a377
                switch response.result {
                case .success(let response): success(response)
                case .failure(let error): failure?(error)
                }
            }
    }
    
    /**
     Searches the results and then returns them in ranked order.
     
     Note: For the SDK to work properly, you must define the writer type as "json" within the
     configuration solrconfig.xml file.
     
     - parameter collectionName: The name of the collection in the cluster.
     - parameter solrClusterID: The ID of the Solr cluster.
     - parameter rankerID: The ID of the ranker.
     - parameter query: The query. Refer to the following link for more information on how to
            structure the query string:
            https://cwiki.apache.org/confluence/display/solr/The+Standard+Query+Parser
     - parameter returnFields: The fields that should be returned. These fields should correspond
            to the fields within the content that has been uploaded to the collection. This
            parameter should be a comma-separated list.
     - parameter failure: A function executed if an error occurs.
     - parameter success: A function executed with a `SearchAndRankResponse` object.
     */
    public func searchAndRank(
        withCollectionName collectionName: String,
        fromSolrClusterID solrClusterID: String,
        rankerID: String,
        query: String,
        returnFields: String,
        failure: ((Error) -> Void)? = nil,
        success: @escaping (SearchAndRankResponse) -> Void) {
        
        // construct query parameters
        var queryParameters = [URLQueryItem]()
        queryParameters.append(URLQueryItem(name: "q", value: query))
        queryParameters.append(URLQueryItem(name: "ranker_id", value: rankerID))
        queryParameters.append(URLQueryItem(name: "fl", value: returnFields))
        queryParameters.append(URLQueryItem(name: "wt", value: "json"))
        
        // construct REST request
        let request = RestRequest(
            method: "GET",
            url: serviceURL + "/v1/solr_clusters/\(solrClusterID)/solr/\(collectionName)/fcselect",
            credentials: credentials,
            headerParameters: defaultHeaders,
            queryItems: queryParameters
        )
        
        // execute REST request
<<<<<<< HEAD
        request.responseObject() { (response: RestResponse<SearchAndRankResponse>) in
=======
        Alamofire.request(request)
            .authenticate(user: username, password: password)
            .responseObject(dataToError: dataToError) {
                (response: DataResponse<SearchAndRankResponse>) in
>>>>>>> e1e2a377
                switch response.result {
                case .success(let response): success(response)
                case .failure(let error): failure?(error)
                }
            }
    }
    
    // MARK: - Rankers
    
    /**
     Retrieves the list of rankers available for this Retrieve and Rank instance.
     
     - parameter failure: A function executed if an error occurs.
     - parameter success: A function executed with an array of `Ranker` objects.
     */
    public func getRankers(
        failure: ((Error) -> Void)? = nil,
        success: @escaping ([Ranker]) -> Void)
    {
        // construct REST request
        let request = RestRequest(
            method: "GET",
            url: serviceURL + "/v1/rankers",
            credentials: credentials,
            headerParameters: defaultHeaders,
            acceptType: "application/json"
        )
        
        // execute REST request
<<<<<<< HEAD
        request.responseArray(path: ["rankers"]) { (response: RestResponse<[Ranker]>) in
=======
        Alamofire.request(request)
            .authenticate(user: username, password: password)
            .responseArray(dataToError: dataToError, path: ["rankers"]) {
                (response: DataResponse<[Ranker]>) in
>>>>>>> e1e2a377
                switch response.result {
                case .success(let rankers): success(rankers)
                case .failure(let error): failure?(error)
                }
            }
    }
    
    /**
     Creates and trains a new ranker. The status of the ranker will be set to `Training` until
     the ranker is ready. You need to wait until the status is `Available` before using.
     
     - parameter name: An optional name for the ranker.
     - parameter trainingDataFile: The training data content that will be used to train this ranker.
     - parameter failure: A function executed if an error occurs.
     - parameter success: A function executed with a `Ranker` object.
     */
    public func createRanker(
        withName name: String? = nil,
        fromFile trainingDataFile: URL,
        failure: ((Error) -> Void)? = nil,
        success: @escaping (RankerDetails) -> Void)
    {
        // construct body
        var json = [String: String]()
        if let name = name {
            json["name"] = name
        } else {
            json["name"] = ""
        }
        guard let trainingMetadata = try? json.toJSON().serialize() else {
            let failureReason = "Ranker metadata could not be serialized to JSON."
            let userInfo = [NSLocalizedFailureReasonErrorKey: failureReason]
            let error = NSError(domain: domain, code: 0, userInfo: userInfo)
            failure?(error)
            return
        }
        
        // construct REST body
        let multipartFormData = MultipartFormData()
        multipartFormData.append(trainingDataFile, withName: "training_data")
        multipartFormData.append(trainingMetadata, withName: "training_metadata")
        
        // construct REST request
        let request = RestRequest(
            method: "POST",
            url: serviceURL + "/v1/rankers",
            credentials: credentials,
            headerParameters: defaultHeaders,
            acceptType: "application/json",
            messageBody: multipartFormData.toData()
        )
        
        // execute REST request
<<<<<<< HEAD
        request.responseObject() { (response: RestResponse<RankerDetails>) in
            switch response.result {
            case .success(let ranker): success(ranker)
            case .failure(let error): failure?(error)
=======
        Alamofire.upload(
            multipartFormData: { multipartFormData in
                multipartFormData.append(trainingDataFile, withName: "training_data")
                multipartFormData.append(trainingMetadata, withName: "training_metadata")
            },
            with: request,
            encodingCompletion: { encodingResult in
                switch encodingResult {
                case .success(let upload, _, _):
                    upload.authenticate(user: self.username, password: self.password)
                    upload.responseObject(dataToError: self.dataToError) {
                        (response: DataResponse<RankerDetails>) in
                        switch response.result {
                        case .success(let ranker): success(ranker)
                        case .failure(let error): failure?(error)
                        }
                    }
                case .failure:
                    let failureReason = "File could not be encoded as form data."
                    let userInfo = [NSLocalizedFailureReasonErrorKey: failureReason]
                    let error = NSError(domain: self.domain, code: 0, userInfo: userInfo)
                    failure?(error)
                    return
                }
>>>>>>> e1e2a377
            }
        }
    }
    
    /**
     Identifies the top answer from the list of provided results to rank, and provides the
     number of answers requested, listed in order from descending ranked score.
     
     - parameter resultsFile: A CSV file containing the search results that you want ranked. The 
            first column header must be labeled `answer_id`. The other column headers should 
            match the names of the features in the `trainingDataFile` used to train the ranker.
     - parameter rankerID: The ID of the ranker to use.
     - parameter numberOfResults: The number of answers needed. The default number given is 10.
     - parameter failure: A function executed if an error occurs.
     - parameter success: A function executed with a `Ranking` object.
     */
    public func rankResults(
        fromFile resultsFile: URL,
        withRankerID rankerID: String,
        failure: ((Error) -> Void)? = nil,
        success: @escaping (Ranking) -> Void) {
        
        // construct REST body
        let multipartFormData = MultipartFormData()
        multipartFormData.append(resultsFile, withName: "answer_data")
        
        // construct REST request
        let request = RestRequest(
            method: "POST",
            url: serviceURL + "/v1/rankers/\(rankerID)/rank",
            credentials: credentials,
            headerParameters: defaultHeaders,
            acceptType: "application/json",
            messageBody: multipartFormData.toData()
        )
        
<<<<<<< HEAD
        request.responseObject() { (response: RestResponse<Ranking>) in
            switch response.result {
            case .success(let ranking): success(ranking)
            case .failure(let error): failure?(error)
=======
        // execute REST request
        Alamofire.upload(
            multipartFormData: { multipartFormData in
                multipartFormData.append(resultsFile, withName: "answer_data")
            },
            with: request,
            encodingCompletion: { encodingResult in
                switch encodingResult {
                case .success(let upload, _, _):
                    upload.authenticate(user: self.username, password: self.password)
                    upload.responseObject(dataToError: self.dataToError) {
                        (response: DataResponse<Ranking>) in
                        switch response.result {
                        case .success(let ranking): success(ranking)
                        case .failure(let error): failure?(error)
                        }
                    }
                case .failure:
                    let failureReason = "File could not be encoded as form data."
                    let userInfo = [NSLocalizedFailureReasonErrorKey: failureReason]
                    let error = NSError(domain: self.domain, code: 0, userInfo: userInfo)
                    failure?(error)
                    return
                }
>>>>>>> e1e2a377
            }
        }
    }

    /**
     Delete a ranker.
     
     - parameter rankerID: The ranker to delete.
     - parameter failure: A function executed if an error occurs.
     - parameter success: A function executed if no error occurs.
     */
    public func deleteRanker(
        withID rankerID: String,
        failure: ((Error) -> Void)? = nil,
        success: ((Void) -> Void)? = nil) {
        
        // construct REST request
        let request = RestRequest(
            method: "DELETE",
            url: serviceURL + "/v1/rankers/\(rankerID)",
            credentials: credentials,
            headerParameters: defaultHeaders
        )
        
        // execute REST request
        request.responseData { response in
                switch response.result {
                case .success(let data):
                    switch self.dataToError(data: data) {
                    case .some(let error): failure?(error)
                    case .none: success?()
                    }
                case .failure(let error):
                    failure?(error)
                }
            }
    }
    
    /**
     Get status and information about a specific ranker.
     
     - parameter rankerID: The unique identifier for the ranker you want more information about.
     - parameter failure: A function executed if an error occurs.
     - parameter success: A function executed with a `RankerDetails` object.
     */
    public func getRanker(
        withID rankerID: String,
        failure: ((Error) -> Void)? = nil,
        success: @escaping (RankerDetails) -> Void) {
        
        // construct REST request
        let request = RestRequest(
            method: "GET",
            url: serviceURL + "/v1/rankers/\(rankerID)",
            credentials: credentials,
            headerParameters: defaultHeaders,
            acceptType: "application/json"
        )
        
        // execute REST request
<<<<<<< HEAD
        request.responseObject() { (response: RestResponse<RankerDetails>) in
=======
        Alamofire.request(request)
            .authenticate(user: username, password: password)
            .responseObject(dataToError: dataToError) {
                (response: DataResponse<RankerDetails>) in
>>>>>>> e1e2a377
                switch response.result {
                case .success(let details): success(details)
                case .failure(let error): failure?(error)
                }
            }
    }
}<|MERGE_RESOLUTION|>--- conflicted
+++ resolved
@@ -95,14 +95,8 @@
         )
         
         // execute REST request
-<<<<<<< HEAD
-        request.responseArray(path: ["clusters"]) { (response: RestResponse<[SolrCluster]>) in
-=======
-        Alamofire.request(request)
-            .authenticate(user: username, password: password)
-            .responseArray(dataToError: dataToError, path: ["clusters"]) {
-                (response: DataResponse<[SolrCluster]>) in
->>>>>>> e1e2a377
+        request.responseArray(dataToError: dataToError, path: ["clusters"]) {
+            (response: RestResponse<[SolrCluster]>) in
                 switch response.result {
                 case .success(let clusters): success(clusters)
                 case .failure(let error): failure?(error)
@@ -152,14 +146,8 @@
         )
         
         // execute REST request
-<<<<<<< HEAD
-        request.responseObject() { (response: RestResponse<SolrCluster>) in
-=======
-        Alamofire.request(request)
-            .authenticate(user: username, password: password)
-            .responseObject(dataToError: dataToError) {
-                (response: DataResponse<SolrCluster>) in
->>>>>>> e1e2a377
+        request.responseObject(dataToError: dataToError) {
+            (response: RestResponse<SolrCluster>) in
                 switch response.result {
                 case .success(let cluster): success(cluster)
                 case .failure(let error): failure?(error)
@@ -223,14 +211,8 @@
         )
         
         // execute REST request
-<<<<<<< HEAD
-        request.responseObject() { (response: RestResponse<SolrCluster>) in
-=======
-        Alamofire.request(request)
-            .authenticate(user: username, password: password)
-            .responseObject(dataToError: dataToError) {
-                (response: DataResponse<SolrCluster>) in
->>>>>>> e1e2a377
+        request.responseObject(dataToError: dataToError) {
+            (response: RestResponse<SolrCluster>) in
                 switch response.result {
                 case .success(let cluster): success(cluster)
                 case .failure(let error): failure?(error)
@@ -261,14 +243,8 @@
         )
         
         // execute REST request
-<<<<<<< HEAD
-        request.responseArray(path: ["solr_configs"]) { (response: RestResponse<[String]>) in
-=======
-        Alamofire.request(request)
-            .authenticate(user: username, password: password)
-            .responseArray(dataToError: dataToError, path: ["solr_configs"]) {
-                (response: DataResponse<[String]>) in
->>>>>>> e1e2a377
+        request.responseArray(dataToError: dataToError, path: ["solr_configs"]) {
+            (response: RestResponse<[String]>) in
                 switch response.result {
                 case .success(let config): success(config)
                 case .failure(let error): failure?(error)
@@ -361,9 +337,6 @@
         
         // specify download destination
         let destinationURL = downloads.appendingPathComponent(filename)
-//        let destination: DownloadRequest.DownloadFileDestination = { temporaryURL, response in
-//            return (destinationURL, [])
-//        }
         
         // execute REST request
         request.responseData { response in
@@ -388,7 +361,6 @@
             
             success(destinationURL)
         }
-
     }
     
     /**
@@ -550,14 +522,8 @@
         )
         
         // execute REST request
-<<<<<<< HEAD
-        request.responseArray(path: ["collections"]) { (response: RestResponse<[String]>) in
-=======
-        Alamofire.request(request)
-            .authenticate(user: username, password: password)
-            .responseArray(dataToError: dataToError, path: ["collections"]) {
-                (response: DataResponse<[String]>) in
->>>>>>> e1e2a377
+        request.responseArray(dataToError: dataToError, path: ["collections"]) {
+            (response: RestResponse<[String]>) in
                 switch response.result {
                 case .success(let collections): success(collections)
                 case .failure(let error): failure?(error)
@@ -657,14 +623,8 @@
         )
         
         // execute REST request
-<<<<<<< HEAD
-        request.responseObject() { (response: RestResponse<SearchResponse>) in
-=======
-        Alamofire.request(request)
-            .authenticate(user: username, password: password)
-            .responseObject(dataToError: dataToError) {
-                (response: DataResponse<SearchResponse>) in
->>>>>>> e1e2a377
+        request.responseObject(dataToError: dataToError) {
+            (response: RestResponse<SearchResponse>) in
                 switch response.result {
                 case .success(let response): success(response)
                 case .failure(let error): failure?(error)
@@ -716,14 +676,8 @@
         )
         
         // execute REST request
-<<<<<<< HEAD
-        request.responseObject() { (response: RestResponse<SearchAndRankResponse>) in
-=======
-        Alamofire.request(request)
-            .authenticate(user: username, password: password)
-            .responseObject(dataToError: dataToError) {
-                (response: DataResponse<SearchAndRankResponse>) in
->>>>>>> e1e2a377
+        request.responseObject(dataToError: dataToError) {
+            (response: RestResponse<SearchAndRankResponse>) in
                 switch response.result {
                 case .success(let response): success(response)
                 case .failure(let error): failure?(error)
@@ -753,14 +707,8 @@
         )
         
         // execute REST request
-<<<<<<< HEAD
-        request.responseArray(path: ["rankers"]) { (response: RestResponse<[Ranker]>) in
-=======
-        Alamofire.request(request)
-            .authenticate(user: username, password: password)
-            .responseArray(dataToError: dataToError, path: ["rankers"]) {
-                (response: DataResponse<[Ranker]>) in
->>>>>>> e1e2a377
+        request.responseArray(dataToError: dataToError, path: ["rankers"]) {
+            (response: RestResponse<[Ranker]>) in
                 switch response.result {
                 case .success(let rankers): success(rankers)
                 case .failure(let error): failure?(error)
@@ -814,37 +762,11 @@
         )
         
         // execute REST request
-<<<<<<< HEAD
-        request.responseObject() { (response: RestResponse<RankerDetails>) in
+        request.responseObject(dataToError: dataToError) {
+            (response: RestResponse<RankerDetails>) in
             switch response.result {
             case .success(let ranker): success(ranker)
             case .failure(let error): failure?(error)
-=======
-        Alamofire.upload(
-            multipartFormData: { multipartFormData in
-                multipartFormData.append(trainingDataFile, withName: "training_data")
-                multipartFormData.append(trainingMetadata, withName: "training_metadata")
-            },
-            with: request,
-            encodingCompletion: { encodingResult in
-                switch encodingResult {
-                case .success(let upload, _, _):
-                    upload.authenticate(user: self.username, password: self.password)
-                    upload.responseObject(dataToError: self.dataToError) {
-                        (response: DataResponse<RankerDetails>) in
-                        switch response.result {
-                        case .success(let ranker): success(ranker)
-                        case .failure(let error): failure?(error)
-                        }
-                    }
-                case .failure:
-                    let failureReason = "File could not be encoded as form data."
-                    let userInfo = [NSLocalizedFailureReasonErrorKey: failureReason]
-                    let error = NSError(domain: self.domain, code: 0, userInfo: userInfo)
-                    failure?(error)
-                    return
-                }
->>>>>>> e1e2a377
             }
         }
     }
@@ -881,37 +803,11 @@
             messageBody: multipartFormData.toData()
         )
         
-<<<<<<< HEAD
-        request.responseObject() { (response: RestResponse<Ranking>) in
+        request.responseObject(dataToError: dataToError) {
+            (response: RestResponse<Ranking>) in
             switch response.result {
             case .success(let ranking): success(ranking)
             case .failure(let error): failure?(error)
-=======
-        // execute REST request
-        Alamofire.upload(
-            multipartFormData: { multipartFormData in
-                multipartFormData.append(resultsFile, withName: "answer_data")
-            },
-            with: request,
-            encodingCompletion: { encodingResult in
-                switch encodingResult {
-                case .success(let upload, _, _):
-                    upload.authenticate(user: self.username, password: self.password)
-                    upload.responseObject(dataToError: self.dataToError) {
-                        (response: DataResponse<Ranking>) in
-                        switch response.result {
-                        case .success(let ranking): success(ranking)
-                        case .failure(let error): failure?(error)
-                        }
-                    }
-                case .failure:
-                    let failureReason = "File could not be encoded as form data."
-                    let userInfo = [NSLocalizedFailureReasonErrorKey: failureReason]
-                    let error = NSError(domain: self.domain, code: 0, userInfo: userInfo)
-                    failure?(error)
-                    return
-                }
->>>>>>> e1e2a377
             }
         }
     }
@@ -972,14 +868,8 @@
         )
         
         // execute REST request
-<<<<<<< HEAD
-        request.responseObject() { (response: RestResponse<RankerDetails>) in
-=======
-        Alamofire.request(request)
-            .authenticate(user: username, password: password)
-            .responseObject(dataToError: dataToError) {
-                (response: DataResponse<RankerDetails>) in
->>>>>>> e1e2a377
+        request.responseObject(dataToError: dataToError) {
+            (response: RestResponse<RankerDetails>) in
                 switch response.result {
                 case .success(let details): success(details)
                 case .failure(let error): failure?(error)
