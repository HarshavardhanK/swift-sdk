/**
 * Copyright IBM Corporation 2016
 *
 * Licensed under the Apache License, Version 2.0 (the "License");
 * you may not use this file except in compliance with the License.
 * You may obtain a copy of the License at
 *
 * http://www.apache.org/licenses/LICENSE-2.0
 *
 * Unless required by applicable law or agreed to in writing, software
 * distributed under the License is distributed on an "AS IS" BASIS,
 * WITHOUT WARRANTIES OR CONDITIONS OF ANY KIND, either express or implied.
 * See the License for the specific language governing permissions and
 * limitations under the License.
 **/

import Foundation
import Alamofire
import Freddy
import RestKit

/// A DialogID uniquely identifies a dialog application.
public typealias DialogID = String

/**
 The Watson Dialog service provides a comprehensive, robust, platform for managing
 conversations between virtual agents and users through an application programming
 interface (API). These conversations are commonly referred to as dialogs.
 */
@available(*, deprecated, message: "The IBM Watson™ Dialog service will be deprecated on August 15, 2016. The service will be retired on September 8, 2016, after which no new instances of the service can be created, though existing instances of the service will continue to function until August 9, 2017. Users of the Dialog service should migrate their applications to use the IBM Watson™ Conversation service. See the migration documentation to learn how to migrate your dialogs to the Conversation service.")
public class Dialog {
    
    /// The base URL to use when contacting the service.
    public var serviceURL = "https://gateway.watsonplatform.net/dialog/api"
    
    /// The default HTTP headers for all requests to the service.
    public var defaultHeaders = [String: String]()
    
    private let username: String
    private let password: String
    private let domain = "com.ibm.watson.developer-cloud.DialogV1"
    private static let dateFormatter: DateFormatter = {
        let dateFormatter = DateFormatter()
        dateFormatter.dateFormat = "yyyy-MM-dd HH:mm:ss"
        return dateFormatter
    }()

    /**
     Create a `Dialog` object.
     
     - parameter username: The username used to authenticate with the service.
     - parameter password: The password used to authenticate with the service.
     */
    public init(username: String, password: String) {
        self.username = username
        self.password = password
    }

    /**
     If the given data represents an error returned by the Visual Recognition service, then return
     an NSError with information about the error that occured. Otherwise, return nil.
     
     - parameter data: Raw data returned from the service that may represent an error.
     */
    private func dataToError(data: Data) -> NSError? {
        do {
            let json = try JSON(data: data)
            let error = try json.getString(at: "error")
            let code = try json.getInt(at: "code")
            let userInfo = [NSLocalizedFailureReasonErrorKey: error]
            return NSError(domain: domain, code: code, userInfo: userInfo)
        } catch {
            return nil
        }
    }

    // MARK: - Content Operations

    /**
     List the dialog applications associated with this service instance.
     
     - parameter failure: A function executed if an error occurs.
     - parameter success: A function executed with the list of dialog applications.
     */
    public func getDialogs(
        failure: ((Error) -> Void)? = nil,
        success: @escaping ([DialogModel]) -> Void)
    {
        // construct REST request
        let request = RestRequest(
            method: .get,
            url: serviceURL + "/v1/dialogs",
            headerParameters: defaultHeaders,
            acceptType: "application/json"
        )

        // execute REST request
        Alamofire.request(request)
            .authenticate(user: username, password: password)
<<<<<<< HEAD
            .responseArray(path: ["dialogs"]) { (response: DataResponse<[DialogModel]>) in
=======
            .responseArray(dataToError: dataToError, path: ["dialogs"]) {
                (response: Response<[DialogModel], NSError>) in
>>>>>>> a26f8641
                switch response.result {
                case .success(let dialogs): success(dialogs)
                case .failure(let error): failure?(error)
                }
            }
    }

    /**
     Create a dialog application by uploading an existing dialog file to the
     service instance. The returned dialog application identifier can be used
     for subsequent calls to the API.

     The file content type is determined by the file extension:
        - .mct for encrypted dialog account file
        - .json for Watson dialog document JSON format
        - .xml for Watson dialog document XML format

     - parameter name: The desired name of the dialog application instance.
     - parameter fileURL: The URL to a file that will be uploaded and used to create the dialog
        application. Must contain an extension of .mct for encrypted dialog account file, .json
        for Watson dialog document JSON format, or .xml for Watson dialog document XML format.
     - parameter failure: A function executed if an error occurs.
     - parameter success: A function executed with the identifier of the newly created dialog
        application.
     */
    public func createDialog(
        withName name: String,
        fromFile fileURL: URL,
        failure: ((Error) -> Void)? = nil,
        success: @escaping (DialogID) -> Void)
    {
        // construct REST request
        let request = RestRequest(
            method: .post,
            url: serviceURL + "/v1/dialogs",
            headerParameters: defaultHeaders,
            acceptType: "application/json"
        )

        // execute REST request
        Alamofire.upload(
            multipartFormData: { multipartFormData in
                let nameData = name.data(using: String.Encoding.utf8)!
                multipartFormData.append(nameData, withName: "name")
                multipartFormData.append(fileURL, withName: "file")
            },
            with: request,
            encodingCompletion: { encodingResult in
                switch encodingResult {
                case .success(let upload, _, _):
                    upload.authenticate(user: self.username, password: self.password)
<<<<<<< HEAD
                    upload.responseObject(path: ["dialog_id"]) {
                        (response: DataResponse<DialogID>) in
=======
                    upload.responseObject(dataToError: self.dataToError, path: ["dialog_id"]) {
                        (response: Response<DialogID, NSError>) in
>>>>>>> a26f8641
                        switch response.result {
                        case .success(let dialogID): success(dialogID)
                        case .failure(let error): failure?(error)
                        }
                    }
                case .failure:
                    let failureReason = "File could not be encoded as form data."
                    let userInfo = [NSLocalizedFailureReasonErrorKey: failureReason]
                    let error = NSError(domain: self.domain, code: 0, userInfo: userInfo)
                    failure?(error)
                    return
                }
            }
        )
    }

    /**
     Delete a dialog application associated with this service instance. This
     permanently removes all associated data.
    
     - parameter dialogID: The dialog application identifier.
     - parameter failure: A function executed if an error occurs.
     - parameter success: A function executed after the dialog application
        has been successfully deleted.
     */
    public func deleteDialog(
        withID dialogID: DialogID,
        failure: ((Error) -> Void)? = nil,
        success: ((Void) -> Void)? = nil)
    {
        // construct REST request
        let request = RestRequest(
            method: .delete,
            url: serviceURL + "/v1/dialogs/\(dialogID)",
            headerParameters: defaultHeaders,
            acceptType: "application/json"
        )

        // execute REST request
        Alamofire.request(request)
            .authenticate(user: username, password: password)
            .responseData { response in
                switch response.result {
                case .success(let data):
                    switch self.dataToError(data: data) {
                    case .some(let error): failure?(error)
                    case .none: success?()
                    }
                case .failure(let error):
                    failure?(error)
                }
            }
    }

    /**
     Download the dialog file associated with the given dialog application.
     
     - parameter dialogID: The dialog application identifier.
     - parameter format: The desired format of the dialog file. The format can be either
        OctetStream (.mct file), Watson dialog document JSON format (.json file), or Watson
        dialog document XML format (.xml file).
     - parameter failure: A function executed if an error occurs.
     - parameter success: A function executed with the URL of the downloaded dialog file.
     */
    public func getDialogFile(
        fromDialogID dialogID: DialogID,
        inFormat format: Format? = nil,
        failure: ((Error) -> Void)? = nil,
        success: @escaping (URL) -> Void)
    {
        // construct REST request
        let request = RestRequest(
            method: .get,
            url: serviceURL + "/v1/dialogs/\(dialogID)",
            headerParameters: defaultHeaders,
            acceptType: format?.rawValue
        )
        
        // determine file extension
        var filetype = ".mct"
        if let format = format {
            switch format {
            case .octetStream: filetype = ".mct"
            case .wdsJSON: filetype = ".json"
            case .wdsXML: filetype = ".xml"
            }
        }
        
        // locate downloads directory
        let fileManager = FileManager.default
        let directories = fileManager.urls(for: .downloadsDirectory, in: .userDomainMask)
        guard let downloads = directories.first else {
            let failureReason = "Cannot locate documents directory."
            let userInfo = [NSLocalizedFailureReasonErrorKey: failureReason]
            let error = NSError(domain: self.domain, code: 0, userInfo: userInfo)
            failure?(error)
            return
        }
        
        // construct unique filename
        var filename = "dialog-" + dialogID + filetype
        var isUnique = false
        var duplicates = 0
        while !isUnique {
            let filePath = downloads.appendingPathComponent(filename).path
            if fileManager.fileExists(atPath: filePath) {
                duplicates += 1
                filename = "dialog-" + dialogID + "-\(duplicates)" + filetype
            } else {
                isUnique = true
            }
        }
        
        // specify download destination
        let destinationURL = downloads.appendingPathComponent(filename)
        let destination: DownloadRequest.DownloadFileDestination = { _, _ in
            return (destinationURL, [])
        }

        // execute REST request
        Alamofire.download(request, to: destination)
            .authenticate(user: username, password: password)
            .response { response in
                guard response.error == nil else {
                    failure?(response.error!)
                    return
                }
                
                guard let statusCode = response.response?.statusCode else {
                    let failureReason = "Did not receive response."
                    let userInfo = [NSLocalizedFailureReasonErrorKey: failureReason]
                    let error = NSError(domain: self.domain, code: 0, userInfo: userInfo)
                    failure?(error)
                    return
                }
                
                if statusCode != 200 {
                    let failureReason = "Status code was not acceptable: \(statusCode)."
                    let userInfo = [NSLocalizedFailureReasonErrorKey: failureReason]
                    let error = NSError(domain: self.domain, code: statusCode, userInfo: userInfo)
                    failure?(error)
                    return
                }
                
                success(destinationURL)
            }
    }

    /**
     Update an existing dialog application by uploading a dialog file.

     The file content type is determined by the file extension:
        - .mct for encrypted Dialog account file
        - .json for Watson Dialog document JSON format
        - .xml for Watson Dialog document XML format

     - parameter dialogID: The dialog application identifier.
     - parameter fileURL: The URL to a file that will be uploaded and used to define
        the dialog application's operation. Must contain an extension of .mct for
        encrypted Dialog account file, .json for Watson Dialog document JSON format,
        or .xml for Watson Dialog document XML format.
     - parameter failure: A function executed if an error occurs.
     - parameter success: A function executed after the dialog file has been 
        successfully uploaded.
     */
    public func updateDialog(
        withID dialogID: DialogID,
        fromFile fileURL: URL,
        failure: ((Error) -> Void)? = nil,
        success: ((Void) -> Void)? = nil)
    {
        // construct REST request
        let request = RestRequest(
            method: .put,
            url: serviceURL + "/v1/dialogs/\(dialogID)",
            headerParameters: defaultHeaders
        )

        // execute REST request
        Alamofire.upload(
            multipartFormData: { multipartFormData in
                multipartFormData.append(fileURL, withName: "file")
            },
            with: request,
            encodingCompletion: { encodingResult in
                switch encodingResult {
                case .success(let upload, _, _):
                    upload.authenticate(user: self.username, password: self.password)
                    upload.responseData { response in
                            switch response.result {
                            case .success(let data):
                                switch self.dataToError(data: data) {
                                case .some(let error): failure?(error)
                                case .none: success?()
                                }
                            case .failure(let error):
                                failure?(error)
                            }
                    }
                case .failure:
                    let failureReason = "File could not be encoded as form data."
                    let userInfo = [NSLocalizedFailureReasonErrorKey: failureReason]
                    let error = NSError(domain: self.domain, code: 0, userInfo: userInfo)
                    failure?(error)
                    return
                }
            }
        )
    }

    /**
     Get the content for each node associated with a dialog application.

     Depending on the dialog design, each node can either be an input/output
     pair or just a single node.

     - parameter dialogID: The dialog application identifier.
     - parameter failure: A function executed if an error occurs.
     - parameter success: A function executed with the dialog application's nodes.
     */
    public func getContent(
        fromDialogID dialogID: DialogID,
        failure: ((Error) -> Void)? = nil,
        success: @escaping ([Node]) -> Void)
    {
        // construct REST request
        let request = RestRequest(
            method: .get,
            url: serviceURL + "/v1/dialogs/\(dialogID)/content",
            headerParameters: defaultHeaders,
            acceptType: "application/json"
        )

        // execute REST request
        Alamofire.request(request)
            .authenticate(user: username, password: password)
<<<<<<< HEAD
            .responseArray(path: ["items"]) { (response: DataResponse<[Node]>) in
=======
            .responseArray(dataToError: dataToError, path: ["items"]) {
                (response: Response<[Node], NSError>) in
>>>>>>> a26f8641
                switch response.result {
                case .success(let nodes): success(nodes)
                case .failure(let error): failure?(error)
                }
            }
    }

    /**
     Update the content for specific nodes of the Dialog application.

     - parameter dialogID: The dialog application identifier.
     - parameter nodes: The specified nodes with updated content.
     - parameter failure: A function executed if an error occurs.
     - parameter success: A function executed after the specified nodes have been updated.
     */
    public func updateContent(
        fromDialogID dialogID: DialogID,
        forNodes nodes: [Node],
        failure: ((Error) -> Void)? = nil,
        success: ((Void) -> Void)? = nil)
    {
        // serialize nodes to JSON
        guard let body = try? JSON.dictionary(["items": nodes.toJSON()]).serialize() else {
            let failureReason = "Nodes could not be serialized to JSON."
            let userInfo = [NSLocalizedFailureReasonErrorKey: failureReason]
            let error = NSError(domain: domain, code: 0, userInfo: userInfo)
            failure?(error)
            return
        }

        // construct REST request
        let request = RestRequest(
            method: .put,
            url: serviceURL + "/v1/dialogs/\(dialogID)/content",
            headerParameters: defaultHeaders,
            acceptType: "application/json",
            contentType: "application/json",
            messageBody: body
        )

        // execute REST request
        Alamofire.request(request)
            .authenticate(user: username, password: password)
            .responseData { response in
                switch response.result {
                case .success(let data):
                    switch self.dataToError(data: data) {
                    case .some(let error): failure?(error)
                    case .none: success?()
                    }
                case .failure(let error):
                    failure?(error)
                }
        }
    }

    // MARK: -  Conversation Operations
    
    /**
     Retrieve conversation session history for a specified date range.
     
     - parameter dialogID: The dialog application identifier.
     - parameter dateFrom: The start date of the desired conversation history. The
        timezone should match that of the Dialog application.
     - parameter dateTo: The end date of the desired conversation history. The
        timezone should match that of the Dialog application.
     - parameter offset: The offset starting point in the returned history (default: 0).
     - parameter limit: The maximum number of conversations to retrieve (default: 10,000).
     - parameter failure: A function executed if an error occurs.
     - parameter success: A function executed with the retrieved conversation history.
     */
    public func getConversationHistory(
        fromDialogID dialogID: DialogID,
        from dateFrom: Date,
        to dateTo: Date,
        offset: Int? = nil,
        limit: Int? = nil,
        failure: ((Error) -> Void)? = nil,
        success: @escaping ([Conversation]) -> Void)
    {
        // construct date strings
        let dateFromString = Dialog.dateFormatter.string(from: dateFrom)
        let dateToString = Dialog.dateFormatter.string(from: dateTo)

        // construct query parameters
        var queryParameters = [URLQueryItem]()
        queryParameters.append(URLQueryItem(name: "date_from", value: dateFromString))
        queryParameters.append(URLQueryItem(name: "date_to", value: dateToString))
        if let offset = offset {
            queryParameters.append(URLQueryItem(name: "offset", value: "\(offset)"))
        }
        if let limit = limit {
            queryParameters.append(URLQueryItem(name: "limit", value: "\(limit)"))
        }

        // construct REST request
        let request = RestRequest(
            method: .get,
            url: serviceURL + "/v1/dialogs/\(dialogID)/conversation",
            headerParameters: defaultHeaders,
            acceptType: "application/json",
            queryParameters: queryParameters
        )

        // execute REST request
        Alamofire.request(request)
            .authenticate(user: username, password: password)
<<<<<<< HEAD
            .responseArray(path: ["conversations"]) { (response: DataResponse<[Conversation]>) in
=======
            .responseArray(dataToError: dataToError, path: ["conversations"]) {
                (response: Response<[Conversation], NSError>) in
>>>>>>> a26f8641
                switch response.result {
                case .success(let conversations): success(conversations)
                case .failure(let error): failure?(error)
                }
            }
    }

    /**
     Start a new conversation or obtain a response for a submitted input message.
    
     - parameter dialogID: The dialog application identifier.
     - parameter conversationID: The conversation identifier. If not specified, then a
        new conversation will be started.
     - parameter clientID: A client identifier generated by the dialog service. If not
        specified, then a new client identifier will be issued.
     - parameter input: The user input message to send for processing. This parameter
        is optional when starting a new conversation.
     - parameter failure: A function executed if an error occurs.
     - parameter success: A function executed with the dialog application's response.
     */
    public func converse(
        withDialogID dialogID: DialogID,
        withConversationID conversationID: Int? = nil,
        clientID: Int? = nil,
        input: String? = nil,
        failure: ((Error) -> Void)? = nil,
        success: @escaping (ConversationResponse) -> Void)
    {
        // construct query parameters
        var queryParameters = [URLQueryItem]()
        if let conversationID = conversationID {
            queryParameters.append(URLQueryItem(name: "conversation_id", value: "\(conversationID)"))
        }
        if let clientID = clientID {
            queryParameters.append(URLQueryItem(name: "client_id", value: "\(clientID)"))
        }
        if let input = input {
            queryParameters.append(URLQueryItem(name: "input", value: input))
        }

        // construct REST request
        let request = RestRequest(
            method: .post,
            url: serviceURL + "/v1/dialogs/\(dialogID)/conversation",
            headerParameters: defaultHeaders,
            acceptType: "application/json",
            queryParameters: queryParameters
        )

        // execute REST request
        Alamofire.request(request)
            .authenticate(user: username, password: password)
<<<<<<< HEAD
            .responseObject() { (response: DataResponse<ConversationResponse>) in
=======
            .responseObject(dataToError: dataToError) {
                (response: Response<ConversationResponse, NSError>) in
>>>>>>> a26f8641
                switch response.result {
                case .success(let response): success(response)
                case .failure(let error): failure?(error)
                }
            }
    }

    // MARK: Profile Operations

    /**
     Retrieve the values for a client's profile variables.
    
     - parameter dialogID: The dialog application identifier.
     - parameter clientID: A client identifier that was generated by the dialog service.
     - parameter names: The names of the profile variables to retrieve. If nil, then all
        profile variables will be retrieved.
     - parameter failure: A function executed if an error occurs.
     - parameter success: A function executed with the retrieved profile variables.
     */
    public func getProfile(
        fromDialogID dialogID: DialogID,
        withClientID clientID: Int,
        names: [String]? = nil,
        failure: ((Error) -> Void)? = nil,
        success: @escaping (Profile) -> Void)
    {
        // construct query parameters
        var queryParameters = [URLQueryItem]()
        queryParameters.append(URLQueryItem(name: "client_id", value: "\(clientID)"))
        if let names = names {
            for name in names {
                queryParameters.append(URLQueryItem(name: "name", value: name))
            }
        }

        // construct REST request
        let request = RestRequest(
            method: .get,
            url: serviceURL + "/v1/dialogs/\(dialogID)/profile",
            headerParameters: defaultHeaders,
            acceptType: "application/json",
            queryParameters: queryParameters
        )

        // execute REST request
        Alamofire.request(request)
            .authenticate(user: username, password: password)
<<<<<<< HEAD
            .responseObject() { (response: DataResponse<Profile>) in
=======
            .responseObject(dataToError: dataToError) {
                (response: Response<Profile, NSError>) in
>>>>>>> a26f8641
                switch response.result {
                case .success(let profile): success(profile)
                case .failure(let error): failure?(error)
                }
            }
    }

    /**
     Set the values for a client's profile variables.
    
     - parameter dialogID: The dialog application identifier.
     - parameter clientID: A client identifier that was generated by the dialog service.
        If not specified, then a new client identifier will be issued.
     - parameter parameters: A dictionary of profile variables. The profile variables
        must already be explicitly defined in the dialog application.
     - parameter failure: A function executed if an error occurs.
     - parameter success: A function executed after the client's profile has been updated.
     */
    public func updateProfile(
        fromDialogID dialogID: DialogID,
        withClientID clientID: Int? = nil,
        parameters: [String: String],
        failure: ((Error) -> Void)? = nil,
        success: ((Void) -> Void)? = nil)
    {
        // serialize the profile to JSON
        let profile = Profile(clientID: clientID, parameters: parameters)
        guard let body = try? profile.toJSON().serialize() else {
            let failureReason = "Profile could not be serialized to JSON."
            let userInfo = [NSLocalizedFailureReasonErrorKey: failureReason]
            let error = NSError(domain: domain, code: 0, userInfo: userInfo)
            failure?(error)
            return
        }

        // construct REST request
        let request = RestRequest(
            method: .put,
            url: serviceURL + "/v1/dialogs/\(dialogID)/profile",
            headerParameters: defaultHeaders,
            acceptType: "application/json",
            contentType: "application/json",
            messageBody: body
        )

        // execute REST request
        Alamofire.request(request)
            .authenticate(user: username, password: password)
            .responseData { response in
                switch response.result {
                case .success(let data):
                    switch self.dataToError(data: data) {
                    case .some(let error): failure?(error)
                    case .none: success?()
                    }
                case .failure(let error):
                    failure?(error)
                }
        }
    }
}<|MERGE_RESOLUTION|>--- conflicted
+++ resolved
@@ -97,12 +97,8 @@
         // execute REST request
         Alamofire.request(request)
             .authenticate(user: username, password: password)
-<<<<<<< HEAD
-            .responseArray(path: ["dialogs"]) { (response: DataResponse<[DialogModel]>) in
-=======
             .responseArray(dataToError: dataToError, path: ["dialogs"]) {
-                (response: Response<[DialogModel], NSError>) in
->>>>>>> a26f8641
+                (response: DataResponse<[DialogModel]>) in
                 switch response.result {
                 case .success(let dialogs): success(dialogs)
                 case .failure(let error): failure?(error)
@@ -154,13 +150,8 @@
                 switch encodingResult {
                 case .success(let upload, _, _):
                     upload.authenticate(user: self.username, password: self.password)
-<<<<<<< HEAD
-                    upload.responseObject(path: ["dialog_id"]) {
+                    upload.responseObject(dataToError: self.dataToError, path: ["dialog_id"]) {
                         (response: DataResponse<DialogID>) in
-=======
-                    upload.responseObject(dataToError: self.dataToError, path: ["dialog_id"]) {
-                        (response: Response<DialogID, NSError>) in
->>>>>>> a26f8641
                         switch response.result {
                         case .success(let dialogID): success(dialogID)
                         case .failure(let error): failure?(error)
@@ -397,12 +388,8 @@
         // execute REST request
         Alamofire.request(request)
             .authenticate(user: username, password: password)
-<<<<<<< HEAD
-            .responseArray(path: ["items"]) { (response: DataResponse<[Node]>) in
-=======
             .responseArray(dataToError: dataToError, path: ["items"]) {
-                (response: Response<[Node], NSError>) in
->>>>>>> a26f8641
+                (response: DataResponse<[Node]>) in
                 switch response.result {
                 case .success(let nodes): success(nodes)
                 case .failure(let error): failure?(error)
@@ -510,12 +497,8 @@
         // execute REST request
         Alamofire.request(request)
             .authenticate(user: username, password: password)
-<<<<<<< HEAD
-            .responseArray(path: ["conversations"]) { (response: DataResponse<[Conversation]>) in
-=======
             .responseArray(dataToError: dataToError, path: ["conversations"]) {
-                (response: Response<[Conversation], NSError>) in
->>>>>>> a26f8641
+                (response: DataResponse<[Conversation]>) in
                 switch response.result {
                 case .success(let conversations): success(conversations)
                 case .failure(let error): failure?(error)
@@ -568,12 +551,8 @@
         // execute REST request
         Alamofire.request(request)
             .authenticate(user: username, password: password)
-<<<<<<< HEAD
-            .responseObject() { (response: DataResponse<ConversationResponse>) in
-=======
             .responseObject(dataToError: dataToError) {
-                (response: Response<ConversationResponse, NSError>) in
->>>>>>> a26f8641
+                (response: DataResponse<ConversationResponse>) in
                 switch response.result {
                 case .success(let response): success(response)
                 case .failure(let error): failure?(error)
@@ -621,12 +600,8 @@
         // execute REST request
         Alamofire.request(request)
             .authenticate(user: username, password: password)
-<<<<<<< HEAD
-            .responseObject() { (response: DataResponse<Profile>) in
-=======
             .responseObject(dataToError: dataToError) {
-                (response: Response<Profile, NSError>) in
->>>>>>> a26f8641
+                (response: DataResponse<Profile>) in
                 switch response.result {
                 case .success(let profile): success(profile)
                 case .failure(let error): failure?(error)
