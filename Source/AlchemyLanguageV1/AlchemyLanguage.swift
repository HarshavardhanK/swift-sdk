/**
 * Copyright IBM Corporation 2016
 *
 * Licensed under the Apache License, Version 2.0 (the "License");
 * you may not use this file except in compliance with the License.
 * You may obtain a copy of the License at
 *
 * http://www.apache.org/licenses/LICENSE-2.0
 *
 * Unless required by applicable law or agreed to in writing, software
 * distributed under the License is distributed on an "AS IS" BASIS,
 * WITHOUT WARRANTIES OR CONDITIONS OF ANY KIND, either express or implied.
 * See the License for the specific language governing permissions and
 * limitations under the License.
 **/

import Foundation
import Freddy
import RestKit

/**
 The AlchemyLanguage API utilizes sophisticated natural language processing techniques to provide 
 high-level semantic information about your content.
 */

public class AlchemyLanguage {
    
    /// The base URL to use when contacting the service.
    public var serviceUrl = "https://gateway-a.watsonplatform.net/calls"
    
    /// The default HTTP headers for all requests to the service.
    public var defaultHeaders = [String: String]()
    
    /// The API key credential to use when authenticating with the service.
    private let apiKey: String
    
    private let errorDomain = "com.watsonplatform.alchemyLanguage"
    private let unreservedCharacters = CharacterSet(charactersIn: "abcdefghijklmnopqrstuvwxyz" +
        "ABCDEFGHIJKLMNOPQRSTUVWXYZ" +
        "1234567890-._~")
    
    /**
     Create an `AlchemyLanguage` object.
     
     - parameter apiKey: The API key credential to use when authenticating with the service.
     */
    public init(apiKey: String) {
        self.apiKey = apiKey
    }
    
    private func dataToError(data: Data) -> NSError? {
        do {
            let json = try JSON(data: data)
            let status = try json.getString(at: "status")
            let statusInfo = try json.getString(at: "statusInfo")
            let userInfo = [
                NSLocalizedFailureReasonErrorKey: status,
                NSLocalizedDescriptionKey: statusInfo
            ]
            return NSError(domain: errorDomain, code: 400, userInfo: userInfo)
        } catch {
            return nil
        }
    }

    private func buildBody(document:  URL, html: Bool) throws -> Data {
        guard let docAsString = try? String(contentsOf: document)
            .addingPercentEncoding(withAllowedCharacters: unreservedCharacters) else {
                let failureReason = "Profile could not be escaped."
                let userInfo = [NSLocalizedFailureReasonErrorKey: failureReason]
                let error = NSError(domain: errorDomain, code: 0, userInfo: userInfo)
                throw error
        }
        let type: String
        if html == true {
            type = "html"
        } else {
            type = "text"
        }
        guard let body = "\(type)=\(docAsString!)".data(using: String.Encoding.utf8) else {
            let failureReason = "Profile could not be encoded."
            let userInfo = [NSLocalizedFailureReasonErrorKey: failureReason]
            let error = NSError(domain: errorDomain, code: 0, userInfo: userInfo)
            throw error
        }
        return body
    }
    
    /**
     Extracts the Author(s) of given content.
     
     - parameter url:     the URL of the content
     - parameter failure: a function executed if the call fails
     - parameter success: a function executed with Author information
     */
    public func getAuthors(
        fromContentAtURL url: String,
        failure: ((Error) -> Void)? = nil,
        success: @escaping (DocumentAuthors) -> Void)
    {
        
        // construct request
        let request = RestRequest(
            method: "POST",
            url: serviceUrl + "/url/URLGetAuthors",
            credentials: .apiKey,
            headerParameters: defaultHeaders,
            acceptType: "application/json",
            contentType: "application/x-www-form-urlencoded",
            queryItems: [
                URLQueryItem(name: "url", value: url),
                URLQueryItem(name: "apikey", value: apiKey),
                URLQueryItem(name: "outputMode", value: "json")
            ]
            
        )
        
        // execute request
<<<<<<< HEAD
        request.responseObject() { (response: RestResponse<DocumentAuthors>) in
            switch response.result {
            case .success(let authors): success(authors)
            case .failure(let error): failure?(error)
            }
=======
        Alamofire.request(request)
            .responseObject(dataToError: dataToError) {
                (response: DataResponse<DocumentAuthors>) in
                switch response.result {
                case .success(let authors): success(authors)
                case .failure(let error): failure?(error)
                }
>>>>>>> e1e2a377
        }
    }
    
    /**
     Extracts the Author(s) of given content.
     
     - parameter html:    an HTML document
     - parameter url:     a reference to where the HTML is located
     - parameter failure: a function executed if the call fails
     - parameter success: a function executed with Author information
     */
    public func getAuthors(
        fromHTMLFile html: URL,
        withURL url: String? = nil,
        failure: ((Error) -> Void)? = nil,
        success: @escaping (DocumentAuthors) -> Void)
    {
        // construct body
        let body = try? buildBody(document: html, html: true)
        
        // construct query parameters
        var queryParams = [URLQueryItem]()
        
        queryParams.append(URLQueryItem(name: "apikey", value: apiKey))
        queryParams.append(URLQueryItem(name: "outputMode", value: "json"))
        if let myUrl = url {
            queryParams.append(URLQueryItem(name: "url", value: myUrl))
        }
        
        // construct request
        let request = RestRequest(
            method: "POST",
            url: serviceUrl + "/html/HTMLGetAuthors",
            credentials: .apiKey,
            headerParameters: defaultHeaders,
            contentType: "application/x-www-form-urlencoded",
            queryItems: queryParams,
            messageBody: body
        )
        
        // execute request
<<<<<<< HEAD
        request.responseObject() { (response: RestResponse<DocumentAuthors>) in
            switch response.result {
            case .success(let authors): success(authors)
            case .failure(let error): failure?(error)
            }
=======
        Alamofire.request(request)
            .responseObject(dataToError: dataToError) {
                (response: DataResponse<DocumentAuthors>) in
                switch response.result {
                case .success(let authors): success(authors)
                case .failure(let error): failure?(error)
                }
>>>>>>> e1e2a377
        }
    }
    
    /**
     Calculates the Concepts of given content.
     
     - parameter url:            the URL of the content
     - parameter knowledgeGraph: whether to include a knowledgeGraph calculation
     - parameter failure:        a function executed if the call fails
     - parameter success:        a function executed with Concept information
     */
    public func getRankedConcepts(
        fromContentAtURL url: String,
        knowledgeGraph: QueryParam? = nil,
        failure: ((Error) -> Void)? = nil,
        success: @escaping (ConceptResponse) -> Void)
    {
        
        // construct query parameters
        var queryParams = [URLQueryItem]()
        
        queryParams.append(URLQueryItem(name: "apikey", value: apiKey))
        queryParams.append(URLQueryItem(name: "outputMode", value: "json"))
        queryParams.append(URLQueryItem(name: "linkedData", value: "1"))
        queryParams.append(URLQueryItem(name: "url", value: url))
        if let myGraph = knowledgeGraph {
            queryParams.append(URLQueryItem(name: "knowledgeGraph",
                value: String(myGraph.rawValue)))
        }
        
        // construct request
        let request = RestRequest(
            method: "POST",
            url: serviceUrl + "/url/URLGetRankedConcepts",
            credentials: .apiKey,
            headerParameters: defaultHeaders,
            acceptType: "application/json",
            contentType: "application/x-www-form-urlencoded",
            queryItems: queryParams
        )
        
        // execute request
<<<<<<< HEAD
        request.responseObject() { (response: RestResponse<ConceptResponse>) in
            switch response.result {
            case .success(let concepts): success(concepts)
            case .failure(let error): failure?(error)
            }
=======
        Alamofire.request(request)
            .responseObject(dataToError: dataToError) {
                (response: DataResponse<ConceptResponse>) in
                switch response.result {
                case .success(let concepts): success(concepts)
                case .failure(let error): failure?(error)
                }
>>>>>>> e1e2a377
        }
    }
    
    /**
     Calculates the concepts of given content.
     
     - parameter html:           an HTML document
     - parameter url:            a reference to where the HTML is located
     - parameter knowledgeGraph: whether to include a knowledgeGraph calculation
     - parameter failure:        a function executed if the call fails
     - parameter success:        a function executed with Concept information
     */
    public func getRankedConcepts(
        fromHTMLFile html: URL,
        withURL url: String? = nil,
        knowledgeGraph: QueryParam? = nil,
        failure: ((Error) -> Void)? = nil,
        success: @escaping (ConceptResponse) -> Void)
    {
        // construct body
        let body = try? buildBody(document: html, html: true)
        
        // construct query parameters
        var queryParams = [URLQueryItem]()
        
        queryParams.append(URLQueryItem(name: "apikey", value: apiKey))
        queryParams.append(URLQueryItem(name: "outputMode", value: "json"))
        queryParams.append(URLQueryItem(name: "linkedData", value: "1"))
        if let myUrl = url {
            queryParams.append(URLQueryItem(name: "url", value: myUrl))
        }
        if let myGraph = knowledgeGraph {
            queryParams.append(URLQueryItem(name: "knowledgeGraph",
                value: String(myGraph.rawValue)))
        }
        
        // construct request
        let request = RestRequest(
            method: "POST",
            url: serviceUrl + "/html/HTMLGetRankedConcepts",
            credentials: .apiKey,
            headerParameters: defaultHeaders,
            contentType: "application/x-www-form-urlencoded",
            queryItems: queryParams,
            messageBody: body
        )
        
        // execute request
<<<<<<< HEAD
        request.responseObject() { (response: RestResponse<ConceptResponse>) in
            switch response.result {
            case .success(let concepts): success(concepts)
            case .failure(let error): failure?(error)
            }
=======
        Alamofire.request(request)
            .responseObject(dataToError: dataToError) {
                (response: DataResponse<ConceptResponse>) in
                switch response.result {
                case .success(let concepts): success(concepts)
                case .failure(let error): failure?(error)
                }
>>>>>>> e1e2a377
        }
    }
    
    /**
     Calculates the concepts of given content.
     
     - parameter text:           a Text document
     - parameter knowledgeGraph: whether to include a knowledgeGraph calculation
     - parameter failure:        a function executed if the call fails
     - parameter success:        a function executed with Concept information
     */
    public func getRankedConcepts(
        fromTextFile text: URL,
        knowledgeGraph: QueryParam? = nil,
        failure: ((Error) -> Void)? = nil,
        success: @escaping (ConceptResponse) -> Void)
    {
        // construct body
        let body = try? buildBody(document: text, html: false)
        
        // construct query parameters
        var queryParams = [URLQueryItem]()
        
        queryParams.append(URLQueryItem(name: "apikey", value: apiKey))
        queryParams.append(URLQueryItem(name: "outputMode", value: "json"))
        queryParams.append(URLQueryItem(name: "linkedData", value: "1"))
        if let myGraph = knowledgeGraph {
            queryParams.append(URLQueryItem(name: "knowledgeGraph",
                value: String(myGraph.rawValue)))
        }
        
        // construct request
        let request = RestRequest(
            method: "POST",
            url: serviceUrl + "/text/TextGetRankedConcepts",
            credentials: .apiKey,
            headerParameters: defaultHeaders,
            contentType: "application/x-www-form-urlencoded",
            queryItems: queryParams,
            messageBody: body
        )
        
        // execute request
<<<<<<< HEAD
        request.responseObject() { (response: RestResponse<ConceptResponse>) in
            switch response.result {
            case .success(let concepts): success(concepts)
            case .failure(let error): failure?(error)
            }
=======
        Alamofire.request(request)
            .responseObject(dataToError: dataToError) {
                (response: DataResponse<ConceptResponse>) in
                switch response.result {
                case .success(let concepts): success(concepts)
                case .failure(let error): failure?(error)
                }
>>>>>>> e1e2a377
        }
    }
    
    /**
     Calculates the Entities of given content.
     
     - parameter url:                  the URL of the content
     - parameter knowledgeGraph:       whether to include a knowledgeGraph calculation
     - parameter disambiguateEntities: whether to include disambiguate entities
     - parameter linkedData:           whether to include linked data
     - parameter coreference:          whether to include coreferences
     - parameter sentiment:            whether to include sentiment analysis
     - parameter quotations:           whether to inlcude quotations
     - parameter structuredEntities:   whether to include structured entities
     - parameter failure:              a function executed if the call fails
     - parameter success:              a function executed with Entity information
     */
    public func getRankedNamedEntities(
        fromContentAtURL url: String,
        knowledgeGraph: QueryParam? = nil,
        disambiguateEntities: QueryParam? = nil,
        linkedData: QueryParam? = nil,
        coreference: QueryParam? = nil,
        sentiment: QueryParam? = nil,
        quotations: QueryParam? = nil,
        structuredEntities: QueryParam? = nil,
        failure: ((Error) -> Void)? = nil,
        success: @escaping (Entities) -> Void)
    {
        // construct query parameters
        var queryParams = [URLQueryItem]()
        
        queryParams.append(URLQueryItem(name: "apikey", value: apiKey))
        queryParams.append(URLQueryItem(name: "outputMode", value: "json"))
        queryParams.append(URLQueryItem(name: "url", value: url))
        if let myGraph = knowledgeGraph {
            queryParams.append(URLQueryItem(name: "knowledgeGraph",
                value:String(myGraph.rawValue)))
        }
        if let disambiguate = disambiguateEntities {
            queryParams.append(URLQueryItem(name: "disambiguatedEntities",
                value: String(disambiguate.rawValue)))
        }
        if let linked = linkedData {
            queryParams.append(URLQueryItem(name: "linkedData", value: String(linked.rawValue)))
        }
        if let coref = coreference {
            queryParams.append(URLQueryItem(name: "coreference", value: String(coref.rawValue)))
        }
        if let quotes = quotations {
            queryParams.append(URLQueryItem(name: "quotations", value: String(quotes.rawValue)))
        }
        if let senti = sentiment {
            queryParams.append(URLQueryItem(name: "sentiment", value: String(senti.rawValue)))
        }
        if let structEnts = structuredEntities {
            queryParams.append(URLQueryItem(name: "structuredEntities",
                value: String(structEnts.rawValue)))
        }
        
        
        // construct request
        let request = RestRequest(
            method: "POST",
            url: serviceUrl + "/url/URLGetRankedNamedEntities",
            credentials: .apiKey,
            headerParameters: defaultHeaders,
            contentType: "application/x-www-form-urlencoded",
            queryItems: queryParams
        )
        
        // execute request
<<<<<<< HEAD
        request.responseObject() { (response: RestResponse<Entities>) in
            switch response.result {
            case .success(let entities): success(entities)
            case .failure(let error): failure?(error)
            }
=======
        Alamofire.request(request)
            .responseObject(dataToError: dataToError) {
                (response: DataResponse<Entities>) in
                switch response.result {
                case .success(let entities): success(entities)
                case .failure(let error): failure?(error)
                }
>>>>>>> e1e2a377
        }
    }
    
    /**
     Calculates the Entities of given content.
     
     - parameter html:                 a HTML document
     - parameter url:                  a reference to where the HTML is located
     - parameter knowledgeGraph:       whether to include a knowledgeGraph calculation
     - parameter disambiguateEntities: whether to include disambiguate entities
     - parameter linkedData:           whether to include linked data
     - parameter coreference:          whether to include coreferences
     - parameter sentiment:            whether to include sentiment analysis
     - parameter quotations:           whether to inlcude quotations
     - parameter structuredEntities:   whether to include structured entities
     - parameter failure:              a function executed if the call fails
     - parameter success:              a function executed with Entity information
     */
    public func getRankedNamedEntities(
        fromHTMLFile html: URL,
        withURL url: String?,
        knowledgeGraph: QueryParam? = nil,
        disambiguateEntities: QueryParam? = nil,
        linkedData: QueryParam? = nil,
        coreference: QueryParam? = nil,
        sentiment: QueryParam? = nil,
        quotations: QueryParam? = nil,
        structuredEntities: QueryParam? = nil,
        failure: ((Error) -> Void)? = nil,
        success: @escaping (Entities) -> Void)
    {
        // construct body
        let body = try? buildBody(document: html, html: true)
        
        // construct query parameters
        var queryParams = [URLQueryItem]()
        
        queryParams.append(URLQueryItem(name: "apikey", value: apiKey))
        queryParams.append(URLQueryItem(name: "outputMode", value: "json"))
        if let myUrl = url {
            queryParams.append(URLQueryItem(name: "url", value: myUrl))
        }
        if let myGraph = knowledgeGraph {
            queryParams.append(URLQueryItem(name: "knowledgeGraph",
                value:String(myGraph.rawValue)))
        }
        if let disambiguate = disambiguateEntities {
            queryParams.append(URLQueryItem(name: "disambiguatedEntities",
                value: String(disambiguate.rawValue)))
        }
        if let linked = linkedData {
            queryParams.append(URLQueryItem(name: "linkedData", value: String(linked.rawValue)))
        }
        if let coref = coreference {
            queryParams.append(URLQueryItem(name: "coreference", value: String(coref.rawValue)))
        }
        if let quotes = quotations {
            queryParams.append(URLQueryItem(name: "quotations", value: String(quotes.rawValue)))
        }
        if let senti = sentiment {
            queryParams.append(URLQueryItem(name: "sentiment", value: String(senti.rawValue)))
        }
        if let structEnts = structuredEntities {
            queryParams.append(URLQueryItem(name: "structuredEntities",
                value: String(structEnts.rawValue)))
        }
        
        
        // construct request
        let request = RestRequest(
            method: "POST",
            url: serviceUrl + "/html/HTMLGetRankedNamedEntities",
            credentials: .apiKey,
            headerParameters: defaultHeaders,
            contentType: "application/x-www-form-urlencoded",
            queryItems: queryParams,
            messageBody: body
        )
        
        // execute request
<<<<<<< HEAD
        request.responseObject() { (response: RestResponse<Entities>) in
            switch response.result {
            case .success(let entities): success(entities)
            case .failure(let error): failure?(error)
            }
=======
        Alamofire.request(request)
            .responseObject(dataToError: dataToError) {
                (response: DataResponse<Entities>) in
                switch response.result {
                case .success(let entities): success(entities)
                case .failure(let error): failure?(error)
                }
>>>>>>> e1e2a377
        }
    }
    
    /**
     Calculates the Entities of given content.
     
     - parameter text:                 a Text document
     - parameter knowledgeGraph:       whether to include a knowledgeGraph calculation
     - parameter disambiguateEntities: whether to include disambiguate entities
     - parameter linkedData:           whether to include linked data
     - parameter coreference:          whether to include coreferences
     - parameter sentiment:            whether to include sentiment analysis
     - parameter quotations:           whether to inlcude quotations
     - parameter structuredEntities:   whether to include structured entities
     - parameter failure:              a function executed if the call fails
     - parameter success:              a function executed with Entity information
     */
    public func getRankedNamedEntities(
        fromTextFile text: URL,
        knowledgeGraph: QueryParam? = nil,
        disambiguateEntities: QueryParam? = nil,
        linkedData: QueryParam? = nil,
        coreference: QueryParam? = nil,
        sentiment: QueryParam? = nil,
        quotations: QueryParam? = nil,
        structuredEntities: QueryParam? = nil,
        failure: ((Error) -> Void)? = nil,
        success: @escaping (Entities) -> Void)
    {
        // construct body
        let body = try? buildBody(document: text, html: false)
        
        // construct query parameters
        var queryParams = [URLQueryItem]()
        
        queryParams.append(URLQueryItem(name: "apikey", value: apiKey))
        queryParams.append(URLQueryItem(name: "outputMode", value: "json"))
        if let myGraph = knowledgeGraph {
            queryParams.append(URLQueryItem(name: "knowledgeGraph",
                value: String(myGraph.rawValue)))
        }
        if let disambiguate = disambiguateEntities {
            queryParams.append(URLQueryItem(name: "disambiguatedEntities",
                value: String(disambiguate.rawValue)))
        }
        if let linked = linkedData {
            queryParams.append(URLQueryItem(name: "linkedData", value: String(linked.rawValue)))
        }
        if let coref = coreference {
            queryParams.append(URLQueryItem(name: "coreference", value: String(coref.rawValue)))
        }
        if let quotes = quotations {
            queryParams.append(URLQueryItem(name: "quotations", value: String(quotes.rawValue)))
        }
        if let senti = sentiment {
            queryParams.append(URLQueryItem(name: "sentiment", value: String(senti.rawValue)))
        }
        if let structEnts = structuredEntities {
            queryParams.append(URLQueryItem(name: "structuredEntities",
                value: String(structEnts.rawValue)))
        }
        
        
        // construct request
        let request = RestRequest(
            method: "POST",
            url: serviceUrl + "/text/TextGetRankedNamedEntities",
            credentials: .apiKey,
            headerParameters: defaultHeaders,
            contentType: "application/x-www-form-urlencoded",
            queryItems: queryParams,
            messageBody: body
        )
        
        // execute request
<<<<<<< HEAD
        request.responseObject() { (response: RestResponse<Entities>) in
            switch response.result {
            case .success(let entities): success(entities)
            case .failure(let error): failure?(error)
            }
=======
        Alamofire.request(request)
            .responseObject(dataToError: dataToError) {
                (response: DataResponse<Entities>) in
                switch response.result {
                case .success(let entities): success(entities)
                case .failure(let error): failure?(error)
                }
>>>>>>> e1e2a377
        }
    }
    
    /**
     Extracts the Keywords of given content.
     
     - parameter url:            the URL of the content
     - parameter knowledgeGraph: whether to include a knowledgeGraph calculation
     - parameter strictMode:     whether to run in strict mode
     - parameter sentiment:      whether to include sentiment analysis
     - parameter failure:        a function executed if the call fails
     - parameter success:        a function executed with Keyword information
     */
    public func getRankedKeywords(
        fromContentAtURL url: String,
        knowledgeGraph: QueryParam? = nil,
        sentiment: QueryParam? = nil,
        strictMode: Bool? = false,
        failure: ((Error) -> Void)? = nil,
        success: @escaping (Keywords) -> Void)
    {
        // construct query parameters
        var queryParams = [URLQueryItem]()
        
        queryParams.append(URLQueryItem(name: "apikey", value: apiKey))
        queryParams.append(URLQueryItem(name: "outputMode", value: "json"))
        queryParams.append(URLQueryItem(name: "url", value: url))
        if let graph = knowledgeGraph {
            queryParams.append(URLQueryItem(name: "knowledgeGraph", value: String(graph.rawValue)))
        }
        if let senti = sentiment {
            queryParams.append(URLQueryItem(name: "sentiment", value: String(senti.rawValue)))
        }
        if let keywordExtractMode = strictMode {
            let mode: String
            if keywordExtractMode == true {
                mode = "strict"
            } else {
                mode = "normal"
            }
            queryParams.append(URLQueryItem(name: "keywordExtractMode", value: mode))
        }
        
        // construct request
        let request = RestRequest(
            method: "POST",
            url: serviceUrl + "/url/URLGetRankedKeywords",
            credentials: .apiKey,
            headerParameters: defaultHeaders,
            contentType: "application/x-www-form-urlencoded",
            queryItems: queryParams
        )
        
        // execute request
<<<<<<< HEAD
        request.responseObject() { (response: RestResponse<Keywords>) in
            switch response.result {
            case .success(let keywords): success(keywords)
            case .failure(let error): failure?(error)
            }
=======
        Alamofire.request(request)
            .responseObject(dataToError: dataToError) {
                (response: DataResponse<Keywords>) in
                switch response.result {
                case .success(let keywords): success(keywords)
                case .failure(let error): failure?(error)
                }
>>>>>>> e1e2a377
        }
    }
    
    /**
     Extracts the Keywords of given content.
     
     - parameter html:           a HTML document
     - parameter url:            a reference to where the HTML is located
     - parameter knowledgeGraph: whether to include a knowledgeGraph calculation
     - parameter strictMode:     whether to run in strict mode
     - parameter sentiment:      whether to include sentiment analysis
     - parameter failure:        a function executed if the call fails
     - parameter success:        a function executed with Keyword information
     */
    public func getRankedKeywords(
        fromHTMLFile html: URL,
        withURL url: String? = nil,
        knowledgeGraph: QueryParam? = nil,
        sentiment: QueryParam? = nil,
        strictMode: Bool? = false,
        failure: ((Error) -> Void)? = nil,
        success: @escaping (Keywords) -> Void)
    {
        // construct body
        let body = try? buildBody(document: html, html: true)
        
        // construct query parameters
        var queryParams = [URLQueryItem]()
        
        queryParams.append(URLQueryItem(name: "apikey", value: apiKey))
        queryParams.append(URLQueryItem(name: "outputMode", value: "json"))
        if let myUrl = url {
            queryParams.append(URLQueryItem(name: "url", value: myUrl))
        }
        if let graph = knowledgeGraph {
            queryParams.append(URLQueryItem(name: "knowledgeGraph", value: String(graph.rawValue)))
        }
        if let senti = sentiment {
            queryParams.append(URLQueryItem(name: "sentiment", value: String(senti.rawValue)))
        }
        if let keywordExtractMode = strictMode {
            let mode: String
            if keywordExtractMode == true {
                mode = "strict"
            } else {
                mode = "normal"
            }
            queryParams.append(URLQueryItem(name: "keywordExtractMode", value: mode))
        }
        
        // construct request
        let request = RestRequest(
            method: "POST",
            url: serviceUrl + "/html/HTMLGetRankedKeywords",
            credentials: .apiKey,
            headerParameters: defaultHeaders,
            contentType: "application/x-www-form-urlencoded",
            queryItems: queryParams,
            messageBody: body
        )
        
        // execute request
<<<<<<< HEAD
        request.responseObject() { (response: RestResponse<Keywords>) in
            switch response.result {
            case .success(let keywords): success(keywords)
            case .failure(let error): failure?(error)
            }
=======
        Alamofire.request(request)
            .responseObject(dataToError: dataToError) {
                (response: DataResponse<Keywords>) in
                switch response.result {
                case .success(let keywords): success(keywords)
                case .failure(let error): failure?(error)
                }
>>>>>>> e1e2a377
        }
    }
    
    /**
     Extracts the Keywords of given content.
     
     - parameter text:           a Text document
     - parameter knowledgeGraph: whether to include a knowledgeGraph calculation
     - parameter strictMode:     whether to run in strict mode
     - parameter sentiment:      whether to include sentiment analysis
     - parameter failure:        a function executed if the call fails
     - parameter success:        a function executed with Keyword information
     */
    public func getRankedKeywords(
        fromTextFile text: URL,
        knowledgeGraph: QueryParam? = nil,
        sentiment: QueryParam? = nil,
        strictMode: Bool? = false,
        failure: ((Error) -> Void)? = nil,
        success: @escaping (Keywords) -> Void)
    {
        // construct body
        let body = try? buildBody(document: text, html: false)
        
        // construct query parameters
        var queryParams = [URLQueryItem]()
        
        queryParams.append(URLQueryItem(name: "apikey", value: apiKey))
        queryParams.append(URLQueryItem(name: "outputMode", value: "json"))
        if let graph = knowledgeGraph {
            queryParams.append(URLQueryItem(name: "knowledgeGraph", value: String(graph.rawValue)))
        }
        if let senti = sentiment {
            queryParams.append(URLQueryItem(name: "sentiment", value: String(senti.rawValue)))
        }
        if let keywordExtractMode = strictMode {
            let mode: String
            if keywordExtractMode == true {
                mode = "strict"
            } else {
                mode = "normal"
            }
            queryParams.append(URLQueryItem(name: "keywordExtractMode", value: mode))
        }
        
        // construct request
        let request = RestRequest(
            method: "POST",
            url: serviceUrl + "/text/TextGetRankedKeywords",
            credentials: .apiKey,
            headerParameters: defaultHeaders,
            contentType: "application/x-www-form-urlencoded",
            queryItems: queryParams,
            messageBody: body
        )
        
        // execute request
<<<<<<< HEAD
        request.responseObject() { (response: RestResponse<Keywords>) in
            switch response.result {
            case .success(let keywords): success(keywords)
            case .failure(let error): failure?(error)
            }
=======
        Alamofire.request(request)
            .responseObject(dataToError: dataToError) {
                (response: DataResponse<Keywords>) in
                switch response.result {
                case .success(let keywords): success(keywords)
                case .failure(let error): failure?(error)
                }
>>>>>>> e1e2a377
        }
    }
    
    /**
     Extracts the language of given content.
     
     - parameter url:     the URL of the content
     - parameter failure: a function executed if the call fails
     - parameter success: a function executed with Language information
     */
    public func getLanguage(
        fromContentAtURL url: String,
        failure: ((Error) -> Void)? = nil,
        success: @escaping (Language) -> Void)
    {
        // construct request
        let request = RestRequest(
            method: "POST",
            url: serviceUrl + "/url/URLGetLanguage",
            credentials: .apiKey,
            headerParameters: defaultHeaders,
            acceptType: "application/json",
            contentType: "application/x-www-form-urlencoded",
            queryItems: [
                URLQueryItem(name: "url", value: url),
                URLQueryItem(name: "apikey", value: apiKey),
                URLQueryItem(name: "outputMode", value: "json")
            ]
        )
        
        // execute request
<<<<<<< HEAD
        request.responseObject() { (response: RestResponse<Language>) in
            switch response.result {
            case .success(let language): success(language)
            case .failure(let error): failure?(error)
            }
=======
        Alamofire.request(request)
            .responseObject(dataToError: dataToError) {
                (response: DataResponse<Language>) in
                switch response.result {
                case .success(let language): success(language)
                case .failure(let error): failure?(error)
                }
>>>>>>> e1e2a377
        }
    }
    
    /**
     Extracts the language of given content.
     
     - parameter text:    a Text document
     - parameter failure: a function executed if the call fails
     - parameter success: a function executed with Language information
     */
    public func getLanguage(
        fromTextFile text: URL,
        failure: ((Error) -> Void)? = nil,
        success: @escaping (Language) -> Void)
    {
        // construct body
        let body = try? buildBody(document: text, html: false)
        
        // construct query parameters
        var queryParams = [URLQueryItem]()
        
        queryParams.append(URLQueryItem(name: "apikey", value: apiKey))
        queryParams.append(URLQueryItem(name: "outputMode", value: "json"))
        
        // construct request
        let request = RestRequest(
            method: "POST",
            url: serviceUrl + "/text/TextGetLanguage",
            credentials: .apiKey,
            headerParameters: defaultHeaders,
            contentType: "application/x-www-form-urlencoded",
            queryItems: queryParams,
            messageBody: body
        )
        
        // execute request
<<<<<<< HEAD
        request.responseObject() { (response: RestResponse<Language>) in
            switch response.result {
            case .success(let language): success(language)
            case .failure(let error): failure?(error)
            }
=======
        Alamofire.request(request)
            .responseObject(dataToError: dataToError) {
                (response: DataResponse<Language>) in
                switch response.result {
                case .success(let language): success(language)
                case .failure(let error): failure?(error)
                }
>>>>>>> e1e2a377
        }
    }
    
    /**
     Extracts the Microformat Data of given content.
     
     - parameter url:     the URL of the content
     - parameter failure: a function executed if the call fails
     - parameter success: a function executed with Microformat information
     */
    public func getMicroformatData(
        fromContentAtURL url: String,
        failure: ((Error) -> Void)? = nil,
        success: @escaping (Microformats) -> Void)
    {
        // construct request
        let request = RestRequest(
            method: "POST",
            url: serviceUrl + "/url/URLGetMicroformatData",
            credentials: .apiKey,
            headerParameters: defaultHeaders,
            acceptType: "application/json",
            contentType: "application/x-www-form-urlencoded",
            queryItems: [
                URLQueryItem(name: "url", value: url),
                URLQueryItem(name: "apikey", value: apiKey),
                URLQueryItem(name: "outputMode", value: "json")
            ]
        )
        
        // execute request
<<<<<<< HEAD
        request.responseObject() { (response: RestResponse<Microformats>) in
            switch response.result {
            case .success(let microformats): success(microformats)
            case .failure(let error): failure?(error)
            }
=======
        Alamofire.request(request)
            .responseObject(dataToError: dataToError) {
                (response: DataResponse<Microformats>) in
                switch response.result {
                case .success(let microformats): success(microformats)
                case .failure(let error): failure?(error)
                }
>>>>>>> e1e2a377
        }
    }
    
    /**
     Extracts the Microformat Data of given content.
     The fact URL is required here is a bug.
     
     - parameter html:    a HTML document
     - parameter url:     a reference to where the HTML is located
     - parameter failure: a function executed if the call fails
     - parameter success: a function executed with Microformat information
     */
    public func getMicroformatData(
        fromHTMLFile html: URL,
        withURL url: String? = " ",
        failure: ((Error) -> Void)? = nil,
        success: @escaping (Microformats) -> Void)
    {
        // construct body
        let body = try? buildBody(document: html, html: true)
        
        // construct query parameters
        var queryParams = [URLQueryItem]()
        
        queryParams.append(URLQueryItem(name: "apikey", value: apiKey))
        queryParams.append(URLQueryItem(name: "outputMode", value: "json"))
        if let myUrl = url {
            queryParams.append(URLQueryItem(name: "url", value: myUrl))
        }
        
        // construct request
        let request = RestRequest(
            method: "POST",
            url: serviceUrl + "/html/HTMLGetMicroformatData",
            credentials: .apiKey,
            headerParameters: defaultHeaders,
            contentType: "application/x-www-form-urlencoded",
            queryItems: queryParams,
            messageBody: body
        )
        
        // execute request
<<<<<<< HEAD
        request.responseObject() { (response: RestResponse<Microformats>) in
            switch response.result {
            case .success(let microformats): success(microformats)
            case .failure(let error): failure?(error)
            }
=======
        Alamofire.request(request)
            .responseObject(dataToError: dataToError) {
                (response: DataResponse<Microformats>) in
                switch response.result {
                case .success(let microformats): success(microformats)
                case .failure(let error): failure?(error)
                }
>>>>>>> e1e2a377
        }
    }
    
    /**
     Extracts the Publication Date of given content.
     
     - parameter url:     the URL of the content
     - parameter failure: a function executed if the call fails
     - parameter success: a function executed with Publication information
     */
    public func getPubDate(
        fromContentAtURL url: String,
        failure: ((Error) -> Void)? = nil,
        success: @escaping (PublicationResponse) -> Void)
    {
        // construct request
        let request = RestRequest(
            method: "POST",
            url: serviceUrl + "/url/URLGetPubDate",
            credentials: .apiKey,
            headerParameters: defaultHeaders,
            acceptType: "application/json",
            contentType: "application/x-www-form-urlencoded",
            queryItems: [
                URLQueryItem(name: "url", value: url),
                URLQueryItem(name: "apikey", value: apiKey),
                URLQueryItem(name: "outputMode", value: "json")
            ]
        )
        
        // execute request
<<<<<<< HEAD
        request.responseObject() { (response: RestResponse<PublicationResponse>) in
            switch response.result {
            case .success(let pubResponse): success(pubResponse)
            case .failure(let error): failure?(error)
            }
=======
        Alamofire.request(request)
            .responseObject(dataToError: dataToError) {
                (response: DataResponse<PublicationResponse>) in
                switch response.result {
                case .success(let pubResponse): success(pubResponse)
                case .failure(let error): failure?(error)
                }
>>>>>>> e1e2a377
        }
    }
    
    /**
     Extracts the Publication Date of given content.
     
     - parameter html:    a HTML document
     - parameter url:     a reference to where the HTML is located
     - parameter failure: a function executed if the call fails
     - parameter success: a function executed with Publication information
     */
    public func getPubDate(
        fromHTMLFile html: URL,
        withURL url: String? = nil,
        failure: ((Error) -> Void)? = nil,
        success: @escaping (PublicationResponse) -> Void)
    {
        // construct body
        let body = try? buildBody(document: html, html: true)
        
        // construct query parameters
        var queryParams = [URLQueryItem]()
        
        queryParams.append(URLQueryItem(name: "apikey", value: apiKey))
        queryParams.append(URLQueryItem(name: "outputMode", value: "json"))
        if let myUrl = url {
            queryParams.append(URLQueryItem(name: "url", value: myUrl))
        }
        
        // construct request
        let request = RestRequest(
            method: "POST",
            url: serviceUrl + "/html/HTMLGetPubDate",
            credentials: .apiKey,
            headerParameters: defaultHeaders,
            contentType: "application/x-www-form-urlencoded",
            queryItems: queryParams,
            messageBody: body
        )
        
        // execute request
<<<<<<< HEAD
        request.responseObject() { (response: RestResponse<PublicationResponse>) in
            switch response.result {
            case .success(let pubResponse): success(pubResponse)
            case .failure(let error): failure?(error)
            }
=======
        Alamofire.request(request)
            .responseObject(dataToError: dataToError) {
                (response: DataResponse<PublicationResponse>) in
                switch response.result {
                case .success(let pubResponse): success(pubResponse)
                case .failure(let error): failure?(error)
                }
>>>>>>> e1e2a377
        }
    }
    
    /**
     Extracts the Subject-Action-Object relations of given content.
     
     - parameter url:                      the URL of the content
     - parameter knowledgeGraph:           whether to include a knowledgeGraph calculation
     - parameter disambiguateEntities:     whether to include disambiguate entities
     - parameter linkedData:               whether to include linked data
     - parameter coreference:              whether to include coreferences
     - parameter sentiment:                whether to include sentiment analysis
     - parameter keywords:                 whether to include keyword extraction
     - parameter entities:                 whether to include entity extraction
     - parameter requireEntities:          whether to incldue relations that contain at least one
                                           named entity
     - parameter sentimentExcludeEntities: whether to include relation info in sentiment analysis
     - parameter failure:                  a function executed if the call fails
     - parameter success:                  a function executed with Relationship information
     */
    public func getRelations(
        fromContentAtURL url: String,
        knowledgeGraph: QueryParam? = nil,
        disambiguateEntities: QueryParam? = nil,
        linkedData: QueryParam? = nil,
        coreference: QueryParam? = nil,
        sentiment: QueryParam? = nil,
        keywords: QueryParam? = nil,
        entities: QueryParam? = nil,
        requireEntities: QueryParam? = nil,
        sentimentExcludeEntities: QueryParam? = nil,
        failure: ((Error) -> Void)? = nil,
        success: @escaping (SAORelations) -> Void)
    {
        // construct query parameters
        var queryParams = [URLQueryItem]()
        
        queryParams.append(URLQueryItem(name: "apikey", value: apiKey))
        queryParams.append(URLQueryItem(name: "outputMode", value: "json"))
        queryParams.append(URLQueryItem(name: "url", value: url))
        if let graph = knowledgeGraph {
            queryParams.append(URLQueryItem(name: "knowledgeGraph", value: String(graph.rawValue)))
        }
        if let disEnts = disambiguateEntities {
            queryParams.append(URLQueryItem(name: "disambiguate", value: String(disEnts.rawValue)))
        }
        if let link = linkedData {
            queryParams.append(URLQueryItem(name: "linkedData", value: String(link.rawValue)))
        }
        if let coref = coreference {
            queryParams.append(URLQueryItem(name: "coreference", value: String(coref.rawValue)))
        }
        if let senti = sentiment {
            queryParams.append(URLQueryItem(name: "sentiment", value: String(senti.rawValue)))
        }
        if let keyWords = keywords {
            queryParams.append(URLQueryItem(name: "keywords", value: String(keyWords.rawValue)))
        }
        if let ents = entities {
            queryParams.append(URLQueryItem(name: "entities", value: String(ents.rawValue)))
        }
        if let reqEnts = requireEntities {
            queryParams.append(URLQueryItem(name: "requireEntities",
                value: String(reqEnts.rawValue)))
        }
        if let sentiExEnts = sentimentExcludeEntities {
            queryParams.append(URLQueryItem(name: "sentimentExcludeEntities",
                value: String(sentiExEnts.rawValue)))
        }
        
        // construct request
        let request = RestRequest(
            method: "POST",
            url: serviceUrl + "/url/URLGetRelations",
            credentials: .apiKey,
            headerParameters: defaultHeaders,
            contentType: "application/x-www-form-urlencoded",
            queryItems: queryParams
        )
        
        // execute request
<<<<<<< HEAD
        request.responseObject() { (response: RestResponse<SAORelations>) in
            switch response.result {
            case .success(let relations): success(relations)
            case .failure(let error): failure?(error)
            }
=======
        Alamofire.request(request)
            .responseObject(dataToError: dataToError) {
                (response: DataResponse<SAORelations>) in
                switch response.result {
                case .success(let relations): success(relations)
                case .failure(let error): failure?(error)
                }
>>>>>>> e1e2a377
        }
    }
    
    /**
     Extracts the Subject-Action-Object relations of given content.
     
     - parameter html:                     a HTML document
     - parameter url:                      a reference to where the HTML is located
     - parameter knowledgeGraph:           whether to include a knowledgeGraph calculation
     - parameter disambiguateEntities:     whether to include disambiguate entities
     - parameter linkedData:               whether to include linked data
     - parameter coreference:              whether to include coreferences
     - parameter sentiment:                whether to include sentiment analysis
     - parameter keywords:                 whether to include keyword extraction
     - parameter entities:                 whether to include entity extraction
     - parameter requireEntities:          whether to incldue relations that contain at least one
                                           named entity
     - parameter sentimentExcludeEntities: whether to include relation info in sentiment analysis
     - parameter failure:                  a function executed if the call fails
     - parameter success:                  a function executed with Relationship information
     */
    public func getRelations(
        fromHTMLFile html: URL,
        withURL url: String? = nil,
        knowledgeGraph: QueryParam? = nil,
        disambiguateEntities: QueryParam? = nil,
        linkedData: QueryParam? = nil,
        coreference: QueryParam? = nil,
        sentiment: QueryParam? = nil,
        keywords: QueryParam? = nil,
        entities: QueryParam? = nil,
        requireEntities: QueryParam? = nil,
        sentimentExcludeEntities: QueryParam? = nil,
        failure: ((Error) -> Void)? = nil,
        success: @escaping (SAORelations) -> Void)
    {
        // construct body
        let body = try? buildBody(document: html, html: true)
        
        // construct query parameters
        var queryParams = [URLQueryItem]()
        
        queryParams.append(URLQueryItem(name: "apikey", value: apiKey))
        queryParams.append(URLQueryItem(name: "outputMode", value: "json"))
        if let myUrl = url {
            queryParams.append(URLQueryItem(name: "url", value: myUrl))
        }
        if let graph = knowledgeGraph {
            queryParams.append(URLQueryItem(name: "knowledgeGraph", value: String(graph.rawValue)))
        }
        if let disEnts = disambiguateEntities {
            queryParams.append(URLQueryItem(name: "disambiguate", value: String(disEnts.rawValue)))
        }
        if let link = linkedData {
            queryParams.append(URLQueryItem(name: "linkedData", value: String(link.rawValue)))
        }
        if let coref = coreference {
            queryParams.append(URLQueryItem(name: "coreference", value: String(coref.rawValue)))
        }
        if let senti = sentiment {
            queryParams.append(URLQueryItem(name: "sentiment", value: String(senti.rawValue)))
        }
        if let keyWords = keywords {
            queryParams.append(URLQueryItem(name: "keywords", value: String(keyWords.rawValue)))
        }
        if let ents = entities {
            queryParams.append(URLQueryItem(name: "entities", value: String(ents.rawValue)))
        }
        if let reqEnts = requireEntities {
            queryParams.append(URLQueryItem(name: "requireEntities",
                value: String(reqEnts.rawValue)))
        }
        if let sentiExEnts = sentimentExcludeEntities {
            queryParams.append(URLQueryItem(name: "sentimentExcludeEntities",
                value: String(sentiExEnts.rawValue)))
        }
        
        // construct request
        let request = RestRequest(
            method: "POST",
            url: serviceUrl + "/html/HTMLGetRelations",
            credentials: .apiKey,
            headerParameters: defaultHeaders,
            contentType: "application/x-www-form-urlencoded",
            queryItems: queryParams,
            messageBody: body
        )
        
        // execute request
<<<<<<< HEAD
        request.responseObject() { (response: RestResponse<SAORelations>) in
            switch response.result {
            case .success(let relations): success(relations)
            case .failure(let error): failure?(error)
            }
=======
        Alamofire.request(request)
            .responseObject(dataToError: dataToError) {
                (response: DataResponse<SAORelations>) in
                switch response.result {
                case .success(let relations): success(relations)
                case .failure(let error): failure?(error)
                }
>>>>>>> e1e2a377
        }
    }
    
    /**
     Extracts the Subject-Action-Object relations of given content.
     
     - parameter text:                     a Text document
     - parameter knowledgeGraph:           whether to include a knowledgeGraph calculation
     - parameter disambiguateEntities:     whether to include disambiguate entities
     - parameter linkedData:               whether to include linked data
     - parameter coreference:              whether to include coreferences
     - parameter sentiment:                whether to include sentiment analysis
     - parameter keywords:                 whether to include keyword extraction
     - parameter entities:                 whether to include entity extraction
     - parameter requireEntities:          whether to incldue relations that contain at least one
                                           named entity
     - parameter sentimentExcludeEntities: whether to include relation info in sentiment analysis
     - parameter failure:                  a function executed if the call fails
     - parameter success:                  a function executed with Relationship information
     */
    public func getRelations(
        fromTextFile text: URL,
        knowledgeGraph: QueryParam? = nil,
        disambiguateEntities: QueryParam? = nil,
        linkedData: QueryParam? = nil,
        coreference: QueryParam? = nil,
        sentiment: QueryParam? = nil,
        keywords: QueryParam? = nil,
        entities: QueryParam? = nil,
        requireEntities: QueryParam? = nil,
        sentimentExcludeEntities: QueryParam? = nil,
        failure: ((Error) -> Void)? = nil,
        success: @escaping (SAORelations) -> Void)
    {
        // construct body
        let body = try? buildBody(document: text, html: false)
        
        // construct query parameters
        var queryParams = [URLQueryItem]()
        
        queryParams.append(URLQueryItem(name: "apikey", value: apiKey))
        queryParams.append(URLQueryItem(name: "outputMode", value: "json"))
        if let graph = knowledgeGraph {
            queryParams.append(URLQueryItem(name: "knowledgeGraph", value: String(graph.rawValue)))
        }
        if let disEnts = disambiguateEntities {
            queryParams.append(URLQueryItem(name: "disambiguate", value: String(disEnts.rawValue)))
        }
        if let link = linkedData {
            queryParams.append(URLQueryItem(name: "linkedData", value: String(link.rawValue)))
        }
        if let coref = coreference {
            queryParams.append(URLQueryItem(name: "coreference", value: String(coref.rawValue)))
        }
        if let senti = sentiment {
            queryParams.append(URLQueryItem(name: "sentiment", value: String(senti.rawValue)))
        }
        if let keyWords = keywords {
            queryParams.append(URLQueryItem(name: "keywords", value: String(keyWords.rawValue)))
        }
        if let ents = entities {
            queryParams.append(URLQueryItem(name: "entities", value: String(ents.rawValue)))
        }
        if let reqEnts = requireEntities {
            queryParams.append(URLQueryItem(name: "requireEntities",
                value: String(reqEnts.rawValue)))
        }
        if let sentiExEnts = sentimentExcludeEntities {
            queryParams.append(URLQueryItem(name: "sentimentExcludeEntities",
                value: String(sentiExEnts.rawValue)))
        }
        
        // construct request
        let request = RestRequest(
            method: "POST",
            url: serviceUrl + "/text/TextGetRelations",
            credentials: .apiKey,
            headerParameters: defaultHeaders,
            contentType: "application/x-www-form-urlencoded",
            queryItems: queryParams,
            messageBody: body
        )
        
        // execute request
<<<<<<< HEAD
        request.responseObject() { (response: RestResponse<SAORelations>) in
            switch response.result {
            case .success(let relations): success(relations)
            case .failure(let error): failure?(error)
            }
=======
        Alamofire.request(request)
            .responseObject(dataToError: dataToError) {
                (response: DataResponse<SAORelations>) in
                switch response.result {
                case .success(let relations): success(relations)
                case .failure(let error): failure?(error)
                }
>>>>>>> e1e2a377
        }
    }

    /**
     Calculates the Sentiment of given content.
     
     - parameter url:     the URL of the content
     - parameter failure: a function executed if the call fails
     - parameter success: a function executed with Sentiment information
     */
    public func getTextSentiment(
        fromContentAtURL url: String,
        failure: ((Error) -> Void)? = nil,
        success: @escaping (SentimentResponse) -> Void)
    {
        // construct request
        let request = RestRequest(
            method: "POST",
            url: serviceUrl + "/url/URLGetTextSentiment",
            credentials: .apiKey,
            headerParameters: defaultHeaders,
            acceptType: "application/json",
            contentType: "application/x-www-form-urlencoded",
            queryItems: [
                URLQueryItem(name: "url", value: url),
                URLQueryItem(name: "apikey", value: apiKey),
                URLQueryItem(name: "outputMode", value: "json")
            ]
        )
        
        // execute request
<<<<<<< HEAD
        request.responseObject() { (response: RestResponse<SentimentResponse>) in
            switch response.result {
            case .success(let sentimentResponse): success(sentimentResponse)
            case .failure(let error): failure?(error)
            }
=======
        Alamofire.request(request)
            .responseObject(dataToError: dataToError) {
                (response: DataResponse<SentimentResponse>) in
                switch response.result {
                case .success(let sentimentResponse): success(sentimentResponse)
                case .failure(let error): failure?(error)
                }
>>>>>>> e1e2a377
        }
    }
    
    /**
     Calculates the Sentiment of given content.
     
     - parameter html:    a HTML document
     - parameter url:     a reference to where the HTML is located
     - parameter failure: a function executed if the call fails
     - parameter success: a function executed with Sentiment information
     */
    public func getTextSentiment(
        fromHTMLFile html: URL,
        withURL url: String? = nil,
        failure: ((Error) -> Void)? = nil,
        success: @escaping (SentimentResponse) -> Void)
    {
        // construct body
        let body = try? buildBody(document: html, html: true)
        
        // construct query parameters
        var queryParams = [URLQueryItem]()
        
        queryParams.append(URLQueryItem(name: "apikey", value: apiKey))
        queryParams.append(URLQueryItem(name: "outputMode", value: "json"))
        if let myUrl = url {
            queryParams.append(URLQueryItem(name: "url", value: myUrl))
        }
        
        // construct request
        let request = RestRequest(
            method: "POST",
            url: serviceUrl + "/html/HTMLGetTextSentiment",
            credentials: .apiKey,
            headerParameters: defaultHeaders,
            contentType: "application/x-www-form-urlencoded",
            queryItems: queryParams,
            messageBody: body
        )
        
        // execute request
<<<<<<< HEAD
        request.responseObject() { (response: RestResponse<SentimentResponse>) in
            switch response.result {
            case .success(let sentimentResponse): success(sentimentResponse)
            case .failure(let error): failure?(error)
            }
=======
        Alamofire.request(request)
            .responseObject(dataToError: dataToError) {
                (response: DataResponse<SentimentResponse>) in
                switch response.result {
                case .success(let sentimentResponse): success(sentimentResponse)
                case .failure(let error): failure?(error)
                }
>>>>>>> e1e2a377
        }
    }
    
    /**
     Calculates the Sentiment of given content.
     
     - parameter text:    a Text document
     - parameter failure: a function executed if the call fails
     - parameter success: a function executed with Sentiment information
     */
    public func getTextSentiment(
        fromTextFile text: URL,
        failure: ((Error) -> Void)? = nil,
        success: @escaping (SentimentResponse) -> Void)
    {
        // construct body
        let body = try? buildBody(document: text, html: false)
        
        // construct query parameters
        var queryParams = [URLQueryItem]()
        
        queryParams.append(URLQueryItem(name: "apikey", value: apiKey))
        queryParams.append(URLQueryItem(name: "outputMode", value: "json"))
        
        // construct request
        let request = RestRequest(
            method: "POST",
            url: serviceUrl + "/text/TextGetTextSentiment",
            credentials: .apiKey,
            headerParameters: defaultHeaders,
            contentType: "application/x-www-form-urlencoded",
            queryItems: queryParams,
            messageBody: body
        )
        
        // execute request
<<<<<<< HEAD
        request.responseObject() { (response: RestResponse<SentimentResponse>) in
            switch response.result {
            case .success(let sentimentResponse): success(sentimentResponse)
            case .failure(let error): failure?(error)
            }
=======
        Alamofire.request(request)
            .responseObject(dataToError: dataToError) {
                (response: DataResponse<SentimentResponse>) in
                switch response.result {
                case .success(let sentimentResponse): success(sentimentResponse)
                case .failure(let error): failure?(error)
                }
>>>>>>> e1e2a377
        }
    }
    
    /**
     Calculates the Sentiment of given content.
     
     - parameter url:     the URL of the content
     - parameter targets:  a pipe delimited list of phrases to target analysis towards
     - parameter failure: a function executed if the call fails
     - parameter success: a function executed with Sentiment information
     */
    public func getTargetedSentiment(
        fromContentAtURL url: String,
        withTargets targets: String,
        failure: ((Error) -> Void)? = nil,
        success: @escaping (SentimentResponse) -> Void)
    {
        // construct request
        let request = RestRequest(
            method: "POST",
            url: serviceUrl + "/url/URLGetTargetedSentiment",
            credentials: .apiKey,
            headerParameters: defaultHeaders,
            contentType: "application/x-www-form-urlencoded",
            queryItems: [
                URLQueryItem(name: "target", value: targets),
                URLQueryItem(name: "url", value: url),
                URLQueryItem(name: "apikey", value: apiKey),
                URLQueryItem(name: "outputMode", value: "json")
            ]
        )
        
        // execute request
<<<<<<< HEAD
        request.responseObject() { (response: RestResponse<SentimentResponse>) in
            switch response.result {
            case .success(let sentimentResponse): success(sentimentResponse)
            case .failure(let error): failure?(error)
            }
=======
        Alamofire.request(request)
            .responseObject(dataToError: dataToError) {
                (response: DataResponse<SentimentResponse>) in
                switch response.result {
                case .success(let sentimentResponse): success(sentimentResponse)
                case .failure(let error): failure?(error)
                }
>>>>>>> e1e2a377
        }
    }
    
    /**
     Calculates the Sentiment of given content.
     
     - parameter html:    a HTML document
     - parameter targets:  a pipe delimited list of phrases to target analysis towards
     - parameter url:     a reference to where the HTML is located
     - parameter failure: a function executed if the call fails
     - parameter success: a function executed with Sentiment information
     */
    public func getTargetedSentiment(
        fromHTMLFile html: URL,
        withTargets targets: String,
        url: String? = nil,
        failure: ((Error) -> Void)? = nil,
        success: @escaping (SentimentResponse) -> Void)
    {
        // construct body
        let body = try? buildBody(document: html, html: true)
        
        // construct query parameters
        var queryParams = [URLQueryItem]()
        
        queryParams.append(URLQueryItem(name: "apikey", value: apiKey))
        queryParams.append(URLQueryItem(name: "outputMode", value: "json"))
        queryParams.append(URLQueryItem(name: "target", value: targets))
        if let myUrl = url {
            queryParams.append(URLQueryItem(name: "url", value: myUrl))
        }
        
        // construct request
        let request = RestRequest(
            method: "POST",
            url: serviceUrl + "/html/HTMLGetTargetedSentiment",
            credentials: .apiKey,
            headerParameters: defaultHeaders,
            contentType: "application/x-www-form-urlencoded",
            queryItems: queryParams,
            messageBody: body
        )
        
        // execute request
<<<<<<< HEAD
        request.responseObject() { (response: RestResponse<SentimentResponse>) in
            switch response.result {
            case .success(let sentimentResponse): success(sentimentResponse)
            case .failure(let error): failure?(error)
            }
=======
        Alamofire.request(request)
            .responseObject(dataToError: dataToError) {
                (response: DataResponse<SentimentResponse>) in
                switch response.result {
                case .success(let sentimentResponse): success(sentimentResponse)
                case .failure(let error): failure?(error)
                }
>>>>>>> e1e2a377
        }
    }
    
    /**
     Calculates the Sentiment of given content.
     
     - parameter text:    a Text document
     - parameter targets:  a pipe delimited list of phrases to target analysis towards
     - parameter failure: a function executed if the call fails
     - parameter success: a function executed with Sentiment information
     */
    public func getTargetedSentiment(
        fromTextFile text: URL,
        withTargets targets: String,
        failure: ((Error) -> Void)? = nil,
        success: @escaping (SentimentResponse) -> Void)
    {
        // construct body
        let body = try? buildBody(document: text, html: false)
        
        // construct query parameters
        var queryParams = [URLQueryItem]()
        
        queryParams.append(URLQueryItem(name: "apikey", value: apiKey))
        queryParams.append(URLQueryItem(name: "outputMode", value: "json"))
        queryParams.append(URLQueryItem(name: "target", value: targets))
        
        // construct request
        let request = RestRequest(
            method: "POST",
            url: serviceUrl + "/text/TextGetTargetedSentiment",
            credentials: .apiKey,
            headerParameters: defaultHeaders,
            contentType: "application/x-www-form-urlencoded",
            queryItems: queryParams,
            messageBody: body
        )
        
        // execute request
<<<<<<< HEAD
        request.responseObject() { (response: RestResponse<SentimentResponse>) in
            switch response.result {
            case .success(let sentimentResponse): success(sentimentResponse)
            case .failure(let error): failure?(error)
            }
=======
        Alamofire.request(request)
            .responseObject(dataToError: dataToError) {
                (response: DataResponse<SentimentResponse>) in
                switch response.result {
                case .success(let sentimentResponse): success(sentimentResponse)
                case .failure(let error): failure?(error)
                }
>>>>>>> e1e2a377
        }
    }
    
    /**
     Calculates the Taxonomy of given content.
     
     - parameter url:     the URL of the content
     - parameter failure: a function executed if the call fails
     - parameter success: a function executed with Taxonomy information
     */
    public func getRankedTaxonomy(
        fromContentAtURL url: String,
        failure: ((Error) -> Void)? = nil,
        success: @escaping (Taxonomies) -> Void)
    {
        // construct request
        let request = RestRequest(
            method: "POST",
            url: serviceUrl + "/url/URLGetRankedTaxonomy",
            credentials: .apiKey,
            headerParameters: defaultHeaders,
            contentType: "application/x-www-form-urlencoded",
            queryItems: [
                URLQueryItem(name: "url", value: url),
                URLQueryItem(name: "apikey", value: apiKey),
                URLQueryItem(name: "outputMode", value: "json")
            ]
        )
        
        // execute request
<<<<<<< HEAD
        request.responseObject() { (response: RestResponse<Taxonomies>) in
            switch response.result {
            case .success(let taxonomies): success(taxonomies)
            case .failure(let error): failure?(error)
            }
=======
        Alamofire.request(request)
            .responseObject(dataToError: dataToError) {
                (response: DataResponse<Taxonomies>) in
                switch response.result {
                case .success(let taxonomies): success(taxonomies)
                case .failure(let error): failure?(error)
                }
>>>>>>> e1e2a377
        }
    }
    
    /**
     Calculates the Taxonomy of given content.
     
     - parameter html:    a HTML document
     - parameter url:     a reference to where the HTML is located
     - parameter failure: a function executed if the call fails
     - parameter success: a function executed with Taxonomy information
     */
    public func getRankedTaxonomy(
        fromHTMLFile html: URL,
        atURL url: String? = nil,
        failure: ((Error) -> Void)? = nil,
        success: @escaping (Taxonomies) -> Void)
    {
        // construct body
        let body = try? buildBody(document: html, html: true)
        
        // construct query parameters
        var queryParams = [URLQueryItem]()
        
        queryParams.append(URLQueryItem(name: "apikey", value: apiKey))
        queryParams.append(URLQueryItem(name: "outputMode", value: "json"))
        if let myUrl = url {
            queryParams.append(URLQueryItem(name: "url", value: myUrl))
        }
        
        // construct request
        let request = RestRequest(
            method: "POST",
            url: serviceUrl + "/html/HTMLGetRankedTaxonomy",
            credentials: .apiKey,
            headerParameters: defaultHeaders,
            contentType: "application/x-www-form-urlencoded",
            queryItems: queryParams,
            messageBody: body
        )
        
        // execute request
<<<<<<< HEAD
        request.responseObject() { (response: RestResponse<Taxonomies>) in
            switch response.result {
            case .success(let taxonomies): success(taxonomies)
            case .failure(let error): failure?(error)
            }
=======
        Alamofire.request(request)
            .responseObject(dataToError: dataToError) {
                (response: DataResponse<Taxonomies>) in
                switch response.result {
                case .success(let taxonomies): success(taxonomies)
                case .failure(let error): failure?(error)
                }
>>>>>>> e1e2a377
        }
    }
    
    /**
     Calculates the Taxonomy of given content.
     
     - parameter text:    a Text document
     - parameter failure: a function executed if the call fails
     - parameter success: a function executed with Taxonomy information
     */
    public func getRankedTaxonomy(
        fromTextFile text: URL,
        failure: ((Error) -> Void)? = nil,
        success: @escaping (Taxonomies) -> Void)
    {
        // construct body
        let body = try? buildBody(document: text, html: false)
        
        // construct query parameters
        var queryParams = [URLQueryItem]()
        
        queryParams.append(URLQueryItem(name: "apikey", value: apiKey))
        queryParams.append(URLQueryItem(name: "outputMode", value: "json"))
        
        // construct request
        let request = RestRequest(
            method: "POST",
            url: serviceUrl + "/text/TextGetRankedTaxonomy",
            credentials: .apiKey,
            headerParameters: defaultHeaders,
            contentType: "application/x-www-form-urlencoded",
            queryItems: queryParams,
            messageBody: body
        )
        
        // execute request
<<<<<<< HEAD
        request.responseObject() { (response: RestResponse<Taxonomies>) in
            switch response.result {
            case .success(let taxonomies): success(taxonomies)
            case .failure(let error): failure?(error)
            }
=======
        Alamofire.request(request)
            .responseObject(dataToError: dataToError) {
                (response: DataResponse<Taxonomies>) in
                switch response.result {
                case .success(let taxonomies): success(taxonomies)
                case .failure(let error): failure?(error)
                }
>>>>>>> e1e2a377
        }
    }
    
    /**
     Extracts the Raw Text of given content.
     
     - parameter url:     the URL of the content
     - parameter failure: a function executed if the call fails
     - parameter success: a function executed with Raw Text information
     */
    public func getRawText(
        fromContentAtURL url: String,
        failure: ((Error) -> Void)? = nil,
        success: @escaping (DocumentText) -> Void)
    {
        // construct request
        let request = RestRequest(
            method: "POST",
            url: serviceUrl + "/url/URLGetRawText",
            credentials: .apiKey,
            headerParameters: defaultHeaders,
            contentType: "application/x-www-form-urlencoded",
            queryItems: [
                URLQueryItem(name: "url", value: url),
                URLQueryItem(name: "apikey", value: apiKey),
                URLQueryItem(name: "outputMode", value: "json")
            ]
        )
        
        // execute request
<<<<<<< HEAD
        request.responseObject() { (response: RestResponse<DocumentText>) in
            switch response.result {
            case .success(let docText): success(docText)
            case .failure(let error): failure?(error)
            }
=======
        Alamofire.request(request)
            .responseObject(dataToError: dataToError) {
                (response: DataResponse<DocumentText>) in
                switch response.result {
                case .success(let docText): success(docText)
                case .failure(let error): failure?(error)
                }
>>>>>>> e1e2a377
        }
    }
    
    /**
     Extracts the Raw Text of given content.
     
     - parameter html:    a HTML document
     - parameter url:     a reference to where the HTML is located
     - parameter failure: a function executed if the call fails
     - parameter success: a function executed with Raw Text information
     */
    public func getRawText(
        fromHTMLFile html: URL,
        withURL url: String? = nil,
        failure: ((Error) -> Void)? = nil,
        success: @escaping (DocumentText) -> Void)
    {
        // construct body
        let body = try? buildBody(document: html, html: true)
        
        // construct query parameters
        var queryParams = [URLQueryItem]()
        
        queryParams.append(URLQueryItem(name: "apikey", value: apiKey))
        queryParams.append(URLQueryItem(name: "outputMode", value: "json"))
        if let myUrl = url {
            queryParams.append(URLQueryItem(name: "url", value: myUrl))
        }
        
        // construct request
        let request = RestRequest(
            method: "POST",
            url: serviceUrl + "/html/HTMLGetRawText",
            credentials: .apiKey,
            headerParameters: defaultHeaders,
            contentType: "application/x-www-form-urlencoded",
            queryItems: queryParams,
            messageBody: body
        )
        
        // execute request
<<<<<<< HEAD
        request.responseObject() { (response: RestResponse<DocumentText>) in
            switch response.result {
            case .success(let docText): success(docText)
            case .failure(let error): failure?(error)
            }
=======
        Alamofire.request(request)
            .responseObject(dataToError: dataToError) {
                (response: DataResponse<DocumentText>) in
                switch response.result {
                case .success(let docText): success(docText)
                case .failure(let error): failure?(error)
                }
>>>>>>> e1e2a377
        }
    }
    
    /**
     Extracts the Text of given content.
     
     - parameter url:          the URL of the content
     - parameter useMetadata:  whether to use metadata embeded in the webpage
     - parameter extractLinks: whether to include hyperlinks in the extracted text
     - parameter failure:      a function executed if the call fails
     - parameter success:      a function executed with Text information
     */
    public func getText(
        fromContentAtURL url: String,
        useMetadata: QueryParam? = nil,
        extractLinks: QueryParam? = nil,
        failure: ((Error) -> Void)? = nil,
        success: @escaping (DocumentText) -> Void)
    {
        // construct query parameters
        var queryParams = [URLQueryItem]()
        
        queryParams.append(URLQueryItem(name: "apikey", value: apiKey))
        queryParams.append(URLQueryItem(name: "outputMode", value: "json"))
        queryParams.append(URLQueryItem(name: "url", value: url))
        if let metadata = useMetadata {
            queryParams.append(URLQueryItem(name: "useMetadata", value: String(metadata.rawValue)))
        }
        if let extract = extractLinks {
            queryParams.append(URLQueryItem(name: "extractLinks", value: String(extract.rawValue)))
        }
        
        // construct request
        let request = RestRequest(
            method: "POST",
            url: serviceUrl + "/url/URLGetText",
            credentials: .apiKey,
            headerParameters: defaultHeaders,
            contentType: "application/x-www-form-urlencoded",
            queryItems: queryParams
        )
        
        // execute request
<<<<<<< HEAD
        request.responseObject() { (response: RestResponse<DocumentText>) in
            switch response.result {
            case .success(let docText): success(docText)
            case .failure(let error): failure?(error)
            }
=======
        Alamofire.request(request)
            .responseObject(dataToError: dataToError) {
                (response: DataResponse<DocumentText>) in
                switch response.result {
                case .success(let docText): success(docText)
                case .failure(let error): failure?(error)
                }
>>>>>>> e1e2a377
        }
    }
    
    /**
     Extracts the Text of given content.
     
     - parameter html:         a HTML document
     - parameter url:          a reference to where the HTML is located
     - parameter useMetadata:  whether to use metadata embeded in the webpage
     - parameter extractLinks: whether to include hyperlinks in the extracted text
     - parameter failure:      a function executed if the call fails
     - parameter success:      a function executed with Text information
     */
    public func getText(
        fromHTMLFile html: URL,
        withURL url: String? = nil,
        useMetadata: QueryParam? = nil,
        extractLinks: QueryParam? = nil,
        failure: ((Error) -> Void)? = nil,
        success: @escaping (DocumentText) -> Void)
    {
        // construct body
        let body = try? buildBody(document: html, html: true)
        
        // construct query parameters
        var queryParams = [URLQueryItem]()
        
        queryParams.append(URLQueryItem(name: "apikey", value: apiKey))
        queryParams.append(URLQueryItem(name: "outputMode", value: "json"))
        if let myUrl = url {
            queryParams.append(URLQueryItem(name: "url", value: myUrl))
        }
        if let metadata = useMetadata {
            queryParams.append(URLQueryItem(name: "useMetadata", value: String(metadata.rawValue)))
        }
        if let extract = extractLinks {
            queryParams.append(URLQueryItem(name: "extractLinks", value: String(extract.rawValue)))
        }
        
        // construct request
        let request = RestRequest(
            method: "POST",
            url: serviceUrl + "/html/HTMLGetText",
            credentials: .apiKey,
            headerParameters: defaultHeaders,
            contentType: "application/x-www-form-urlencoded",
            queryItems: queryParams,
            messageBody: body
        )
        
        // execute request
<<<<<<< HEAD
        request.responseObject() { (response: RestResponse<DocumentText>) in
            switch response.result {
            case .success(let docText): success(docText)
            case .failure(let error): failure?(error)
            }
=======
        Alamofire.request(request)
            .responseObject(dataToError: dataToError) {
                (response: DataResponse<DocumentText>) in
                switch response.result {
                case .success(let docText): success(docText)
                case .failure(let error): failure?(error)
                }
>>>>>>> e1e2a377
        }
    }
    
    /**
     Extracts the Title of given content.
     
     - parameter url:          the URL of the content
     - parameter failure:      a function executed if the call fails
     - parameter success:      a function executed with Title information
     */
    public func getTitle(
        fromContentAtURL url: String,
        useMetadata: QueryParam? = nil,
        failure: ((Error) -> Void)? = nil,
        success: @escaping (DocumentTitle) -> Void)
    {
        // construct query parameters
        var queryParams = [URLQueryItem]()
        
        queryParams.append(URLQueryItem(name: "apikey", value: apiKey))
        queryParams.append(URLQueryItem(name: "outputMode", value: "json"))
        queryParams.append(URLQueryItem(name: "url", value: url))
        if let metadata = useMetadata {
            queryParams.append(URLQueryItem(name: "useMetadata", value: String(metadata.rawValue)))
        }
        
        // construct request
        let request = RestRequest(
            method: "POST",
            url: serviceUrl + "/url/URLGetTitle",
            credentials: .apiKey,
            headerParameters: defaultHeaders,
            contentType: "application/x-www-form-urlencoded",
            queryItems: queryParams
        )
        
        // execute request
<<<<<<< HEAD
        request.responseObject() { (response: RestResponse<DocumentTitle>) in
            switch response.result {
            case .success(let docTitle): success(docTitle)
            case .failure(let error): failure?(error)
            }
=======
        Alamofire.request(request)
            .responseObject(dataToError: dataToError) {
                (response: DataResponse<DocumentTitle>) in
                switch response.result {
                case .success(let docTitle): success(docTitle)
                case .failure(let error): failure?(error)
                }
>>>>>>> e1e2a377
        }
    }
    
    /**
     Extracts the Title of given content.
     
     - parameter html:    a HTML document
     - parameter url:     a reference to where the HTML is located
     - parameter failure: a function executed if the call fails
     - parameter success: a function executed with Title information
     */
    public func getTitle(
        fromHTMLFile html: URL,
        withURL url: String? = nil,
        useMetadata: QueryParam? = nil,
        failure: ((Error) -> Void)? = nil,
        success: @escaping (DocumentTitle) -> Void)
    {
        // construct body
        let body = try? buildBody(document: html, html: true)
        
        // construct query parameters
        var queryParams = [URLQueryItem]()
        
        queryParams.append(URLQueryItem(name: "apikey", value: apiKey))
        queryParams.append(URLQueryItem(name: "outputMode", value: "json"))
        if let myUrl = url {
            queryParams.append(URLQueryItem(name: "url", value: myUrl))
        }
        if let metadata = useMetadata {
            queryParams.append(URLQueryItem(name: "useMetadata", value: String(metadata.rawValue)))
        }
        
        // construct request
        let request = RestRequest(
            method: "POST",
            url: serviceUrl + "/html/HTMLGetTitle",
            credentials: .apiKey,
            headerParameters: defaultHeaders,
            contentType: "application/x-www-form-urlencoded",
            queryItems: queryParams,
            messageBody: body
        )
        
        // execute request
<<<<<<< HEAD
        request.responseObject() { (response: RestResponse<DocumentTitle>) in
            switch response.result {
            case .success(let docTitle): success(docTitle)
            case .failure(let error): failure?(error)
            }
=======
        Alamofire.request(request)
            .responseObject(dataToError: dataToError) {
                (response: DataResponse<DocumentTitle>) in
                switch response.result {
                case .success(let docTitle): success(docTitle)
                case .failure(let error): failure?(error)
                }
>>>>>>> e1e2a377
        }
    }
    
    /**
     Extracts the Feeds of given content.
     
     - parameter url:          the URL of the content
     - parameter failure:      a function executed if the call fails
     - parameter success:      a function executed with Feed information
     */
    public func getFeedLinks(
        fromContentAtURL url: String,
        failure: ((Error) -> Void)? = nil,
        success: @escaping (Feeds) -> Void)
    {
        // construct request
        let request = RestRequest(
            method: "POST",
            url: serviceUrl + "/url/URLGetFeedLinks",
            credentials: .apiKey,
            headerParameters: defaultHeaders,
            contentType: "application/x-www-form-urlencoded",
            queryItems: [
                URLQueryItem(name: "url", value: url),
                URLQueryItem(name: "apikey", value: apiKey),
                URLQueryItem(name: "outputMode", value: "json")
            ]
        )
        
        // execute request
<<<<<<< HEAD
        request.responseObject() { (response: RestResponse<Feeds>) in
            switch response.result {
            case .success(let feeds): success(feeds)
            case .failure(let error): failure?(error)
            }
=======
        Alamofire.request(request)
            .responseObject(dataToError: dataToError) {
                (response: DataResponse<Feeds>) in
                switch response.result {
                case .success(let feeds): success(feeds)
                case .failure(let error): failure?(error)
                }
>>>>>>> e1e2a377
        }
    }
    
    /**
     Extracts the Feeds of given content.
     The fact that URL is required here is a bug.
     
     - parameter html:    a HTML document
     - parameter url:     a reference to where the HTML is located
     - parameter failure: a function executed if the call fails
     - parameter success: a function executed with Feeds information
     */
    public func getFeedLinks(
        fromHTMLFile html: URL,
        withURL url: String? = " ",
        failure: ((Error) -> Void)? = nil,
        success: @escaping (Feeds) -> Void)
    {
        // construct body
        let body = try? buildBody(document: html, html: true)
        
        // construct query parameters
        var queryParams = [URLQueryItem]()
        
        queryParams.append(URLQueryItem(name: "apikey", value: apiKey))
        queryParams.append(URLQueryItem(name: "outputMode", value: "json"))
        if let myUrl = url {
            queryParams.append(URLQueryItem(name: "url", value: myUrl))
        }
        
        // construct request
        let request = RestRequest(
            method: "POST",
            url: serviceUrl + "/html/HTMLGetFeedLinks",
            credentials: .apiKey,
            headerParameters: defaultHeaders,
            contentType: "application/x-www-form-urlencoded",
            queryItems: queryParams,
            messageBody: body
        )
        
        // execute request
<<<<<<< HEAD
        request.responseObject() { (response: RestResponse<Feeds>) in
            switch response.result {
            case .success(let feeds): success(feeds)
            case .failure(let error): failure?(error)
            }
=======
        Alamofire.request(request)
            .responseObject(dataToError: dataToError) {
                (response: DataResponse<Feeds>) in
                switch response.result {
                case .success(let feeds): success(feeds)
                case .failure(let error): failure?(error)
                }
>>>>>>> e1e2a377
        }
    }
 
    /**
     Extracts the Emotion of given content.
     
     - parameter url:          the URL of the content
     - parameter failure:      a function executed if the call fails
     - parameter success:      a function executed with Feed information
     */
    public func getEmotion(
        fromContentAtURL url: String,
        failure: ((Error) -> Void)? = nil,
        success: @escaping (DocumentEmotion) -> Void)
    {
        // construct request
        let request = RestRequest(
            method: "POST",
            url: serviceUrl + "/url/URLGetEmotion",
            credentials: .apiKey,
            headerParameters: defaultHeaders,
            contentType: "application/x-www-form-urlencoded",
            queryItems: [
                URLQueryItem(name: "url", value: url),
                URLQueryItem(name: "apikey", value: apiKey),
                URLQueryItem(name: "outputMode", value: "json")
            ]
        )
        
        // execute request
<<<<<<< HEAD
        request.responseObject() { (response: RestResponse<DocumentEmotion>) in
            switch response.result {
            case .success(let emotion): success(emotion)
            case .failure(let error): failure?(error)
            }
=======
        Alamofire.request(request)
            .responseObject(dataToError: dataToError) {
                (response: DataResponse<DocumentEmotion>) in
                switch response.result {
                case .success(let emotion): success(emotion)
                case .failure(let error): failure?(error)
                }
>>>>>>> e1e2a377
        }
    }
    
    /**
     Extracts the Emotion of given content.
     
     - parameter html:    a HTML document
     - parameter url:     a reference to where the HTML is located
     - parameter failure: a function executed if the call fails
     - parameter success: a function executed with Feed information
     */
    public func getEmotion(
        fromHTMLFile html: URL,
        withURL url: String? = nil,
        failure: ((Error) -> Void)? = nil,
        success: @escaping (DocumentEmotion) -> Void)
    {
        
        // construct body
        let body = try? buildBody(document: html, html: true)
        
        // construct query parameters
        var queryParams = [URLQueryItem]()
        
        queryParams.append(URLQueryItem(name: "apikey", value: apiKey))
        queryParams.append(URLQueryItem(name: "outputMode", value: "json"))
        if let myUrl = url {
            queryParams.append(URLQueryItem(name: "url", value: myUrl))
        }
        
        // construct request
        let request = RestRequest(
            method: "POST",
            url: serviceUrl + "/html/HTMLGetEmotion",
            credentials: .apiKey,
            headerParameters: defaultHeaders,
            contentType: "application/x-www-form-urlencoded",
            queryItems: queryParams,
            messageBody: body
        )
        
        // execute request
<<<<<<< HEAD
        request.responseObject() { (response: RestResponse<DocumentEmotion>) in
            switch response.result {
            case .success(let emotion): success(emotion)
            case .failure(let error): failure?(error)
            }
=======
        Alamofire.request(request)
            .responseObject(dataToError: dataToError) {
                (response: DataResponse<DocumentEmotion>) in
                switch response.result {
                case .success(let emotion): success(emotion)
                case .failure(let error): failure?(error)
                }
>>>>>>> e1e2a377
        }
    }
    
    /**
     Extracts the Emotion of given content.
     
     - parameter text:    a Text document
     - parameter failure: a function executed if the call fails
     - parameter success: a function executed with Feed information
     */
    public func getEmotion(
        fromTextFile text: URL,
        failure: ((Error) -> Void)? = nil,
        success: @escaping (DocumentEmotion) -> Void)
    {
        
        // construct body
        let body = try? buildBody(document: text, html: false)
        
        // construct query parameters
        var queryParams = [URLQueryItem]()
        
        queryParams.append(URLQueryItem(name: "apikey", value: apiKey))
        queryParams.append(URLQueryItem(name: "outputMode", value: "json"))
        
        // construct request
        let request = RestRequest(
            method: "POST",
            url: serviceUrl + "/text/TextGetEmotion",
            credentials: .apiKey,
            headerParameters: defaultHeaders,
            contentType: "application/x-www-form-urlencoded",
            queryItems: queryParams,
            messageBody: body
        )
        
        // execute request
<<<<<<< HEAD
        request.responseObject() { (response: RestResponse<DocumentEmotion>) in
            switch response.result {
            case .success(let emotion): success(emotion)
            case .failure(let error): failure?(error)
            }
=======
        Alamofire.request(request)
            .responseObject(dataToError: dataToError) {
                (response: DataResponse<DocumentEmotion>) in
                switch response.result {
                case .success(let emotion): success(emotion)
                case .failure(let error): failure?(error)
                }
>>>>>>> e1e2a377
        }
    }
}<|MERGE_RESOLUTION|>--- conflicted
+++ resolved
@@ -116,21 +116,11 @@
         )
         
         // execute request
-<<<<<<< HEAD
-        request.responseObject() { (response: RestResponse<DocumentAuthors>) in
+        request.responseObject(dataToError: dataToError) { (response: RestResponse<DocumentAuthors>) in
             switch response.result {
             case .success(let authors): success(authors)
             case .failure(let error): failure?(error)
             }
-=======
-        Alamofire.request(request)
-            .responseObject(dataToError: dataToError) {
-                (response: DataResponse<DocumentAuthors>) in
-                switch response.result {
-                case .success(let authors): success(authors)
-                case .failure(let error): failure?(error)
-                }
->>>>>>> e1e2a377
         }
     }
     
@@ -172,21 +162,11 @@
         )
         
         // execute request
-<<<<<<< HEAD
-        request.responseObject() { (response: RestResponse<DocumentAuthors>) in
+        request.responseObject(dataToError: dataToError) { (response: RestResponse<DocumentAuthors>) in
             switch response.result {
             case .success(let authors): success(authors)
             case .failure(let error): failure?(error)
             }
-=======
-        Alamofire.request(request)
-            .responseObject(dataToError: dataToError) {
-                (response: DataResponse<DocumentAuthors>) in
-                switch response.result {
-                case .success(let authors): success(authors)
-                case .failure(let error): failure?(error)
-                }
->>>>>>> e1e2a377
         }
     }
     
@@ -229,21 +209,11 @@
         )
         
         // execute request
-<<<<<<< HEAD
-        request.responseObject() { (response: RestResponse<ConceptResponse>) in
+        request.responseObject(dataToError: dataToError) { (response: RestResponse<ConceptResponse>) in
             switch response.result {
             case .success(let concepts): success(concepts)
             case .failure(let error): failure?(error)
             }
-=======
-        Alamofire.request(request)
-            .responseObject(dataToError: dataToError) {
-                (response: DataResponse<ConceptResponse>) in
-                switch response.result {
-                case .success(let concepts): success(concepts)
-                case .failure(let error): failure?(error)
-                }
->>>>>>> e1e2a377
         }
     }
     
@@ -292,21 +262,11 @@
         )
         
         // execute request
-<<<<<<< HEAD
-        request.responseObject() { (response: RestResponse<ConceptResponse>) in
+        request.responseObject(dataToError: dataToError) { (response: RestResponse<ConceptResponse>) in
             switch response.result {
             case .success(let concepts): success(concepts)
             case .failure(let error): failure?(error)
             }
-=======
-        Alamofire.request(request)
-            .responseObject(dataToError: dataToError) {
-                (response: DataResponse<ConceptResponse>) in
-                switch response.result {
-                case .success(let concepts): success(concepts)
-                case .failure(let error): failure?(error)
-                }
->>>>>>> e1e2a377
         }
     }
     
@@ -350,21 +310,11 @@
         )
         
         // execute request
-<<<<<<< HEAD
-        request.responseObject() { (response: RestResponse<ConceptResponse>) in
+        request.responseObject(dataToError: dataToError) { (response: RestResponse<ConceptResponse>) in
             switch response.result {
             case .success(let concepts): success(concepts)
             case .failure(let error): failure?(error)
             }
-=======
-        Alamofire.request(request)
-            .responseObject(dataToError: dataToError) {
-                (response: DataResponse<ConceptResponse>) in
-                switch response.result {
-                case .success(let concepts): success(concepts)
-                case .failure(let error): failure?(error)
-                }
->>>>>>> e1e2a377
         }
     }
     
@@ -437,21 +387,11 @@
         )
         
         // execute request
-<<<<<<< HEAD
-        request.responseObject() { (response: RestResponse<Entities>) in
+        request.responseObject(dataToError: dataToError) { (response: RestResponse<Entities>) in
             switch response.result {
             case .success(let entities): success(entities)
             case .failure(let error): failure?(error)
             }
-=======
-        Alamofire.request(request)
-            .responseObject(dataToError: dataToError) {
-                (response: DataResponse<Entities>) in
-                switch response.result {
-                case .success(let entities): success(entities)
-                case .failure(let error): failure?(error)
-                }
->>>>>>> e1e2a377
         }
     }
     
@@ -532,21 +472,11 @@
         )
         
         // execute request
-<<<<<<< HEAD
-        request.responseObject() { (response: RestResponse<Entities>) in
+        request.responseObject(dataToError: dataToError) { (response: RestResponse<Entities>) in
             switch response.result {
             case .success(let entities): success(entities)
             case .failure(let error): failure?(error)
             }
-=======
-        Alamofire.request(request)
-            .responseObject(dataToError: dataToError) {
-                (response: DataResponse<Entities>) in
-                switch response.result {
-                case .success(let entities): success(entities)
-                case .failure(let error): failure?(error)
-                }
->>>>>>> e1e2a377
         }
     }
     
@@ -622,21 +552,11 @@
         )
         
         // execute request
-<<<<<<< HEAD
-        request.responseObject() { (response: RestResponse<Entities>) in
+        request.responseObject(dataToError: dataToError) { (response: RestResponse<Entities>) in
             switch response.result {
             case .success(let entities): success(entities)
             case .failure(let error): failure?(error)
             }
-=======
-        Alamofire.request(request)
-            .responseObject(dataToError: dataToError) {
-                (response: DataResponse<Entities>) in
-                switch response.result {
-                case .success(let entities): success(entities)
-                case .failure(let error): failure?(error)
-                }
->>>>>>> e1e2a377
         }
     }
     
@@ -691,21 +611,11 @@
         )
         
         // execute request
-<<<<<<< HEAD
-        request.responseObject() { (response: RestResponse<Keywords>) in
+        request.responseObject(dataToError: dataToError) { (response: RestResponse<Keywords>) in
             switch response.result {
             case .success(let keywords): success(keywords)
             case .failure(let error): failure?(error)
             }
-=======
-        Alamofire.request(request)
-            .responseObject(dataToError: dataToError) {
-                (response: DataResponse<Keywords>) in
-                switch response.result {
-                case .success(let keywords): success(keywords)
-                case .failure(let error): failure?(error)
-                }
->>>>>>> e1e2a377
         }
     }
     
@@ -768,21 +678,11 @@
         )
         
         // execute request
-<<<<<<< HEAD
-        request.responseObject() { (response: RestResponse<Keywords>) in
+        request.responseObject(dataToError: dataToError) { (response: RestResponse<Keywords>) in
             switch response.result {
             case .success(let keywords): success(keywords)
             case .failure(let error): failure?(error)
             }
-=======
-        Alamofire.request(request)
-            .responseObject(dataToError: dataToError) {
-                (response: DataResponse<Keywords>) in
-                switch response.result {
-                case .success(let keywords): success(keywords)
-                case .failure(let error): failure?(error)
-                }
->>>>>>> e1e2a377
         }
     }
     
@@ -840,21 +740,11 @@
         )
         
         // execute request
-<<<<<<< HEAD
-        request.responseObject() { (response: RestResponse<Keywords>) in
+        request.responseObject(dataToError: dataToError) { (response: RestResponse<Keywords>) in
             switch response.result {
             case .success(let keywords): success(keywords)
             case .failure(let error): failure?(error)
             }
-=======
-        Alamofire.request(request)
-            .responseObject(dataToError: dataToError) {
-                (response: DataResponse<Keywords>) in
-                switch response.result {
-                case .success(let keywords): success(keywords)
-                case .failure(let error): failure?(error)
-                }
->>>>>>> e1e2a377
         }
     }
     
@@ -886,21 +776,11 @@
         )
         
         // execute request
-<<<<<<< HEAD
-        request.responseObject() { (response: RestResponse<Language>) in
+        request.responseObject(dataToError: dataToError) { (response: RestResponse<Language>) in
             switch response.result {
             case .success(let language): success(language)
             case .failure(let error): failure?(error)
             }
-=======
-        Alamofire.request(request)
-            .responseObject(dataToError: dataToError) {
-                (response: DataResponse<Language>) in
-                switch response.result {
-                case .success(let language): success(language)
-                case .failure(let error): failure?(error)
-                }
->>>>>>> e1e2a377
         }
     }
     
@@ -937,21 +817,11 @@
         )
         
         // execute request
-<<<<<<< HEAD
-        request.responseObject() { (response: RestResponse<Language>) in
+        request.responseObject(dataToError: dataToError) { (response: RestResponse<Language>) in
             switch response.result {
             case .success(let language): success(language)
             case .failure(let error): failure?(error)
             }
-=======
-        Alamofire.request(request)
-            .responseObject(dataToError: dataToError) {
-                (response: DataResponse<Language>) in
-                switch response.result {
-                case .success(let language): success(language)
-                case .failure(let error): failure?(error)
-                }
->>>>>>> e1e2a377
         }
     }
     
@@ -983,21 +853,11 @@
         )
         
         // execute request
-<<<<<<< HEAD
-        request.responseObject() { (response: RestResponse<Microformats>) in
+        request.responseObject(dataToError: dataToError) { (response: RestResponse<Microformats>) in
             switch response.result {
             case .success(let microformats): success(microformats)
             case .failure(let error): failure?(error)
             }
-=======
-        Alamofire.request(request)
-            .responseObject(dataToError: dataToError) {
-                (response: DataResponse<Microformats>) in
-                switch response.result {
-                case .success(let microformats): success(microformats)
-                case .failure(let error): failure?(error)
-                }
->>>>>>> e1e2a377
         }
     }
     
@@ -1040,21 +900,11 @@
         )
         
         // execute request
-<<<<<<< HEAD
-        request.responseObject() { (response: RestResponse<Microformats>) in
+        request.responseObject(dataToError: dataToError) { (response: RestResponse<Microformats>) in
             switch response.result {
             case .success(let microformats): success(microformats)
             case .failure(let error): failure?(error)
             }
-=======
-        Alamofire.request(request)
-            .responseObject(dataToError: dataToError) {
-                (response: DataResponse<Microformats>) in
-                switch response.result {
-                case .success(let microformats): success(microformats)
-                case .failure(let error): failure?(error)
-                }
->>>>>>> e1e2a377
         }
     }
     
@@ -1086,21 +936,11 @@
         )
         
         // execute request
-<<<<<<< HEAD
-        request.responseObject() { (response: RestResponse<PublicationResponse>) in
+        request.responseObject(dataToError: dataToError) { (response: RestResponse<PublicationResponse>) in
             switch response.result {
             case .success(let pubResponse): success(pubResponse)
             case .failure(let error): failure?(error)
             }
-=======
-        Alamofire.request(request)
-            .responseObject(dataToError: dataToError) {
-                (response: DataResponse<PublicationResponse>) in
-                switch response.result {
-                case .success(let pubResponse): success(pubResponse)
-                case .failure(let error): failure?(error)
-                }
->>>>>>> e1e2a377
         }
     }
     
@@ -1142,21 +982,11 @@
         )
         
         // execute request
-<<<<<<< HEAD
-        request.responseObject() { (response: RestResponse<PublicationResponse>) in
+        request.responseObject(dataToError: dataToError) { (response: RestResponse<PublicationResponse>) in
             switch response.result {
             case .success(let pubResponse): success(pubResponse)
             case .failure(let error): failure?(error)
             }
-=======
-        Alamofire.request(request)
-            .responseObject(dataToError: dataToError) {
-                (response: DataResponse<PublicationResponse>) in
-                switch response.result {
-                case .success(let pubResponse): success(pubResponse)
-                case .failure(let error): failure?(error)
-                }
->>>>>>> e1e2a377
         }
     }
     
@@ -1238,21 +1068,11 @@
         )
         
         // execute request
-<<<<<<< HEAD
-        request.responseObject() { (response: RestResponse<SAORelations>) in
+        request.responseObject(dataToError: dataToError) { (response: RestResponse<SAORelations>) in
             switch response.result {
             case .success(let relations): success(relations)
             case .failure(let error): failure?(error)
             }
-=======
-        Alamofire.request(request)
-            .responseObject(dataToError: dataToError) {
-                (response: DataResponse<SAORelations>) in
-                switch response.result {
-                case .success(let relations): success(relations)
-                case .failure(let error): failure?(error)
-                }
->>>>>>> e1e2a377
         }
     }
     
@@ -1342,21 +1162,11 @@
         )
         
         // execute request
-<<<<<<< HEAD
-        request.responseObject() { (response: RestResponse<SAORelations>) in
+        request.responseObject(dataToError: dataToError) { (response: RestResponse<SAORelations>) in
             switch response.result {
             case .success(let relations): success(relations)
             case .failure(let error): failure?(error)
             }
-=======
-        Alamofire.request(request)
-            .responseObject(dataToError: dataToError) {
-                (response: DataResponse<SAORelations>) in
-                switch response.result {
-                case .success(let relations): success(relations)
-                case .failure(let error): failure?(error)
-                }
->>>>>>> e1e2a377
         }
     }
     
@@ -1441,21 +1251,11 @@
         )
         
         // execute request
-<<<<<<< HEAD
-        request.responseObject() { (response: RestResponse<SAORelations>) in
+        request.responseObject(dataToError: dataToError) { (response: RestResponse<SAORelations>) in
             switch response.result {
             case .success(let relations): success(relations)
             case .failure(let error): failure?(error)
             }
-=======
-        Alamofire.request(request)
-            .responseObject(dataToError: dataToError) {
-                (response: DataResponse<SAORelations>) in
-                switch response.result {
-                case .success(let relations): success(relations)
-                case .failure(let error): failure?(error)
-                }
->>>>>>> e1e2a377
         }
     }
 
@@ -1487,21 +1287,11 @@
         )
         
         // execute request
-<<<<<<< HEAD
-        request.responseObject() { (response: RestResponse<SentimentResponse>) in
+        request.responseObject(dataToError: dataToError) { (response: RestResponse<SentimentResponse>) in
             switch response.result {
             case .success(let sentimentResponse): success(sentimentResponse)
             case .failure(let error): failure?(error)
             }
-=======
-        Alamofire.request(request)
-            .responseObject(dataToError: dataToError) {
-                (response: DataResponse<SentimentResponse>) in
-                switch response.result {
-                case .success(let sentimentResponse): success(sentimentResponse)
-                case .failure(let error): failure?(error)
-                }
->>>>>>> e1e2a377
         }
     }
     
@@ -1543,21 +1333,11 @@
         )
         
         // execute request
-<<<<<<< HEAD
-        request.responseObject() { (response: RestResponse<SentimentResponse>) in
+        request.responseObject(dataToError: dataToError) { (response: RestResponse<SentimentResponse>) in
             switch response.result {
             case .success(let sentimentResponse): success(sentimentResponse)
             case .failure(let error): failure?(error)
             }
-=======
-        Alamofire.request(request)
-            .responseObject(dataToError: dataToError) {
-                (response: DataResponse<SentimentResponse>) in
-                switch response.result {
-                case .success(let sentimentResponse): success(sentimentResponse)
-                case .failure(let error): failure?(error)
-                }
->>>>>>> e1e2a377
         }
     }
     
@@ -1594,21 +1374,11 @@
         )
         
         // execute request
-<<<<<<< HEAD
-        request.responseObject() { (response: RestResponse<SentimentResponse>) in
+        request.responseObject(dataToError: dataToError) { (response: RestResponse<SentimentResponse>) in
             switch response.result {
             case .success(let sentimentResponse): success(sentimentResponse)
             case .failure(let error): failure?(error)
             }
-=======
-        Alamofire.request(request)
-            .responseObject(dataToError: dataToError) {
-                (response: DataResponse<SentimentResponse>) in
-                switch response.result {
-                case .success(let sentimentResponse): success(sentimentResponse)
-                case .failure(let error): failure?(error)
-                }
->>>>>>> e1e2a377
         }
     }
     
@@ -1642,21 +1412,11 @@
         )
         
         // execute request
-<<<<<<< HEAD
-        request.responseObject() { (response: RestResponse<SentimentResponse>) in
+        request.responseObject(dataToError: dataToError) { (response: RestResponse<SentimentResponse>) in
             switch response.result {
             case .success(let sentimentResponse): success(sentimentResponse)
             case .failure(let error): failure?(error)
             }
-=======
-        Alamofire.request(request)
-            .responseObject(dataToError: dataToError) {
-                (response: DataResponse<SentimentResponse>) in
-                switch response.result {
-                case .success(let sentimentResponse): success(sentimentResponse)
-                case .failure(let error): failure?(error)
-                }
->>>>>>> e1e2a377
         }
     }
     
@@ -1701,21 +1461,11 @@
         )
         
         // execute request
-<<<<<<< HEAD
-        request.responseObject() { (response: RestResponse<SentimentResponse>) in
+        request.responseObject(dataToError: dataToError) { (response: RestResponse<SentimentResponse>) in
             switch response.result {
             case .success(let sentimentResponse): success(sentimentResponse)
             case .failure(let error): failure?(error)
             }
-=======
-        Alamofire.request(request)
-            .responseObject(dataToError: dataToError) {
-                (response: DataResponse<SentimentResponse>) in
-                switch response.result {
-                case .success(let sentimentResponse): success(sentimentResponse)
-                case .failure(let error): failure?(error)
-                }
->>>>>>> e1e2a377
         }
     }
     
@@ -1755,21 +1505,11 @@
         )
         
         // execute request
-<<<<<<< HEAD
-        request.responseObject() { (response: RestResponse<SentimentResponse>) in
+        request.responseObject(dataToError: dataToError) { (response: RestResponse<SentimentResponse>) in
             switch response.result {
             case .success(let sentimentResponse): success(sentimentResponse)
             case .failure(let error): failure?(error)
             }
-=======
-        Alamofire.request(request)
-            .responseObject(dataToError: dataToError) {
-                (response: DataResponse<SentimentResponse>) in
-                switch response.result {
-                case .success(let sentimentResponse): success(sentimentResponse)
-                case .failure(let error): failure?(error)
-                }
->>>>>>> e1e2a377
         }
     }
     
@@ -1800,21 +1540,11 @@
         )
         
         // execute request
-<<<<<<< HEAD
-        request.responseObject() { (response: RestResponse<Taxonomies>) in
+        request.responseObject(dataToError: dataToError) { (response: RestResponse<Taxonomies>) in
             switch response.result {
             case .success(let taxonomies): success(taxonomies)
             case .failure(let error): failure?(error)
             }
-=======
-        Alamofire.request(request)
-            .responseObject(dataToError: dataToError) {
-                (response: DataResponse<Taxonomies>) in
-                switch response.result {
-                case .success(let taxonomies): success(taxonomies)
-                case .failure(let error): failure?(error)
-                }
->>>>>>> e1e2a377
         }
     }
     
@@ -1856,21 +1586,11 @@
         )
         
         // execute request
-<<<<<<< HEAD
-        request.responseObject() { (response: RestResponse<Taxonomies>) in
+        request.responseObject(dataToError: dataToError) { (response: RestResponse<Taxonomies>) in
             switch response.result {
             case .success(let taxonomies): success(taxonomies)
             case .failure(let error): failure?(error)
             }
-=======
-        Alamofire.request(request)
-            .responseObject(dataToError: dataToError) {
-                (response: DataResponse<Taxonomies>) in
-                switch response.result {
-                case .success(let taxonomies): success(taxonomies)
-                case .failure(let error): failure?(error)
-                }
->>>>>>> e1e2a377
         }
     }
     
@@ -1907,21 +1627,11 @@
         )
         
         // execute request
-<<<<<<< HEAD
-        request.responseObject() { (response: RestResponse<Taxonomies>) in
+        request.responseObject(dataToError: dataToError) { (response: RestResponse<Taxonomies>) in
             switch response.result {
             case .success(let taxonomies): success(taxonomies)
             case .failure(let error): failure?(error)
             }
-=======
-        Alamofire.request(request)
-            .responseObject(dataToError: dataToError) {
-                (response: DataResponse<Taxonomies>) in
-                switch response.result {
-                case .success(let taxonomies): success(taxonomies)
-                case .failure(let error): failure?(error)
-                }
->>>>>>> e1e2a377
         }
     }
     
@@ -1952,21 +1662,11 @@
         )
         
         // execute request
-<<<<<<< HEAD
-        request.responseObject() { (response: RestResponse<DocumentText>) in
+        request.responseObject(dataToError: dataToError) { (response: RestResponse<DocumentText>) in
             switch response.result {
             case .success(let docText): success(docText)
             case .failure(let error): failure?(error)
             }
-=======
-        Alamofire.request(request)
-            .responseObject(dataToError: dataToError) {
-                (response: DataResponse<DocumentText>) in
-                switch response.result {
-                case .success(let docText): success(docText)
-                case .failure(let error): failure?(error)
-                }
->>>>>>> e1e2a377
         }
     }
     
@@ -2008,21 +1708,11 @@
         )
         
         // execute request
-<<<<<<< HEAD
-        request.responseObject() { (response: RestResponse<DocumentText>) in
+        request.responseObject(dataToError: dataToError) { (response: RestResponse<DocumentText>) in
             switch response.result {
             case .success(let docText): success(docText)
             case .failure(let error): failure?(error)
             }
-=======
-        Alamofire.request(request)
-            .responseObject(dataToError: dataToError) {
-                (response: DataResponse<DocumentText>) in
-                switch response.result {
-                case .success(let docText): success(docText)
-                case .failure(let error): failure?(error)
-                }
->>>>>>> e1e2a377
         }
     }
     
@@ -2066,21 +1756,11 @@
         )
         
         // execute request
-<<<<<<< HEAD
-        request.responseObject() { (response: RestResponse<DocumentText>) in
+        request.responseObject(dataToError: dataToError) { (response: RestResponse<DocumentText>) in
             switch response.result {
             case .success(let docText): success(docText)
             case .failure(let error): failure?(error)
             }
-=======
-        Alamofire.request(request)
-            .responseObject(dataToError: dataToError) {
-                (response: DataResponse<DocumentText>) in
-                switch response.result {
-                case .success(let docText): success(docText)
-                case .failure(let error): failure?(error)
-                }
->>>>>>> e1e2a377
         }
     }
     
@@ -2132,21 +1812,11 @@
         )
         
         // execute request
-<<<<<<< HEAD
-        request.responseObject() { (response: RestResponse<DocumentText>) in
+        request.responseObject(dataToError: dataToError) { (response: RestResponse<DocumentText>) in
             switch response.result {
             case .success(let docText): success(docText)
             case .failure(let error): failure?(error)
             }
-=======
-        Alamofire.request(request)
-            .responseObject(dataToError: dataToError) {
-                (response: DataResponse<DocumentText>) in
-                switch response.result {
-                case .success(let docText): success(docText)
-                case .failure(let error): failure?(error)
-                }
->>>>>>> e1e2a377
         }
     }
     
@@ -2184,21 +1854,11 @@
         )
         
         // execute request
-<<<<<<< HEAD
-        request.responseObject() { (response: RestResponse<DocumentTitle>) in
+        request.responseObject(dataToError: dataToError) { (response: RestResponse<DocumentTitle>) in
             switch response.result {
             case .success(let docTitle): success(docTitle)
             case .failure(let error): failure?(error)
             }
-=======
-        Alamofire.request(request)
-            .responseObject(dataToError: dataToError) {
-                (response: DataResponse<DocumentTitle>) in
-                switch response.result {
-                case .success(let docTitle): success(docTitle)
-                case .failure(let error): failure?(error)
-                }
->>>>>>> e1e2a377
         }
     }
     
@@ -2244,21 +1904,11 @@
         )
         
         // execute request
-<<<<<<< HEAD
-        request.responseObject() { (response: RestResponse<DocumentTitle>) in
+        request.responseObject(dataToError: dataToError) { (response: RestResponse<DocumentTitle>) in
             switch response.result {
             case .success(let docTitle): success(docTitle)
             case .failure(let error): failure?(error)
             }
-=======
-        Alamofire.request(request)
-            .responseObject(dataToError: dataToError) {
-                (response: DataResponse<DocumentTitle>) in
-                switch response.result {
-                case .success(let docTitle): success(docTitle)
-                case .failure(let error): failure?(error)
-                }
->>>>>>> e1e2a377
         }
     }
     
@@ -2289,21 +1939,11 @@
         )
         
         // execute request
-<<<<<<< HEAD
-        request.responseObject() { (response: RestResponse<Feeds>) in
+        request.responseObject(dataToError: dataToError) { (response: RestResponse<Feeds>) in
             switch response.result {
             case .success(let feeds): success(feeds)
             case .failure(let error): failure?(error)
             }
-=======
-        Alamofire.request(request)
-            .responseObject(dataToError: dataToError) {
-                (response: DataResponse<Feeds>) in
-                switch response.result {
-                case .success(let feeds): success(feeds)
-                case .failure(let error): failure?(error)
-                }
->>>>>>> e1e2a377
         }
     }
     
@@ -2346,21 +1986,11 @@
         )
         
         // execute request
-<<<<<<< HEAD
-        request.responseObject() { (response: RestResponse<Feeds>) in
+        request.responseObject(dataToError: dataToError) { (response: RestResponse<Feeds>) in
             switch response.result {
             case .success(let feeds): success(feeds)
             case .failure(let error): failure?(error)
             }
-=======
-        Alamofire.request(request)
-            .responseObject(dataToError: dataToError) {
-                (response: DataResponse<Feeds>) in
-                switch response.result {
-                case .success(let feeds): success(feeds)
-                case .failure(let error): failure?(error)
-                }
->>>>>>> e1e2a377
         }
     }
  
@@ -2391,21 +2021,11 @@
         )
         
         // execute request
-<<<<<<< HEAD
-        request.responseObject() { (response: RestResponse<DocumentEmotion>) in
+        request.responseObject(dataToError: dataToError) { (response: RestResponse<DocumentEmotion>) in
             switch response.result {
             case .success(let emotion): success(emotion)
             case .failure(let error): failure?(error)
             }
-=======
-        Alamofire.request(request)
-            .responseObject(dataToError: dataToError) {
-                (response: DataResponse<DocumentEmotion>) in
-                switch response.result {
-                case .success(let emotion): success(emotion)
-                case .failure(let error): failure?(error)
-                }
->>>>>>> e1e2a377
         }
     }
     
@@ -2448,21 +2068,11 @@
         )
         
         // execute request
-<<<<<<< HEAD
-        request.responseObject() { (response: RestResponse<DocumentEmotion>) in
+        request.responseObject(dataToError: dataToError) { (response: RestResponse<DocumentEmotion>) in
             switch response.result {
             case .success(let emotion): success(emotion)
             case .failure(let error): failure?(error)
             }
-=======
-        Alamofire.request(request)
-            .responseObject(dataToError: dataToError) {
-                (response: DataResponse<DocumentEmotion>) in
-                switch response.result {
-                case .success(let emotion): success(emotion)
-                case .failure(let error): failure?(error)
-                }
->>>>>>> e1e2a377
         }
     }
     
@@ -2500,21 +2110,11 @@
         )
         
         // execute request
-<<<<<<< HEAD
-        request.responseObject() { (response: RestResponse<DocumentEmotion>) in
+        request.responseObject(dataToError: dataToError) { (response: RestResponse<DocumentEmotion>) in
             switch response.result {
             case .success(let emotion): success(emotion)
             case .failure(let error): failure?(error)
             }
-=======
-        Alamofire.request(request)
-            .responseObject(dataToError: dataToError) {
-                (response: DataResponse<DocumentEmotion>) in
-                switch response.result {
-                case .success(let emotion): success(emotion)
-                case .failure(let error): failure?(error)
-                }
->>>>>>> e1e2a377
         }
     }
 }