// !$*UTF8*$!
{
	archiveVersion = 1;
	classes = {
	};
	objectVersion = 46;
	objects = {

/* Begin PBXBuildFile section */
		120092691DFF0EF900107C0A /* DeletedConfiguration.swift in Sources */ = {isa = PBXBuildFile; fileRef = 120092671DFF0EF500107C0A /* DeletedConfiguration.swift */; };
		1200926B1E005A7300107C0A /* ConfigurationDetails.swift in Sources */ = {isa = PBXBuildFile; fileRef = 1200926A1E005A7300107C0A /* ConfigurationDetails.swift */; };
		1200926D1E01947500107C0A /* DeletedEnvironment.swift in Sources */ = {isa = PBXBuildFile; fileRef = 1200926C1E01947500107C0A /* DeletedEnvironment.swift */; };
		121F96901D2D8A9600E295B0 /* Ranker.swift in Sources */ = {isa = PBXBuildFile; fileRef = 121F968F1D2D8A9600E295B0 /* Ranker.swift */; };
		121F96921D2EAD1600E295B0 /* Ranking.swift in Sources */ = {isa = PBXBuildFile; fileRef = 121F96911D2EAD1600E295B0 /* Ranking.swift */; };
		121F96941D2EF66400E295B0 /* RankerDetails.swift in Sources */ = {isa = PBXBuildFile; fileRef = 121F96931D2EF66400E295B0 /* RankerDetails.swift */; };
		1221C9271E1DA3F000B740C1 /* Customization.swift in Sources */ = {isa = PBXBuildFile; fileRef = 1221C9261E1DA3F000B740C1 /* Customization.swift */; };
		1221C9291E1DACA800B740C1 /* CustomizationID.swift in Sources */ = {isa = PBXBuildFile; fileRef = 1221C9281E1DACA800B740C1 /* CustomizationID.swift */; };
		1221C92B1E1EB0AD00B740C1 /* Corpus.swift in Sources */ = {isa = PBXBuildFile; fileRef = 1221C92A1E1EB0AD00B740C1 /* Corpus.swift */; };
		1221C92D1E1EFCB100B740C1 /* Word.swift in Sources */ = {isa = PBXBuildFile; fileRef = 1221C92C1E1EFCB100B740C1 /* Word.swift */; };
		122819761D3D2C910060C745 /* SearchResponse.swift in Sources */ = {isa = PBXBuildFile; fileRef = 122819751D3D2C910060C745 /* SearchResponse.swift */; };
		123A09231D237F2D00A8DA56 /* cranfield_solr_config.zip in Resources */ = {isa = PBXBuildFile; fileRef = 123A09221D237F2D00A8DA56 /* cranfield_solr_config.zip */; };
		123A09251D2579BF00A8DA56 /* cranfield_data.json in Resources */ = {isa = PBXBuildFile; fileRef = 123A09241D2579BF00A8DA56 /* cranfield_data.json */; };
		123B47151D1B3ABA007D0B22 /* RetrieveAndRankV1.h in Headers */ = {isa = PBXBuildFile; fileRef = 123B47141D1B3ABA007D0B22 /* RetrieveAndRankV1.h */; settings = {ATTRIBUTES = (Public, ); }; };
		123B471C1D1B3ABA007D0B22 /* RetrieveAndRankV1.framework in Frameworks */ = {isa = PBXBuildFile; fileRef = 123B47121D1B3ABA007D0B22 /* RetrieveAndRankV1.framework */; };
		123B472E1D1B3C5A007D0B22 /* RestKit.framework in Frameworks */ = {isa = PBXBuildFile; fileRef = 7AAAF39E1CEE99FC00B74848 /* RestKit.framework */; };
		123B47331D1B3D63007D0B22 /* RetrieveAndRank.swift in Sources */ = {isa = PBXBuildFile; fileRef = 123B47321D1B3D63007D0B22 /* RetrieveAndRank.swift */; };
		123B47351D1B3D88007D0B22 /* RetrieveAndRankTests.swift in Sources */ = {isa = PBXBuildFile; fileRef = 123B47341D1B3D88007D0B22 /* RetrieveAndRankTests.swift */; };
		123B47381D1C6822007D0B22 /* SolrCluster.swift in Sources */ = {isa = PBXBuildFile; fileRef = 123B47371D1C6821007D0B22 /* SolrCluster.swift */; };
		1241DFB71E380F0A00B8B33E /* NaturalLanguageUnderstandingV1.framework in Frameworks */ = {isa = PBXBuildFile; fileRef = 1241DFAE1E380F0A00B8B33E /* NaturalLanguageUnderstandingV1.framework */; };
		1241DFC51E380F4000B8B33E /* RestKit.framework in Frameworks */ = {isa = PBXBuildFile; fileRef = 7AAAF39E1CEE99FC00B74848 /* RestKit.framework */; };
		1241DFC81E38105C00B8B33E /* NaturalLanguageUnderstanding.swift in Sources */ = {isa = PBXBuildFile; fileRef = 1241DFC71E38105C00B8B33E /* NaturalLanguageUnderstanding.swift */; };
		1241DFCB1E38106F00B8B33E /* NaturalLanguageUnderstandingV1Tests.swift in Sources */ = {isa = PBXBuildFile; fileRef = 1241DFCA1E38106F00B8B33E /* NaturalLanguageUnderstandingV1Tests.swift */; };
		1241DFCD1E3810BF00B8B33E /* NaturalLanguageUnderstandingV1.h in Headers */ = {isa = PBXBuildFile; fileRef = 1241DFCC1E3810BF00B8B33E /* NaturalLanguageUnderstandingV1.h */; settings = {ATTRIBUTES = (Public, ); }; };
		1241DFCE1E38111500B8B33E /* Credentials.swift in Sources */ = {isa = PBXBuildFile; fileRef = 7A6C7B3C1D8C960300CD97FA /* Credentials.swift */; };
		124C2DF91D19E29100D9F602 /* TextToSpeechV1.framework in Frameworks */ = {isa = PBXBuildFile; fileRef = 124C2DEF1D19E29000D9F602 /* TextToSpeechV1.framework */; };
		124C2E161D19E2FA00D9F602 /* AudioFormat.swift in Sources */ = {isa = PBXBuildFile; fileRef = 124C2E081D19E2FA00D9F602 /* AudioFormat.swift */; };
		124C2E171D19E2FA00D9F602 /* Customization.swift in Sources */ = {isa = PBXBuildFile; fileRef = 124C2E091D19E2FA00D9F602 /* Customization.swift */; };
		124C2E181D19E2FA00D9F602 /* CustomizationID.swift in Sources */ = {isa = PBXBuildFile; fileRef = 124C2E0A1D19E2FA00D9F602 /* CustomizationID.swift */; };
		124C2E191D19E2FA00D9F602 /* CustomizationWords.swift in Sources */ = {isa = PBXBuildFile; fileRef = 124C2E0B1D19E2FA00D9F602 /* CustomizationWords.swift */; };
		124C2E1A1D19E2FA00D9F602 /* CustomVoiceUpdate.swift in Sources */ = {isa = PBXBuildFile; fileRef = 124C2E0C1D19E2FA00D9F602 /* CustomVoiceUpdate.swift */; };
		124C2E1B1D19E2FA00D9F602 /* PhonemeFormat.swift in Sources */ = {isa = PBXBuildFile; fileRef = 124C2E0D1D19E2FA00D9F602 /* PhonemeFormat.swift */; };
		124C2E1C1D19E2FA00D9F602 /* Pronunciation.swift in Sources */ = {isa = PBXBuildFile; fileRef = 124C2E0E1D19E2FA00D9F602 /* Pronunciation.swift */; };
		124C2E1D1D19E2FA00D9F602 /* SynthesisVoice.swift in Sources */ = {isa = PBXBuildFile; fileRef = 124C2E0F1D19E2FA00D9F602 /* SynthesisVoice.swift */; };
		124C2E1E1D19E2FA00D9F602 /* Translation.swift in Sources */ = {isa = PBXBuildFile; fileRef = 124C2E101D19E2FA00D9F602 /* Translation.swift */; };
		124C2E1F1D19E2FA00D9F602 /* Voice.swift in Sources */ = {isa = PBXBuildFile; fileRef = 124C2E111D19E2FA00D9F602 /* Voice.swift */; };
		124C2E201D19E2FA00D9F602 /* Word.swift in Sources */ = {isa = PBXBuildFile; fileRef = 124C2E121D19E2FA00D9F602 /* Word.swift */; };
		124C2E221D19E2FA00D9F602 /* TextToSpeech.swift in Sources */ = {isa = PBXBuildFile; fileRef = 124C2E151D19E2FA00D9F602 /* TextToSpeech.swift */; };
		124C2E231D19E30700D9F602 /* TextToSpeechTests.swift in Sources */ = {isa = PBXBuildFile; fileRef = 124C2E141D19E2FA00D9F602 /* TextToSpeechTests.swift */; };
		124C2E241D19E31600D9F602 /* TextToSpeechV1.h in Headers */ = {isa = PBXBuildFile; fileRef = 7AAAF5B41CEEA62C00B74848 /* TextToSpeechV1.h */; settings = {ATTRIBUTES = (Public, ); }; };
		124C2E281D19E34B00D9F602 /* RestKit.framework in Frameworks */ = {isa = PBXBuildFile; fileRef = 7AAAF39E1CEE99FC00B74848 /* RestKit.framework */; };
		12819F6F1DCA8753004E8467 /* TextToSpeechPlaybackTests.swift in Sources */ = {isa = PBXBuildFile; fileRef = 12819F6E1DCA8753004E8467 /* TextToSpeechPlaybackTests.swift */; };
		12D82B4E1E26DBAE00430DB3 /* healthcare.txt in Resources */ = {isa = PBXBuildFile; fileRef = 12D82B4D1E26DBAE00430DB3 /* healthcare.txt */; };
		12D82B501E2D2E5300430DB3 /* healthcare-short.txt in Resources */ = {isa = PBXBuildFile; fileRef = 12D82B4F1E2D2E5300430DB3 /* healthcare-short.txt */; };
		12DBA9371D512D9100966E41 /* ranker_train_data.csv in Resources */ = {isa = PBXBuildFile; fileRef = 12DBA9361D512D9100966E41 /* ranker_train_data.csv */; };
		12DBA93A1D52435900966E41 /* ranker_test_data.csv in Resources */ = {isa = PBXBuildFile; fileRef = 12DBA9381D52405E00966E41 /* ranker_test_data.csv */; };
		12DEF7BD1D3DD0F8009A7FA0 /* SearchAndRankResponse.swift in Sources */ = {isa = PBXBuildFile; fileRef = 12DEF7BC1D3DD0F8009A7FA0 /* SearchAndRankResponse.swift */; };
		12F800491DF71922006851D6 /* DiscoveryV1.framework in Frameworks */ = {isa = PBXBuildFile; fileRef = 12F800401DF71921006851D6 /* DiscoveryV1.framework */; };
		12F800501DF71922006851D6 /* DiscoveryV1.h in Headers */ = {isa = PBXBuildFile; fileRef = 12F800421DF71921006851D6 /* DiscoveryV1.h */; settings = {ATTRIBUTES = (Public, ); }; };
		12F800571DF719B6006851D6 /* RestKit.framework in Frameworks */ = {isa = PBXBuildFile; fileRef = 7AAAF39E1CEE99FC00B74848 /* RestKit.framework */; };
		12F800581DF71AD9006851D6 /* Credentials.swift in Sources */ = {isa = PBXBuildFile; fileRef = 7A6C7B3C1D8C960300CD97FA /* Credentials.swift */; };
		12F8005C1DF71BA1006851D6 /* Discovery.swift in Sources */ = {isa = PBXBuildFile; fileRef = 12F8005B1DF71BA1006851D6 /* Discovery.swift */; };
		12F8005E1DF71BED006851D6 /* DiscoveryTests.swift in Sources */ = {isa = PBXBuildFile; fileRef = 12F8005D1DF71BED006851D6 /* DiscoveryTests.swift */; };
		12F800631DF770BC006851D6 /* Environment.swift in Sources */ = {isa = PBXBuildFile; fileRef = 12F800621DF770BC006851D6 /* Environment.swift */; };
		7A10AA1E1DC254E200BCCEE2 /* RestToken.swift in Sources */ = {isa = PBXBuildFile; fileRef = 7AAA9A3D1CEE3059002C9564 /* RestToken.swift */; };
		7A10AA1F1DC2613F00BCCEE2 /* JSON.swift in Sources */ = {isa = PBXBuildFile; fileRef = 7AEBE4361DBEAA130089188C /* JSON.swift */; };
		7A1B0F291D82645100783EA3 /* Model.swift in Sources */ = {isa = PBXBuildFile; fileRef = 7A1B0F281D82645100783EA3 /* Model.swift */; };
		7A1F486B1D47AF7E00971377 /* ConversationV1.h in Headers */ = {isa = PBXBuildFile; fileRef = 7A1F486A1D47AF7E00971377 /* ConversationV1.h */; settings = {ATTRIBUTES = (Public, ); }; };
		7A31CA8E1DD3A31C0001D469 /* StockAnnouncement.wav in Resources */ = {isa = PBXBuildFile; fileRef = 7A31CA8D1DD3A31C0001D469 /* StockAnnouncement.wav */; };
		7A517AC51D1C84E1004FD758 /* RelationshipExtractionV1Beta.h in Headers */ = {isa = PBXBuildFile; fileRef = 7A517AC41D1C84E1004FD758 /* RelationshipExtractionV1Beta.h */; settings = {ATTRIBUTES = (Public, ); }; };
		7A552C371DC941FD0002CB48 /* DocumentConversionTests.swift in Sources */ = {isa = PBXBuildFile; fileRef = CE2D64551DC7B114001E23ED /* DocumentConversionTests.swift */; };
		7A552C391DC9424E0002CB48 /* arsArticle.html in Resources */ = {isa = PBXBuildFile; fileRef = CE2D64531DC7B114001E23ED /* arsArticle.html */; };
		7A552C3A1DC9424E0002CB48 /* car.png in Resources */ = {isa = PBXBuildFile; fileRef = CE2D64541DC7B114001E23ED /* car.png */; };
		7A552C3B1DC9424E0002CB48 /* polygonArticle.html in Resources */ = {isa = PBXBuildFile; fileRef = CE2D64561DC7B114001E23ED /* polygonArticle.html */; };
		7A552C3C1DC9424E0002CB48 /* testConfigAU.json in Resources */ = {isa = PBXBuildFile; fileRef = CE2D64571DC7B114001E23ED /* testConfigAU.json */; };
		7A552C3D1DC9424E0002CB48 /* testConfigHtml.json in Resources */ = {isa = PBXBuildFile; fileRef = CE2D64581DC7B114001E23ED /* testConfigHtml.json */; };
		7A552C3E1DC9424E0002CB48 /* testConfigText.json in Resources */ = {isa = PBXBuildFile; fileRef = CE2D64591DC7B114001E23ED /* testConfigText.json */; };
		7A552C441DC945F10002CB48 /* trained_meta.txt in Resources */ = {isa = PBXBuildFile; fileRef = CE6D55C31DC7CC1300E7BDF9 /* trained_meta.txt */; };
		7A6711891DD0EEEB0070CA9D /* PersonalityInsightsV3.framework in Frameworks */ = {isa = PBXBuildFile; fileRef = 7A6711801DD0EEEB0070CA9D /* PersonalityInsightsV3.framework */; };
		7A6711901DD0EEEB0070CA9D /* PersonalityInsightsV3.h in Headers */ = {isa = PBXBuildFile; fileRef = 7A6711821DD0EEEB0070CA9D /* PersonalityInsightsV3.h */; settings = {ATTRIBUTES = (Public, ); }; };
		7A67119D1DD0F1790070CA9D /* ContentItem.swift in Sources */ = {isa = PBXBuildFile; fileRef = 7A6711991DD0F1790070CA9D /* ContentItem.swift */; };
		7A67119E1DD0F1790070CA9D /* Profile.swift in Sources */ = {isa = PBXBuildFile; fileRef = 7A67119A1DD0F1790070CA9D /* Profile.swift */; };
		7A67119F1DD0F1790070CA9D /* TraitTreeNode.swift in Sources */ = {isa = PBXBuildFile; fileRef = 7A67119B1DD0F1790070CA9D /* TraitTreeNode.swift */; };
		7A6711A01DD0F1790070CA9D /* PersonalityInsights.swift in Sources */ = {isa = PBXBuildFile; fileRef = 7A67119C1DD0F1790070CA9D /* PersonalityInsights.swift */; };
		7A6711A51DD0F1970070CA9D /* KennedySpeech.txt in Resources */ = {isa = PBXBuildFile; fileRef = 7A6711A21DD0F1970070CA9D /* KennedySpeech.txt */; };
		7A6711A61DD0F1970070CA9D /* MobyDickIntro.txt in Resources */ = {isa = PBXBuildFile; fileRef = 7A6711A31DD0F1970070CA9D /* MobyDickIntro.txt */; };
		7A6711A71DD0F1970070CA9D /* PersonalityInsightsTests.swift in Sources */ = {isa = PBXBuildFile; fileRef = 7A6711A41DD0F1970070CA9D /* PersonalityInsightsTests.swift */; };
		7A6711A81DD0F1CC0070CA9D /* Credentials.swift in Sources */ = {isa = PBXBuildFile; fileRef = 7A6C7B3C1D8C960300CD97FA /* Credentials.swift */; };
		7A6711A91DD0F2DF0070CA9D /* RestKit.framework in Frameworks */ = {isa = PBXBuildFile; fileRef = 7AAAF39E1CEE99FC00B74848 /* RestKit.framework */; };
		7A6C7B3D1D8C960300CD97FA /* Credentials.swift in Sources */ = {isa = PBXBuildFile; fileRef = 7A6C7B3C1D8C960300CD97FA /* Credentials.swift */; };
		7A6C7B3E1D8C960300CD97FA /* Credentials.swift in Sources */ = {isa = PBXBuildFile; fileRef = 7A6C7B3C1D8C960300CD97FA /* Credentials.swift */; };
		7A6C7B3F1D8C960300CD97FA /* Credentials.swift in Sources */ = {isa = PBXBuildFile; fileRef = 7A6C7B3C1D8C960300CD97FA /* Credentials.swift */; };
		7A6C7B401D8C960300CD97FA /* Credentials.swift in Sources */ = {isa = PBXBuildFile; fileRef = 7A6C7B3C1D8C960300CD97FA /* Credentials.swift */; };
		7A6C7B421D8C960300CD97FA /* Credentials.swift in Sources */ = {isa = PBXBuildFile; fileRef = 7A6C7B3C1D8C960300CD97FA /* Credentials.swift */; };
		7A6C7B431D8C960300CD97FA /* Credentials.swift in Sources */ = {isa = PBXBuildFile; fileRef = 7A6C7B3C1D8C960300CD97FA /* Credentials.swift */; };
		7A6C7B441D8C960300CD97FA /* Credentials.swift in Sources */ = {isa = PBXBuildFile; fileRef = 7A6C7B3C1D8C960300CD97FA /* Credentials.swift */; };
		7A6C7B451D8C960300CD97FA /* Credentials.swift in Sources */ = {isa = PBXBuildFile; fileRef = 7A6C7B3C1D8C960300CD97FA /* Credentials.swift */; };
		7A6C7B461D8C960300CD97FA /* Credentials.swift in Sources */ = {isa = PBXBuildFile; fileRef = 7A6C7B3C1D8C960300CD97FA /* Credentials.swift */; };
		7A6C7B471D8C960300CD97FA /* Credentials.swift in Sources */ = {isa = PBXBuildFile; fileRef = 7A6C7B3C1D8C960300CD97FA /* Credentials.swift */; };
		7A6C7B481D8C960300CD97FA /* Credentials.swift in Sources */ = {isa = PBXBuildFile; fileRef = 7A6C7B3C1D8C960300CD97FA /* Credentials.swift */; };
		7A6C7B491D8C960300CD97FA /* Credentials.swift in Sources */ = {isa = PBXBuildFile; fileRef = 7A6C7B3C1D8C960300CD97FA /* Credentials.swift */; };
		7A6C7B4A1D8C960300CD97FA /* Credentials.swift in Sources */ = {isa = PBXBuildFile; fileRef = 7A6C7B3C1D8C960300CD97FA /* Credentials.swift */; };
		7A6C7B4B1D8C960300CD97FA /* Credentials.swift in Sources */ = {isa = PBXBuildFile; fileRef = 7A6C7B3C1D8C960300CD97FA /* Credentials.swift */; };
		7A6C7B4C1D8C960300CD97FA /* Credentials.swift in Sources */ = {isa = PBXBuildFile; fileRef = 7A6C7B3C1D8C960300CD97FA /* Credentials.swift */; };
		7A6C7B4D1D8C960300CD97FA /* Credentials.swift in Sources */ = {isa = PBXBuildFile; fileRef = 7A6C7B3C1D8C960300CD97FA /* Credentials.swift */; };
		7A7D71151D1B017500ABBA13 /* RestKit.framework in Frameworks */ = {isa = PBXBuildFile; fileRef = 7AAAF39E1CEE99FC00B74848 /* RestKit.framework */; };
		7A818EB91D81B470008C9720 /* SpeechRecognitionResults.swift in Sources */ = {isa = PBXBuildFile; fileRef = 7A818EB81D81B470008C9720 /* SpeechRecognitionResults.swift */; };
		7A987D1E1D19D424003626B2 /* TradeoffAnalyticsV1.framework in Frameworks */ = {isa = PBXBuildFile; fileRef = 7A987D141D19D424003626B2 /* TradeoffAnalyticsV1.framework */; };
		7A987D341D19D47D003626B2 /* Dilemma.swift in Sources */ = {isa = PBXBuildFile; fileRef = 7A987D2E1D19D47D003626B2 /* Dilemma.swift */; };
		7A987D351D19D47D003626B2 /* Problem.swift in Sources */ = {isa = PBXBuildFile; fileRef = 7A987D2F1D19D47D003626B2 /* Problem.swift */; };
		7A987D361D19D47D003626B2 /* Resolution.swift in Sources */ = {isa = PBXBuildFile; fileRef = 7A987D301D19D47D003626B2 /* Resolution.swift */; };
		7A987D381D19D47D003626B2 /* TradeoffAnalytics.swift in Sources */ = {isa = PBXBuildFile; fileRef = 7A987D331D19D47D003626B2 /* TradeoffAnalytics.swift */; };
		7A987D391D19D488003626B2 /* TradeoffAnalyticsTests.swift in Sources */ = {isa = PBXBuildFile; fileRef = 7A987D321D19D47D003626B2 /* TradeoffAnalyticsTests.swift */; };
		7A987D3B1D19D4A4003626B2 /* TradeoffAnalyticsV1.h in Headers */ = {isa = PBXBuildFile; fileRef = 7A987D3A1D19D4A4003626B2 /* TradeoffAnalyticsV1.h */; settings = {ATTRIBUTES = (Public, ); }; };
		7A987D3D1D19D4D7003626B2 /* RestKit.framework in Frameworks */ = {isa = PBXBuildFile; fileRef = 7AAAF39E1CEE99FC00B74848 /* RestKit.framework */; };
		7A987D551D19D887003626B2 /* RelationshipExtractionV1Beta.framework in Frameworks */ = {isa = PBXBuildFile; fileRef = 7A987D4B1D19D887003626B2 /* RelationshipExtractionV1Beta.framework */; };
		7A987D6C1D19D923003626B2 /* Doc.swift in Sources */ = {isa = PBXBuildFile; fileRef = 7A987D641D19D923003626B2 /* Doc.swift */; };
		7A987D6D1D19D923003626B2 /* Entity.swift in Sources */ = {isa = PBXBuildFile; fileRef = 7A987D651D19D923003626B2 /* Entity.swift */; };
		7A987D6E1D19D923003626B2 /* Mention.swift in Sources */ = {isa = PBXBuildFile; fileRef = 7A987D661D19D923003626B2 /* Mention.swift */; };
		7A987D6F1D19D923003626B2 /* Relations.swift in Sources */ = {isa = PBXBuildFile; fileRef = 7A987D671D19D923003626B2 /* Relations.swift */; };
		7A987D701D19D923003626B2 /* Sentence.swift in Sources */ = {isa = PBXBuildFile; fileRef = 7A987D681D19D923003626B2 /* Sentence.swift */; };
		7A987D711D19D923003626B2 /* RelationshipExtraction.swift in Sources */ = {isa = PBXBuildFile; fileRef = 7A987D691D19D923003626B2 /* RelationshipExtraction.swift */; };
		7A987D731D19D92F003626B2 /* RelationshipExtractionTests.swift in Sources */ = {isa = PBXBuildFile; fileRef = 7A987D6B1D19D923003626B2 /* RelationshipExtractionTests.swift */; };
		7A987D761D19D98A003626B2 /* RestKit.framework in Frameworks */ = {isa = PBXBuildFile; fileRef = 7AAAF39E1CEE99FC00B74848 /* RestKit.framework */; };
		7A9EC80A1D79B75100507725 /* SpeechToTextEncoder.swift in Sources */ = {isa = PBXBuildFile; fileRef = 7A9EC8071D79B75100507725 /* SpeechToTextEncoder.swift */; };
		7A9EC80B1D79B75100507725 /* SpeechToTextRecorder.swift in Sources */ = {isa = PBXBuildFile; fileRef = 7A9EC8081D79B75100507725 /* SpeechToTextRecorder.swift */; };
		7A9EC80C1D79B75100507725 /* SpeechToTextSession.swift in Sources */ = {isa = PBXBuildFile; fileRef = 7A9EC8091D79B75100507725 /* SpeechToTextSession.swift */; };
		7A9EC81C1D79B93800507725 /* libogg.a in Frameworks */ = {isa = PBXBuildFile; fileRef = 7A9EC80F1D79B76100507725 /* libogg.a */; };
		7A9EC81D1D79B93F00507725 /* libopus.a in Frameworks */ = {isa = PBXBuildFile; fileRef = 7A9EC8101D79B76100507725 /* libopus.a */; };
		7A9EC8201D79D7E300507725 /* SpeechToTextSocket.swift in Sources */ = {isa = PBXBuildFile; fileRef = 7A9EC81F1D79D7E300507725 /* SpeechToTextSocket.swift */; };
		7A9EC8221D79D8F300507725 /* SpeechToTextState.swift in Sources */ = {isa = PBXBuildFile; fileRef = 7A9EC8211D79D8F300507725 /* SpeechToTextState.swift */; };
		7A9EC8231D7A054400507725 /* SpeechToText.swift in Sources */ = {isa = PBXBuildFile; fileRef = 7AAA9A1D1CEE3026002C9564 /* SpeechToText.swift */; };
		7AAAF3A81CEE99FC00B74848 /* RestKit.framework in Frameworks */ = {isa = PBXBuildFile; fileRef = 7AAAF39E1CEE99FC00B74848 /* RestKit.framework */; };
		7AAAF3BA1CEE9A2400B74848 /* RestUtilities.swift in Sources */ = {isa = PBXBuildFile; fileRef = 7AAA9A3C1CEE3059002C9564 /* RestUtilities.swift */; };
		7AAAF3BB1CEE9A2400B74848 /* RestRequest.swift in Sources */ = {isa = PBXBuildFile; fileRef = 7A61174F1CB5988B009A4DA1 /* RestRequest.swift */; };
		7AAAF3CD1CEE9A3700B74848 /* VisualRecognitionV3.framework in Frameworks */ = {isa = PBXBuildFile; fileRef = 7AAAF3C31CEE9A3700B74848 /* VisualRecognitionV3.framework */; };
		7AAAF3DA1CEE9A4700B74848 /* VisualRecognition.swift in Sources */ = {isa = PBXBuildFile; fileRef = 7AAA9A5A1CEE6089002C9564 /* VisualRecognition.swift */; };
		7AAAF3E41CEE9A5300B74848 /* ClassifiedImages.swift in Sources */ = {isa = PBXBuildFile; fileRef = 7AAA9A491CEE6089002C9564 /* ClassifiedImages.swift */; };
		7AAAF3E51CEE9A5300B74848 /* Classifier.swift in Sources */ = {isa = PBXBuildFile; fileRef = 7AAA9A4A1CEE6089002C9564 /* Classifier.swift */; };
		7AAAF3E61CEE9A5300B74848 /* ErrorInfo.swift in Sources */ = {isa = PBXBuildFile; fileRef = 7AAA9A4B1CEE6089002C9564 /* ErrorInfo.swift */; };
		7AAAF3E71CEE9A5300B74848 /* ImagesWithFaces.swift in Sources */ = {isa = PBXBuildFile; fileRef = 7AAA9A4C1CEE6089002C9564 /* ImagesWithFaces.swift */; };
		7AAAF3E81CEE9A5300B74848 /* WarningInfo.swift in Sources */ = {isa = PBXBuildFile; fileRef = 7AAA9A4D1CEE6089002C9564 /* WarningInfo.swift */; };
		7AAAF3EA1CEE9A6800B74848 /* RestKit.framework in Frameworks */ = {isa = PBXBuildFile; fileRef = 7AAAF39E1CEE99FC00B74848 /* RestKit.framework */; };
		7AAAF4021CEE9D1900B74848 /* ToneAnalyzerV3.framework in Frameworks */ = {isa = PBXBuildFile; fileRef = 7AAAF3F81CEE9D1900B74848 /* ToneAnalyzerV3.framework */; };
		7AAAF4101CEE9D5300B74848 /* SentenceAnalysis.swift in Sources */ = {isa = PBXBuildFile; fileRef = B1F21DF21CE2461800393146 /* SentenceAnalysis.swift */; };
		7AAAF4111CEE9D5300B74848 /* ToneAnalysis.swift in Sources */ = {isa = PBXBuildFile; fileRef = B1F21DF31CE2461800393146 /* ToneAnalysis.swift */; };
		7AAAF4121CEE9D5300B74848 /* ToneCategory.swift in Sources */ = {isa = PBXBuildFile; fileRef = B1F21DF41CE2461800393146 /* ToneCategory.swift */; };
		7AAAF4131CEE9D5300B74848 /* ToneScore.swift in Sources */ = {isa = PBXBuildFile; fileRef = B1F21DF51CE2461800393146 /* ToneScore.swift */; };
		7AAAF4141CEE9D5600B74848 /* ToneAnalyzer.swift in Sources */ = {isa = PBXBuildFile; fileRef = B1F21DF81CE2461800393146 /* ToneAnalyzer.swift */; };
		7AAAF4151CEE9D5A00B74848 /* ToneAnalyzerTests.swift in Sources */ = {isa = PBXBuildFile; fileRef = B1F21DF71CE2461800393146 /* ToneAnalyzerTests.swift */; };
		7AAAF4191CEE9DAC00B74848 /* RestKit.framework in Frameworks */ = {isa = PBXBuildFile; fileRef = 7AAAF39E1CEE99FC00B74848 /* RestKit.framework */; };
		7AAAF4581CEE9F8800B74848 /* SpeechToTextV1.framework in Frameworks */ = {isa = PBXBuildFile; fileRef = 7AAAF44E1CEE9F8800B74848 /* SpeechToTextV1.framework */; };
		7AAAF4651CEE9FB300B74848 /* WordAlternativeResult.swift in Sources */ = {isa = PBXBuildFile; fileRef = 7AAA9A121CEE3026002C9564 /* WordAlternativeResult.swift */; };
		7AAAF4661CEE9FB300B74848 /* WordAlternativeResults.swift in Sources */ = {isa = PBXBuildFile; fileRef = 7AAA9A131CEE3026002C9564 /* WordAlternativeResults.swift */; };
		7AAAF4671CEE9FB300B74848 /* KeywordResult.swift in Sources */ = {isa = PBXBuildFile; fileRef = 7AAA9A141CEE3026002C9564 /* KeywordResult.swift */; };
		7AAAF4681CEE9FB300B74848 /* SpeechRecognitionAlternative.swift in Sources */ = {isa = PBXBuildFile; fileRef = 7AAA9A151CEE3026002C9564 /* SpeechRecognitionAlternative.swift */; };
		7AAAF4691CEE9FB300B74848 /* SpeechRecognitionResult.swift in Sources */ = {isa = PBXBuildFile; fileRef = 7AAA9A161CEE3026002C9564 /* SpeechRecognitionResult.swift */; };
		7AAAF46A1CEE9FB300B74848 /* SpeechRecognitionEvent.swift in Sources */ = {isa = PBXBuildFile; fileRef = 7AAA9A171CEE3026002C9564 /* SpeechRecognitionEvent.swift */; };
		7AAAF46B1CEE9FB300B74848 /* RecognitionSettings.swift in Sources */ = {isa = PBXBuildFile; fileRef = 7AAA9A181CEE3026002C9564 /* RecognitionSettings.swift */; };
		7AAAF46C1CEE9FB300B74848 /* RecognitionState.swift in Sources */ = {isa = PBXBuildFile; fileRef = 7AAA9A191CEE3026002C9564 /* RecognitionState.swift */; };
		7AAAF46D1CEE9FB300B74848 /* RecognitionStop.swift in Sources */ = {isa = PBXBuildFile; fileRef = 7AAA9A1A1CEE3026002C9564 /* RecognitionStop.swift */; };
		7AAAF46E1CEE9FB300B74848 /* WordConfidence.swift in Sources */ = {isa = PBXBuildFile; fileRef = 7AAA9A1B1CEE3026002C9564 /* WordConfidence.swift */; };
		7AAAF46F1CEE9FB300B74848 /* WordTimestamp.swift in Sources */ = {isa = PBXBuildFile; fileRef = 7AAA9A1C1CEE3026002C9564 /* WordTimestamp.swift */; };
		7AAAF4731CEE9FBA00B74848 /* SpeechSample.flac in Resources */ = {isa = PBXBuildFile; fileRef = 7AAA9A221CEE3026002C9564 /* SpeechSample.flac */; };
		7AAAF4741CEE9FBA00B74848 /* SpeechSample.ogg in Resources */ = {isa = PBXBuildFile; fileRef = 7AAA9A231CEE3026002C9564 /* SpeechSample.ogg */; };
		7AAAF4751CEE9FBA00B74848 /* SpeechSample.wav in Resources */ = {isa = PBXBuildFile; fileRef = 7AAA9A241CEE3026002C9564 /* SpeechSample.wav */; };
		7AAAF47A1CEE9FCE00B74848 /* RestKit.framework in Frameworks */ = {isa = PBXBuildFile; fileRef = 7AAAF39E1CEE99FC00B74848 /* RestKit.framework */; };
		7AAAF48F1CEEA07900B74848 /* PersonalityInsightsV2.framework in Frameworks */ = {isa = PBXBuildFile; fileRef = 7AAAF4851CEEA07900B74848 /* PersonalityInsightsV2.framework */; };
		7AAAF49C1CEEA08600B74848 /* ContentItem.swift in Sources */ = {isa = PBXBuildFile; fileRef = 7A6117551CB598D9009A4DA1 /* ContentItem.swift */; };
		7AAAF49D1CEEA08600B74848 /* Profile.swift in Sources */ = {isa = PBXBuildFile; fileRef = 7A6117561CB598D9009A4DA1 /* Profile.swift */; };
		7AAAF49E1CEEA08600B74848 /* TraitTreeNode.swift in Sources */ = {isa = PBXBuildFile; fileRef = 7A6117571CB598D9009A4DA1 /* TraitTreeNode.swift */; };
		7AAAF49F1CEEA08900B74848 /* PersonalityInsights.swift in Sources */ = {isa = PBXBuildFile; fileRef = 7A6117581CB598D9009A4DA1 /* PersonalityInsights.swift */; };
		7AAAF4A01CEEA09200B74848 /* KennedySpeech.txt in Resources */ = {isa = PBXBuildFile; fileRef = 7A61175C1CB598D9009A4DA1 /* KennedySpeech.txt */; };
		7AAAF4A11CEEA09200B74848 /* MobyDickIntro.txt in Resources */ = {isa = PBXBuildFile; fileRef = 7A61175D1CB598D9009A4DA1 /* MobyDickIntro.txt */; };
		7AAAF4A21CEEA09200B74848 /* PersonalityInsightsTests.swift in Sources */ = {isa = PBXBuildFile; fileRef = 7A61175E1CB598D9009A4DA1 /* PersonalityInsightsTests.swift */; };
		7AAAF4A61CEEA0AE00B74848 /* RestKit.framework in Frameworks */ = {isa = PBXBuildFile; fileRef = 7AAAF39E1CEE99FC00B74848 /* RestKit.framework */; };
		7AAAF4B91CEEA10700B74848 /* NaturalLanguageClassifierV1.framework in Frameworks */ = {isa = PBXBuildFile; fileRef = 7AAAF4AF1CEEA10600B74848 /* NaturalLanguageClassifierV1.framework */; };
		7AAAF4C61CEEA11700B74848 /* ClassifierModel.swift in Sources */ = {isa = PBXBuildFile; fileRef = 12AE2BD01CCFB9470034CF4E /* ClassifierModel.swift */; };
		7AAAF4C71CEEA11700B74848 /* ClassifierDetails.swift in Sources */ = {isa = PBXBuildFile; fileRef = 12A248511CD1482200C63CF1 /* ClassifierDetails.swift */; };
		7AAAF4C81CEEA11700B74848 /* Classification.swift in Sources */ = {isa = PBXBuildFile; fileRef = 12B07D101CD791A300B20B38 /* Classification.swift */; };
		7AAAF4C91CEEA11900B74848 /* NaturalLanguageClassifier.swift in Sources */ = {isa = PBXBuildFile; fileRef = 12AE2BCE1CCFB54A0034CF4E /* NaturalLanguageClassifier.swift */; };
		7AAAF4CA1CEEA11E00B74848 /* NaturalLanguageClassifierTests.swift in Sources */ = {isa = PBXBuildFile; fileRef = 12AE2BD41CCFC9100034CF4E /* NaturalLanguageClassifierTests.swift */; };
		7AAAF4CB1CEEA11E00B74848 /* weather_data_train.csv in Resources */ = {isa = PBXBuildFile; fileRef = 12A248561CD3171800C63CF1 /* weather_data_train.csv */; };
		7AAAF4CD1CEEA11E00B74848 /* training_meta_empty.txt in Resources */ = {isa = PBXBuildFile; fileRef = 12B07D121CDA75DB00B20B38 /* training_meta_empty.txt */; };
		7AAAF4CE1CEEA11E00B74848 /* training_meta_missing_name.txt in Resources */ = {isa = PBXBuildFile; fileRef = 12B07D2A1CDBEE2100B20B38 /* training_meta_missing_name.txt */; };
		7AAAF4D31CEEA13600B74848 /* RestKit.framework in Frameworks */ = {isa = PBXBuildFile; fileRef = 7AAAF39E1CEE99FC00B74848 /* RestKit.framework */; };
		7AAAF4E61CEEA16100B74848 /* LanguageTranslatorV2.framework in Frameworks */ = {isa = PBXBuildFile; fileRef = 7AAAF4DC1CEEA16100B74848 /* LanguageTranslatorV2.framework */; };
		7AAAF4F31CEEA17400B74848 /* IdentifiableLanguage.swift in Sources */ = {isa = PBXBuildFile; fileRef = 7A6117961CB6D3F2009A4DA1 /* IdentifiableLanguage.swift */; };
		7AAAF4F41CEEA17400B74848 /* IdentifiedLanguage.swift in Sources */ = {isa = PBXBuildFile; fileRef = 7A6117971CB6D3F2009A4DA1 /* IdentifiedLanguage.swift */; };
		7AAAF4F51CEEA17400B74848 /* MonitorTraining.swift in Sources */ = {isa = PBXBuildFile; fileRef = 7A6117A91CB6D760009A4DA1 /* MonitorTraining.swift */; };
		7AAAF4F61CEEA17400B74848 /* TrainingStatus.swift in Sources */ = {isa = PBXBuildFile; fileRef = 7A6117AB1CB6D7CC009A4DA1 /* TrainingStatus.swift */; };
		7AAAF4F71CEEA17400B74848 /* TranslateRequest.swift in Sources */ = {isa = PBXBuildFile; fileRef = 7A6117981CB6D3F2009A4DA1 /* TranslateRequest.swift */; };
		7AAAF4F81CEEA17400B74848 /* TranslateResponse.swift in Sources */ = {isa = PBXBuildFile; fileRef = 7A6117991CB6D3F2009A4DA1 /* TranslateResponse.swift */; };
		7AAAF4F91CEEA17400B74848 /* TranslationModel.swift in Sources */ = {isa = PBXBuildFile; fileRef = 7A61179A1CB6D3F2009A4DA1 /* TranslationModel.swift */; };
		7AAAF4FA1CEEA17600B74848 /* LanguageTranslator.swift in Sources */ = {isa = PBXBuildFile; fileRef = 7A6117921CB6D3F2009A4DA1 /* LanguageTranslator.swift */; };
		7AAAF4FB1CEEA17C00B74848 /* glossary.tmx in Resources */ = {isa = PBXBuildFile; fileRef = 7A61179C1CB6D3F2009A4DA1 /* glossary.tmx */; };
		7AAAF4FC1CEEA17C00B74848 /* LanguageTranslatorTests.swift in Sources */ = {isa = PBXBuildFile; fileRef = 7A61179D1CB6D3F2009A4DA1 /* LanguageTranslatorTests.swift */; };
		7AAAF5001CEEA1AB00B74848 /* RestKit.framework in Frameworks */ = {isa = PBXBuildFile; fileRef = 7AAAF39E1CEE99FC00B74848 /* RestKit.framework */; };
		7AAAF5131CEEA1DA00B74848 /* DialogV1.framework in Frameworks */ = {isa = PBXBuildFile; fileRef = 7AAAF5091CEEA1DA00B74848 /* DialogV1.framework */; };
		7AAAF5201CEEA1E700B74848 /* Dialog.swift in Sources */ = {isa = PBXBuildFile; fileRef = 7AEB131C1CBF7C8A00101884 /* Dialog.swift */; };
		7AAAF5211CEEA1EA00B74848 /* Conversation.swift in Sources */ = {isa = PBXBuildFile; fileRef = 7AEB13201CBF7C8A00101884 /* Conversation.swift */; };
		7AAAF5221CEEA1EA00B74848 /* ConversationResponse.swift in Sources */ = {isa = PBXBuildFile; fileRef = 7AEB13211CBF7C8A00101884 /* ConversationResponse.swift */; };
		7AAAF5231CEEA1EA00B74848 /* Format.swift in Sources */ = {isa = PBXBuildFile; fileRef = 7AEB13221CBF7C8A00101884 /* Format.swift */; };
		7AAAF5241CEEA1EA00B74848 /* DialogModel.swift in Sources */ = {isa = PBXBuildFile; fileRef = 7AEB13231CBF7C8A00101884 /* DialogModel.swift */; };
		7AAAF5251CEEA1EA00B74848 /* Node.swift in Sources */ = {isa = PBXBuildFile; fileRef = 7AEB13241CBF7C8A00101884 /* Node.swift */; };
		7AAAF5261CEEA1EA00B74848 /* Profile.swift in Sources */ = {isa = PBXBuildFile; fileRef = 7AEB13251CBF7C8A00101884 /* Profile.swift */; };
		7AAAF5271CEEA1EF00B74848 /* DialogTests.swift in Sources */ = {isa = PBXBuildFile; fileRef = 7AEB13271CBF7C8A00101884 /* DialogTests.swift */; };
		7AAAF5281CEEA1EF00B74848 /* pizza_sample.xml in Resources */ = {isa = PBXBuildFile; fileRef = 7AEB13281CBF7C8A00101884 /* pizza_sample.xml */; };
		7AAAF5291CEEA1EF00B74848 /* pizza_sample_invalid.xml in Resources */ = {isa = PBXBuildFile; fileRef = 7A7150131CC6C88E00DFEBB0 /* pizza_sample_invalid.xml */; };
		7AAAF52D1CEEA20500B74848 /* RestKit.framework in Frameworks */ = {isa = PBXBuildFile; fileRef = 7AAAF39E1CEE99FC00B74848 /* RestKit.framework */; };
		7AAAF5401CEEA23E00B74848 /* AlchemyVisionV1.framework in Frameworks */ = {isa = PBXBuildFile; fileRef = 7AAAF5361CEEA23D00B74848 /* AlchemyVisionV1.framework */; };
		7AAAF54D1CEEA26000B74848 /* AlchemyVision.swift in Sources */ = {isa = PBXBuildFile; fileRef = 7AAA9AA11CEE8B3C002C9564 /* AlchemyVision.swift */; };
		7AAAF54E1CEEA26000B74848 /* FaceTags.swift in Sources */ = {isa = PBXBuildFile; fileRef = 7AAA9AA31CEE8B3C002C9564 /* FaceTags.swift */; };
		7AAAF54F1CEEA26000B74848 /* ImageKeyWords.swift in Sources */ = {isa = PBXBuildFile; fileRef = 7AAA9AA41CEE8B3C002C9564 /* ImageKeyWords.swift */; };
		7AAAF5501CEEA26000B74848 /* ImageLink.swift in Sources */ = {isa = PBXBuildFile; fileRef = 7AAA9AA51CEE8B3C002C9564 /* ImageLink.swift */; };
		7AAAF5511CEEA26000B74848 /* KnowledgeGraph.swift in Sources */ = {isa = PBXBuildFile; fileRef = 7AAA9AA61CEE8B3C002C9564 /* KnowledgeGraph.swift */; };
		7AAAF5521CEEA26000B74848 /* SceneText.swift in Sources */ = {isa = PBXBuildFile; fileRef = 7AAA9AA71CEE8B3C002C9564 /* SceneText.swift */; };
		7AAAF5531CEEA26400B74848 /* AlchemyVisionTests.swift in Sources */ = {isa = PBXBuildFile; fileRef = 7AAA9AA91CEE8B3C002C9564 /* AlchemyVisionTests.swift */; };
		7AAAF5541CEEA26400B74848 /* car.png in Resources */ = {isa = PBXBuildFile; fileRef = 7AAA9AAA1CEE8B3C002C9564 /* car.png */; };
		7AAAF5551CEEA26400B74848 /* example.html in Resources */ = {isa = PBXBuildFile; fileRef = 7AAA9AAB1CEE8B3C002C9564 /* example.html */; };
		7AAAF5561CEEA26400B74848 /* obama.jpg in Resources */ = {isa = PBXBuildFile; fileRef = 7AAA9AAC1CEE8B3C002C9564 /* obama.jpg */; };
		7AAAF5571CEEA26400B74848 /* sign.jpg in Resources */ = {isa = PBXBuildFile; fileRef = 7AAA9AAD1CEE8B3C002C9564 /* sign.jpg */; };
		7AAAF55B1CEEA29500B74848 /* RestKit.framework in Frameworks */ = {isa = PBXBuildFile; fileRef = 7AAAF39E1CEE99FC00B74848 /* RestKit.framework */; };
		7AAAF56E1CEEA2DF00B74848 /* AlchemyLanguageV1.framework in Frameworks */ = {isa = PBXBuildFile; fileRef = 7AAAF5641CEEA2DF00B74848 /* AlchemyLanguageV1.framework */; };
		7AAAF5B71CEEA69800B74848 /* AlchemyLanguageV1.h in Headers */ = {isa = PBXBuildFile; fileRef = 7AAAF5AC1CEEA62C00B74848 /* AlchemyLanguageV1.h */; settings = {ATTRIBUTES = (Public, ); }; };
		7AAAF5B81CEEA69B00B74848 /* AlchemyVisionV1.h in Headers */ = {isa = PBXBuildFile; fileRef = 7AAAF5AD1CEEA62C00B74848 /* AlchemyVisionV1.h */; settings = {ATTRIBUTES = (Public, ); }; };
		7AAAF5B91CEEA6AB00B74848 /* DialogV1.h in Headers */ = {isa = PBXBuildFile; fileRef = 7AAAF5AE1CEEA62C00B74848 /* DialogV1.h */; settings = {ATTRIBUTES = (Public, ); }; };
		7AAAF5BA1CEEA6AF00B74848 /* LanguageTranslatorV2.h in Headers */ = {isa = PBXBuildFile; fileRef = 7AAAF5AF1CEEA62C00B74848 /* LanguageTranslatorV2.h */; settings = {ATTRIBUTES = (Public, ); }; };
		7AAAF5BB1CEEA6B400B74848 /* NaturalLanguageClassifierV1.h in Headers */ = {isa = PBXBuildFile; fileRef = 7AAAF5B01CEEA62C00B74848 /* NaturalLanguageClassifierV1.h */; settings = {ATTRIBUTES = (Public, ); }; };
		7AAAF5BC1CEEA6B700B74848 /* PersonalityInsightsV2.h in Headers */ = {isa = PBXBuildFile; fileRef = 7AAAF5B11CEEA62C00B74848 /* PersonalityInsightsV2.h */; settings = {ATTRIBUTES = (Public, ); }; };
		7AAAF5BD1CEEA6BC00B74848 /* RestKit.h in Headers */ = {isa = PBXBuildFile; fileRef = 7AAAF5B21CEEA62C00B74848 /* RestKit.h */; settings = {ATTRIBUTES = (Public, ); }; };
		7AAAF5BE1CEEA6C000B74848 /* SpeechToTextV1.h in Headers */ = {isa = PBXBuildFile; fileRef = 7AAAF5B31CEEA62C00B74848 /* SpeechToTextV1.h */; settings = {ATTRIBUTES = (Public, ); }; };
		7AAAF5C01CEEA6C800B74848 /* ToneAnalyzerV3.h in Headers */ = {isa = PBXBuildFile; fileRef = 7AAAF5B51CEEA62C00B74848 /* ToneAnalyzerV3.h */; settings = {ATTRIBUTES = (Public, ); }; };
		7AAAF5C11CEEA6CB00B74848 /* VisualRecognitionV3.h in Headers */ = {isa = PBXBuildFile; fileRef = 7AAAF5B61CEEA62C00B74848 /* VisualRecognitionV3.h */; settings = {ATTRIBUTES = (Public, ); }; };
		7AAD66511DCA5D730010481E /* baseball.zip in Resources */ = {isa = PBXBuildFile; fileRef = 7AAD66481DCA5D730010481E /* baseball.zip */; };
		7AAD66521DCA5D730010481E /* cars.zip in Resources */ = {isa = PBXBuildFile; fileRef = 7AAD66491DCA5D730010481E /* cars.zip */; };
		7AAD66531DCA5D730010481E /* trucks.zip in Resources */ = {isa = PBXBuildFile; fileRef = 7AAD664A1DCA5D730010481E /* trucks.zip */; };
		7AAD66541DCA5D730010481E /* car.png in Resources */ = {isa = PBXBuildFile; fileRef = 7AAD664C1DCA5D730010481E /* car.png */; };
		7AAD66551DCA5D730010481E /* faces.zip in Resources */ = {isa = PBXBuildFile; fileRef = 7AAD664D1DCA5D730010481E /* faces.zip */; };
		7AAD66561DCA5D730010481E /* obama.jpg in Resources */ = {isa = PBXBuildFile; fileRef = 7AAD664E1DCA5D730010481E /* obama.jpg */; };
		7AAD66571DCA5D730010481E /* sign.jpg in Resources */ = {isa = PBXBuildFile; fileRef = 7AAD664F1DCA5D730010481E /* sign.jpg */; };
		7AAD66581DCA5D730010481E /* VisualRecognitionTests.swift in Sources */ = {isa = PBXBuildFile; fileRef = 7AAD66501DCA5D730010481E /* VisualRecognitionTests.swift */; };
		7AAEE5D91DCCCFC50056A346 /* SSLSecurity.swift in Sources */ = {isa = PBXBuildFile; fileRef = 7AAEE5D71DCCCFC50056A346 /* SSLSecurity.swift */; };
		7AAEE5DA1DCCCFC50056A346 /* WebSocket.swift in Sources */ = {isa = PBXBuildFile; fileRef = 7AAEE5D81DCCCFC50056A346 /* WebSocket.swift */; };
		7AB4452E1D3E647A00E8748A /* ConversationV1.framework in Frameworks */ = {isa = PBXBuildFile; fileRef = 7AB445241D3E647A00E8748A /* ConversationV1.framework */; };
		7AB4453D1D3E64F600E8748A /* RestKit.framework in Frameworks */ = {isa = PBXBuildFile; fileRef = 7AAAF39E1CEE99FC00B74848 /* RestKit.framework */; };
		7AB445411D3E657900E8748A /* Conversation.swift in Sources */ = {isa = PBXBuildFile; fileRef = 7AB445191D3E643B00E8748A /* Conversation.swift */; };
		7AB445421D3E657E00E8748A /* MessageRequest.swift in Sources */ = {isa = PBXBuildFile; fileRef = 7AB4451B1D3E643B00E8748A /* MessageRequest.swift */; };
		7AB445431D3E657E00E8748A /* MessageResponse.swift in Sources */ = {isa = PBXBuildFile; fileRef = 7AB4451C1D3E643B00E8748A /* MessageResponse.swift */; };
		7AB445441D3E658200E8748A /* ConversationTests.swift in Sources */ = {isa = PBXBuildFile; fileRef = 7AB4451E1D3E643B00E8748A /* ConversationTests.swift */; };
		7AB445461D3E6DE900E8748A /* Context.swift in Sources */ = {isa = PBXBuildFile; fileRef = 7AB445451D3E6DE900E8748A /* Context.swift */; };
		7AB445481D3E740800E8748A /* Input.swift in Sources */ = {isa = PBXBuildFile; fileRef = 7AB445471D3E740800E8748A /* Input.swift */; };
		7AB53B541CF64B2E00FFC9DD /* RestKit.framework in Frameworks */ = {isa = PBXBuildFile; fileRef = 7AAAF39E1CEE99FC00B74848 /* RestKit.framework */; };
		7AB53B741CF64DE000FFC9DD /* Authors.swift in Sources */ = {isa = PBXBuildFile; fileRef = 7AB53B591CF64DE000FFC9DD /* Authors.swift */; };
		7AB53B751CF64DE000FFC9DD /* Concept.swift in Sources */ = {isa = PBXBuildFile; fileRef = 7AB53B5A1CF64DE000FFC9DD /* Concept.swift */; };
		7AB53B761CF64DE000FFC9DD /* ConceptResponse.swift in Sources */ = {isa = PBXBuildFile; fileRef = 7AB53B5B1CF64DE000FFC9DD /* ConceptResponse.swift */; };
		7AB53B771CF64DE000FFC9DD /* DisambiguatedLinks.swift in Sources */ = {isa = PBXBuildFile; fileRef = 7AB53B5C1CF64DE000FFC9DD /* DisambiguatedLinks.swift */; };
		7AB53B781CF64DE000FFC9DD /* DocumentAuthors.swift in Sources */ = {isa = PBXBuildFile; fileRef = 7AB53B5D1CF64DE000FFC9DD /* DocumentAuthors.swift */; };
		7AB53B791CF64DE000FFC9DD /* DocumentSentiment.swift in Sources */ = {isa = PBXBuildFile; fileRef = 7AB53B5E1CF64DE000FFC9DD /* DocumentSentiment.swift */; };
		7AB53B7A1CF64DE000FFC9DD /* DocumentText.swift in Sources */ = {isa = PBXBuildFile; fileRef = 7AB53B5F1CF64DE000FFC9DD /* DocumentText.swift */; };
		7AB53B7B1CF64DE000FFC9DD /* DocumentTitle.swift in Sources */ = {isa = PBXBuildFile; fileRef = 7AB53B601CF64DE000FFC9DD /* DocumentTitle.swift */; };
		7AB53B7C1CF64DE000FFC9DD /* Entities.swift in Sources */ = {isa = PBXBuildFile; fileRef = 7AB53B611CF64DE000FFC9DD /* Entities.swift */; };
		7AB53B7D1CF64DE000FFC9DD /* Entity.swift in Sources */ = {isa = PBXBuildFile; fileRef = 7AB53B621CF64DE000FFC9DD /* Entity.swift */; };
		7AB53B7E1CF64DE000FFC9DD /* Feed.swift in Sources */ = {isa = PBXBuildFile; fileRef = 7AB53B631CF64DE000FFC9DD /* Feed.swift */; };
		7AB53B7F1CF64DE000FFC9DD /* Feeds.swift in Sources */ = {isa = PBXBuildFile; fileRef = 7AB53B641CF64DE000FFC9DD /* Feeds.swift */; };
		7AB53B801CF64DE000FFC9DD /* Keyword.swift in Sources */ = {isa = PBXBuildFile; fileRef = 7AB53B651CF64DE000FFC9DD /* Keyword.swift */; };
		7AB53B811CF64DE000FFC9DD /* Keywords.swift in Sources */ = {isa = PBXBuildFile; fileRef = 7AB53B661CF64DE000FFC9DD /* Keywords.swift */; };
		7AB53B821CF64DE000FFC9DD /* KnowledgeGraph.swift in Sources */ = {isa = PBXBuildFile; fileRef = 7AB53B671CF64DE000FFC9DD /* KnowledgeGraph.swift */; };
		7AB53B831CF64DE000FFC9DD /* Language.swift in Sources */ = {isa = PBXBuildFile; fileRef = 7AB53B681CF64DE000FFC9DD /* Language.swift */; };
		7AB53B841CF64DE000FFC9DD /* Microformat.swift in Sources */ = {isa = PBXBuildFile; fileRef = 7AB53B691CF64DE000FFC9DD /* Microformat.swift */; };
		7AB53B851CF64DE000FFC9DD /* Microformats.swift in Sources */ = {isa = PBXBuildFile; fileRef = 7AB53B6A1CF64DE000FFC9DD /* Microformats.swift */; };
		7AB53B861CF64DE000FFC9DD /* PublicationDate.swift in Sources */ = {isa = PBXBuildFile; fileRef = 7AB53B6B1CF64DE000FFC9DD /* PublicationDate.swift */; };
		7AB53B871CF64DE000FFC9DD /* PublicationResponse.swift in Sources */ = {isa = PBXBuildFile; fileRef = 7AB53B6C1CF64DE000FFC9DD /* PublicationResponse.swift */; };
		7AB53B881CF64DE000FFC9DD /* Quotation.swift in Sources */ = {isa = PBXBuildFile; fileRef = 7AB53B6D1CF64DE000FFC9DD /* Quotation.swift */; };
		7AB53B891CF64DE000FFC9DD /* SAORelation.swift in Sources */ = {isa = PBXBuildFile; fileRef = 7AB53B6E1CF64DE000FFC9DD /* SAORelation.swift */; };
		7AB53B8A1CF64DE000FFC9DD /* SAORelations.swift in Sources */ = {isa = PBXBuildFile; fileRef = 7AB53B6F1CF64DE000FFC9DD /* SAORelations.swift */; };
		7AB53B8B1CF64DE000FFC9DD /* Sentiment.swift in Sources */ = {isa = PBXBuildFile; fileRef = 7AB53B701CF64DE000FFC9DD /* Sentiment.swift */; };
		7AB53B8C1CF64DE000FFC9DD /* SentimentResponse.swift in Sources */ = {isa = PBXBuildFile; fileRef = 7AB53B711CF64DE000FFC9DD /* SentimentResponse.swift */; };
		7AB53B8D1CF64DE000FFC9DD /* Taxonomies.swift in Sources */ = {isa = PBXBuildFile; fileRef = 7AB53B721CF64DE000FFC9DD /* Taxonomies.swift */; };
		7AB53B8E1CF64DE000FFC9DD /* Taxonomy.swift in Sources */ = {isa = PBXBuildFile; fileRef = 7AB53B731CF64DE000FFC9DD /* Taxonomy.swift */; };
		7AB53B921CF64DE700FFC9DD /* AlchemyLanguageTests.swift in Sources */ = {isa = PBXBuildFile; fileRef = 7AB53B8F1CF64DE700FFC9DD /* AlchemyLanguageTests.swift */; };
		7AB53B931CF64DE700FFC9DD /* testArticle.html in Resources */ = {isa = PBXBuildFile; fileRef = 7AB53B901CF64DE700FFC9DD /* testArticle.html */; };
		7AB53B941CF64DE700FFC9DD /* testText.txt in Resources */ = {isa = PBXBuildFile; fileRef = 7AB53B911CF64DE700FFC9DD /* testText.txt */; };
		7AC97FC21D8308440046124C /* ogg.h in Headers */ = {isa = PBXBuildFile; fileRef = 7A9EC8141D79B76100507725 /* ogg.h */; settings = {ATTRIBUTES = (Public, ); }; };
		7AC97FC41D8308690046124C /* opus.h in Headers */ = {isa = PBXBuildFile; fileRef = 7A9EC8181D79B76100507725 /* opus.h */; settings = {ATTRIBUTES = (Public, ); }; };
		7AC97FC51D8308690046124C /* opus_defines.h in Headers */ = {isa = PBXBuildFile; fileRef = 7A9EC8191D79B76100507725 /* opus_defines.h */; settings = {ATTRIBUTES = (Public, ); }; };
		7AC97FC61D8308690046124C /* opus_multistream.h in Headers */ = {isa = PBXBuildFile; fileRef = 7A9EC81A1D79B76100507725 /* opus_multistream.h */; settings = {ATTRIBUTES = (Public, ); }; };
		7AC97FC71D8308690046124C /* opus_types.h in Headers */ = {isa = PBXBuildFile; fileRef = 7A9EC81B1D79B76100507725 /* opus_types.h */; settings = {ATTRIBUTES = (Public, ); }; };
		7AC97FC81D830A020046124C /* os_types.h in Headers */ = {isa = PBXBuildFile; fileRef = 7A9EC8151D79B76100507725 /* os_types.h */; settings = {ATTRIBUTES = (Public, ); }; };
		7AD240091DC7B4360002FEB5 /* MultipartFormData.swift in Sources */ = {isa = PBXBuildFile; fileRef = 7AD240081DC7B4360002FEB5 /* MultipartFormData.swift */; };
		7AF31BFB1D7A414D0040D944 /* SpeechToTextTests.swift in Sources */ = {isa = PBXBuildFile; fileRef = 7AAA9A251CEE3026002C9564 /* SpeechToTextTests.swift */; };
		7AFAC9071DCC59F300CADF12 /* PositiveExample.swift in Sources */ = {isa = PBXBuildFile; fileRef = 7AFAC9061DCC59F300CADF12 /* PositiveExample.swift */; };
		7AFD74411D4F8A1600666173 /* Entity.swift in Sources */ = {isa = PBXBuildFile; fileRef = 7AFD74401D4F8A1600666173 /* Entity.swift */; };
		7AFD74431D4F8A3800666173 /* Intent.swift in Sources */ = {isa = PBXBuildFile; fileRef = 7AFD74421D4F8A3800666173 /* Intent.swift */; };
		7AFD74451D4F8A5200666173 /* Output.swift in Sources */ = {isa = PBXBuildFile; fileRef = 7AFD74441D4F8A5200666173 /* Output.swift */; };
		B104CA921CFDE0BE00083E87 /* QueryParam.swift in Sources */ = {isa = PBXBuildFile; fileRef = B104CA911CFDE0BE00083E87 /* QueryParam.swift */; };
		B11545ED1CF76D5100A31024 /* AlchemyLanguage.swift in Sources */ = {isa = PBXBuildFile; fileRef = 7AB53B571CF64DD900FFC9DD /* AlchemyLanguage.swift */; };
		B11545EF1CF77B0400A31024 /* DocumentEmotion.swift in Sources */ = {isa = PBXBuildFile; fileRef = B11545EE1CF77B0400A31024 /* DocumentEmotion.swift */; };
		B11545F11CF77D1F00A31024 /* Emotions.swift in Sources */ = {isa = PBXBuildFile; fileRef = B11545F01CF77D1F00A31024 /* Emotions.swift */; };
		B1A8E5061D19CEDB00678412 /* AlchemyDataNewsV1.framework in Frameworks */ = {isa = PBXBuildFile; fileRef = B1A8E4FC1D19CEDA00678412 /* AlchemyDataNewsV1.framework */; };
		B1A8E5461D19DCD800678412 /* AlchemyDataNews.swift in Sources */ = {isa = PBXBuildFile; fileRef = B1A8E5151D19D02700678412 /* AlchemyDataNews.swift */; };
		B1A8E5471D19DCDF00678412 /* Concept.swift in Sources */ = {isa = PBXBuildFile; fileRef = B1A8E5171D19D02700678412 /* Concept.swift */; };
		B1A8E5481D19DCDF00678412 /* DisambiguatedLinks.swift in Sources */ = {isa = PBXBuildFile; fileRef = B1A8E5181D19D02700678412 /* DisambiguatedLinks.swift */; };
		B1A8E5491D19DCDF00678412 /* Document.swift in Sources */ = {isa = PBXBuildFile; fileRef = B1A8E5191D19D02700678412 /* Document.swift */; };
		B1A8E54A1D19DCDF00678412 /* DocumentEnriched.swift in Sources */ = {isa = PBXBuildFile; fileRef = B1A8E51A1D19D02700678412 /* DocumentEnriched.swift */; };
		B1A8E54B1D19DCDF00678412 /* DocumentSource.swift in Sources */ = {isa = PBXBuildFile; fileRef = B1A8E51B1D19D02700678412 /* DocumentSource.swift */; };
		B1A8E54C1D19DCDF00678412 /* DocumentUrl.swift in Sources */ = {isa = PBXBuildFile; fileRef = B1A8E51C1D19D02700678412 /* DocumentUrl.swift */; };
		B1A8E54D1D19DCDF00678412 /* EnrichedTitle.swift in Sources */ = {isa = PBXBuildFile; fileRef = B1A8E51D1D19D02700678412 /* EnrichedTitle.swift */; };
		B1A8E54E1D19DCDF00678412 /* Entity.swift in Sources */ = {isa = PBXBuildFile; fileRef = B1A8E51E1D19D02700678412 /* Entity.swift */; };
		B1A8E54F1D19DCDF00678412 /* Feed.swift in Sources */ = {isa = PBXBuildFile; fileRef = B1A8E51F1D19D02700678412 /* Feed.swift */; };
		B1A8E5501D19DCDF00678412 /* ImageKeyword.swift in Sources */ = {isa = PBXBuildFile; fileRef = B1A8E5201D19D02700678412 /* ImageKeyword.swift */; };
		B1A8E5511D19DCDF00678412 /* Keyword.swift in Sources */ = {isa = PBXBuildFile; fileRef = B1A8E5211D19D02700678412 /* Keyword.swift */; };
		B1A8E5521D19DCDF00678412 /* KnowledgeGraph.swift in Sources */ = {isa = PBXBuildFile; fileRef = B1A8E5221D19D02700678412 /* KnowledgeGraph.swift */; };
		B1A8E5531D19DCDF00678412 /* NewsResponse.swift in Sources */ = {isa = PBXBuildFile; fileRef = B1A8E5231D19D02700678412 /* NewsResponse.swift */; };
		B1A8E5541D19DCDF00678412 /* NewsResult.swift in Sources */ = {isa = PBXBuildFile; fileRef = B1A8E5241D19D02700678412 /* NewsResult.swift */; };
		B1A8E5551D19DCDF00678412 /* PublicationDate.swift in Sources */ = {isa = PBXBuildFile; fileRef = B1A8E5251D19D02700678412 /* PublicationDate.swift */; };
		B1A8E5561D19DCDF00678412 /* Quotation.swift in Sources */ = {isa = PBXBuildFile; fileRef = B1A8E5261D19D02700678412 /* Quotation.swift */; };
		B1A8E5571D19DCDF00678412 /* SAORelation.swift in Sources */ = {isa = PBXBuildFile; fileRef = B1A8E5271D19D02700678412 /* SAORelation.swift */; };
		B1A8E5581D19DCDF00678412 /* Sentiment.swift in Sources */ = {isa = PBXBuildFile; fileRef = B1A8E5281D19D02700678412 /* Sentiment.swift */; };
		B1A8E5591D19DCDF00678412 /* Taxonomy.swift in Sources */ = {isa = PBXBuildFile; fileRef = B1A8E5291D19D02700678412 /* Taxonomy.swift */; };
		B1A8E55A1D19DCE600678412 /* AlchemyDataNewsTests.swift in Sources */ = {isa = PBXBuildFile; fileRef = B1A8E52B1D19D02700678412 /* AlchemyDataNewsTests.swift */; };
		B1AAD2DD1D08656B002DAB84 /* DocumentConversionV1.framework in Frameworks */ = {isa = PBXBuildFile; fileRef = B1AAD2D31D08656B002DAB84 /* DocumentConversionV1.framework */; };
		B1AAD2EA1D0865DA002DAB84 /* RestKit.framework in Frameworks */ = {isa = PBXBuildFile; fileRef = 7AAAF39E1CEE99FC00B74848 /* RestKit.framework */; };
		B1AAD2EF1D08664A002DAB84 /* DocumentConversionV1.h in Headers */ = {isa = PBXBuildFile; fileRef = B1AAD2ED1D086640002DAB84 /* DocumentConversionV1.h */; settings = {ATTRIBUTES = (Public, ); }; };
		B1AAD2F61D086AE8002DAB84 /* DocumentConversion.swift in Sources */ = {isa = PBXBuildFile; fileRef = B1AAD2F51D086AE8002DAB84 /* DocumentConversion.swift */; };
		B1AAD2F91D086B90002DAB84 /* FileType.swift in Sources */ = {isa = PBXBuildFile; fileRef = B1AAD2F81D086B90002DAB84 /* FileType.swift */; };
		B1AAD2FC1D087A33002DAB84 /* ConversionResponse.swift in Sources */ = {isa = PBXBuildFile; fileRef = B1AAD2FB1D087A33002DAB84 /* ConversionResponse.swift */; };
		B1AAD2FE1D087E8D002DAB84 /* ConversionMetadata.swift in Sources */ = {isa = PBXBuildFile; fileRef = B1AAD2FD1D087E8D002DAB84 /* ConversionMetadata.swift */; };
		B1AAD3001D0880AE002DAB84 /* AnswerUnits.swift in Sources */ = {isa = PBXBuildFile; fileRef = B1AAD2FF1D0880AE002DAB84 /* AnswerUnits.swift */; };
		B1AAD3021D0881BC002DAB84 /* Content.swift in Sources */ = {isa = PBXBuildFile; fileRef = B1AAD3011D0881BC002DAB84 /* Content.swift */; };
		BE1733921D1FE60C003E8966 /* thomas.png in Resources */ = {isa = PBXBuildFile; fileRef = BE1733901D1FE557003E8966 /* thomas.png */; };
		CE3AC72F1E0450BA00543AA9 /* Relation.swift in Sources */ = {isa = PBXBuildFile; fileRef = CE3AC72E1E0450BA00543AA9 /* Relation.swift */; };
		CE3AC7311E045CBA00543AA9 /* Entity.swift in Sources */ = {isa = PBXBuildFile; fileRef = CE3AC7301E045CBA00543AA9 /* Entity.swift */; };
		CE5DA8421DEC961400736D31 /* CollectionImages.swift in Sources */ = {isa = PBXBuildFile; fileRef = CE5DA8411DEC961400736D31 /* CollectionImages.swift */; };
		CE5DA8481DECDE5500736D31 /* Collection.swift in Sources */ = {isa = PBXBuildFile; fileRef = CE5DA8471DECDE5500736D31 /* Collection.swift */; };
		CE61C35E1DF8734E0060B4A2 /* Collection.swift in Sources */ = {isa = PBXBuildFile; fileRef = CE61C35D1DF8734E0060B4A2 /* Collection.swift */; };
		CE61C3601DF8C8470060B4A2 /* Configuration.swift in Sources */ = {isa = PBXBuildFile; fileRef = CE61C35F1DF8C8470060B4A2 /* Configuration.swift */; };
		CE6B98D41DF09D4B004CD6B5 /* face1.jpg in Resources */ = {isa = PBXBuildFile; fileRef = CE6B98D31DF09D4B004CD6B5 /* face1.jpg */; };
		CE6B98DC1DF22638004CD6B5 /* metadata.txt in Resources */ = {isa = PBXBuildFile; fileRef = CE6B98DB1DF22638004CD6B5 /* metadata.txt */; };
		CE75BAA91DDE5F2F006EBB51 /* KennedySpeech.html in Resources */ = {isa = PBXBuildFile; fileRef = CE75BAA81DDE5F2F006EBB51 /* KennedySpeech.html */; };
		CE78B7791DD12F88003336BD /* ConsumptionPreferencesCategoryNode.swift in Sources */ = {isa = PBXBuildFile; fileRef = CE78B7781DD12F88003336BD /* ConsumptionPreferencesCategoryNode.swift */; };
		CE78B77D1DD13935003336BD /* ConsumptionPreferencesNode.swift in Sources */ = {isa = PBXBuildFile; fileRef = CE78B77C1DD13935003336BD /* ConsumptionPreferencesNode.swift */; };
		CE78B77F1DD233E9003336BD /* BehaviorNode.swift in Sources */ = {isa = PBXBuildFile; fileRef = CE78B77E1DD233E9003336BD /* BehaviorNode.swift */; };
		CE78B7811DD258B8003336BD /* Warning.swift in Sources */ = {isa = PBXBuildFile; fileRef = CE78B7801DD258B8003336BD /* Warning.swift */; };
		CE7BEE361E09E358000367FE /* KennedySpeech.html in Resources */ = {isa = PBXBuildFile; fileRef = CE7BEE351E09E358000367FE /* KennedySpeech.html */; };
		CE7BEE391E0A165C000367FE /* discoverySample.json in Resources */ = {isa = PBXBuildFile; fileRef = CE7BEE371E09FCC6000367FE /* discoverySample.json */; };
		CE7BEE3B1E0A221B000367FE /* metadata.json in Resources */ = {isa = PBXBuildFile; fileRef = CE7BEE3A1E0A221B000367FE /* metadata.json */; };
		CE7BEE401E0C7F69000367FE /* TestConfigurationDetails.swift in Sources */ = {isa = PBXBuildFile; fileRef = CE7BEE3F1E0C7F69000367FE /* TestConfigurationDetails.swift */; };
		CE8AEBD71E0460D200E61E10 /* DisambiguatedLinks.swift in Sources */ = {isa = PBXBuildFile; fileRef = CE8AEBD61E0460D200E61E10 /* DisambiguatedLinks.swift */; };
		CE8AEBD91E04613500E61E10 /* KnowledgeGraph.swift in Sources */ = {isa = PBXBuildFile; fileRef = CE8AEBD81E04613500E61E10 /* KnowledgeGraph.swift */; };
		CE8AEBDB1E0464FA00E61E10 /* Concept.swift in Sources */ = {isa = PBXBuildFile; fileRef = CE8AEBDA1E0464FA00E61E10 /* Concept.swift */; };
		CE8AEBDD1E04752500E61E10 /* Keyword.swift in Sources */ = {isa = PBXBuildFile; fileRef = CE8AEBDC1E04752500E61E10 /* Keyword.swift */; };
		CE8AEBDF1E04782F00E61E10 /* PublicationDate.swift in Sources */ = {isa = PBXBuildFile; fileRef = CE8AEBDE1E04782F00E61E10 /* PublicationDate.swift */; };
		CE8AEBE11E04800100E61E10 /* BlekkoResult.swift in Sources */ = {isa = PBXBuildFile; fileRef = CE8AEBE01E04800100E61E10 /* BlekkoResult.swift */; };
		CE95E9A31DFB661F00DBB27A /* Document.swift in Sources */ = {isa = PBXBuildFile; fileRef = CE95E9A21DFB661F00DBB27A /* Document.swift */; };
		CE95E9A51DFB6D4900DBB27A /* Notice.swift in Sources */ = {isa = PBXBuildFile; fileRef = CE95E9A41DFB6D4900DBB27A /* Notice.swift */; };
		CE95E9A91E0195D700DBB27A /* Result.swift in Sources */ = {isa = PBXBuildFile; fileRef = CE95E9A81E0195D700DBB27A /* Result.swift */; };
		CE95E9AB1E0195E600DBB27A /* Aggregation.swift in Sources */ = {isa = PBXBuildFile; fileRef = CE95E9AA1E0195E600DBB27A /* Aggregation.swift */; };
		CE95E9B11E01BAF000DBB27A /* QueryResponse.swift in Sources */ = {isa = PBXBuildFile; fileRef = CE95E9B01E01BAF000DBB27A /* QueryResponse.swift */; };
		CE95E9B31E01D8E600DBB27A /* EnrichedTitle.swift in Sources */ = {isa = PBXBuildFile; fileRef = CE95E9B21E01D8E600DBB27A /* EnrichedTitle.swift */; };
		CE95E9B51E04448300DBB27A /* Sentiment.swift in Sources */ = {isa = PBXBuildFile; fileRef = CE95E9B41E04448300DBB27A /* Sentiment.swift */; };
		CE95E9B71E0446C300DBB27A /* Taxonomy.swift in Sources */ = {isa = PBXBuildFile; fileRef = CE95E9B61E0446C300DBB27A /* Taxonomy.swift */; };
		CED4F5211E392F77007E9F6A /* AnalysisResults.swift in Sources */ = {isa = PBXBuildFile; fileRef = CED4F5201E392F77007E9F6A /* AnalysisResults.swift */; };
<<<<<<< HEAD
		CED4F58D1E3AB323007E9F6A /* AnalyzeRequest.swift in Sources */ = {isa = PBXBuildFile; fileRef = CED4F58C1E3AB323007E9F6A /* AnalyzeRequest.swift */; };
		CED4F5A81E3AB353007E9F6A /* Author.swift in Sources */ = {isa = PBXBuildFile; fileRef = CED4F58E1E3AB353007E9F6A /* Author.swift */; };
		CED4F5A91E3AB353007E9F6A /* CategoriesOptions.swift in Sources */ = {isa = PBXBuildFile; fileRef = CED4F58F1E3AB353007E9F6A /* CategoriesOptions.swift */; };
		CED4F5AA1E3AB353007E9F6A /* CategoriesResult.swift in Sources */ = {isa = PBXBuildFile; fileRef = CED4F5901E3AB353007E9F6A /* CategoriesResult.swift */; };
		CED4F5AB1E3AB353007E9F6A /* ConceptsOptions.swift in Sources */ = {isa = PBXBuildFile; fileRef = CED4F5911E3AB353007E9F6A /* ConceptsOptions.swift */; };
		CED4F5AC1E3AB353007E9F6A /* ConceptsResult.swift in Sources */ = {isa = PBXBuildFile; fileRef = CED4F5921E3AB353007E9F6A /* ConceptsResult.swift */; };
		CED4F5AD1E3AB353007E9F6A /* EmotionOptions.swift in Sources */ = {isa = PBXBuildFile; fileRef = CED4F5931E3AB353007E9F6A /* EmotionOptions.swift */; };
		CED4F5AE1E3AB353007E9F6A /* EmotionResult.swift in Sources */ = {isa = PBXBuildFile; fileRef = CED4F5941E3AB353007E9F6A /* EmotionResult.swift */; };
		CED4F5AF1E3AB353007E9F6A /* EntitiesOptions.swift in Sources */ = {isa = PBXBuildFile; fileRef = CED4F5951E3AB353007E9F6A /* EntitiesOptions.swift */; };
		CED4F5B01E3AB353007E9F6A /* EntitiesResult.swift in Sources */ = {isa = PBXBuildFile; fileRef = CED4F5961E3AB353007E9F6A /* EntitiesResult.swift */; };
		CED4F5B11E3AB353007E9F6A /* Features.swift in Sources */ = {isa = PBXBuildFile; fileRef = CED4F5971E3AB353007E9F6A /* Features.swift */; };
		CED4F5B21E3AB353007E9F6A /* FeaturesResults.swift in Sources */ = {isa = PBXBuildFile; fileRef = CED4F5981E3AB353007E9F6A /* FeaturesResults.swift */; };
		CED4F5B31E3AB353007E9F6A /* KeywordsOptions.swift in Sources */ = {isa = PBXBuildFile; fileRef = CED4F5991E3AB353007E9F6A /* KeywordsOptions.swift */; };
		CED4F5B41E3AB353007E9F6A /* KeywordsResult.swift in Sources */ = {isa = PBXBuildFile; fileRef = CED4F59A1E3AB353007E9F6A /* KeywordsResult.swift */; };
		CED4F5B51E3AB353007E9F6A /* LinkedDataResult.swift in Sources */ = {isa = PBXBuildFile; fileRef = CED4F59B1E3AB353007E9F6A /* LinkedDataResult.swift */; };
		CED4F5B61E3AB353007E9F6A /* ListModelsResults.swift in Sources */ = {isa = PBXBuildFile; fileRef = CED4F59C1E3AB353007E9F6A /* ListModelsResults.swift */; };
		CED4F5B71E3AB353007E9F6A /* MetadataOptions.swift in Sources */ = {isa = PBXBuildFile; fileRef = CED4F59D1E3AB353007E9F6A /* MetadataOptions.swift */; };
		CED4F5B81E3AB353007E9F6A /* MetadataResult.swift in Sources */ = {isa = PBXBuildFile; fileRef = CED4F59E1E3AB353007E9F6A /* MetadataResult.swift */; };
		CED4F5B91E3AB353007E9F6A /* Model.swift in Sources */ = {isa = PBXBuildFile; fileRef = CED4F59F1E3AB353007E9F6A /* Model.swift */; };
		CED4F5BA1E3AB353007E9F6A /* Parameters.swift in Sources */ = {isa = PBXBuildFile; fileRef = CED4F5A01E3AB353007E9F6A /* Parameters.swift */; };
		CED4F5BB1E3AB353007E9F6A /* RelationEntity.swift in Sources */ = {isa = PBXBuildFile; fileRef = CED4F5A11E3AB353007E9F6A /* RelationEntity.swift */; };
		CED4F5BC1E3AB353007E9F6A /* RelationsOptions.swift in Sources */ = {isa = PBXBuildFile; fileRef = CED4F5A21E3AB353007E9F6A /* RelationsOptions.swift */; };
		CED4F5BD1E3AB353007E9F6A /* RelationsResult.swift in Sources */ = {isa = PBXBuildFile; fileRef = CED4F5A31E3AB353007E9F6A /* RelationsResult.swift */; };
		CED4F5BE1E3AB353007E9F6A /* SemanticRolesOptions.swift in Sources */ = {isa = PBXBuildFile; fileRef = CED4F5A41E3AB353007E9F6A /* SemanticRolesOptions.swift */; };
		CED4F5BF1E3AB353007E9F6A /* SemanticRolesResult.swift in Sources */ = {isa = PBXBuildFile; fileRef = CED4F5A51E3AB353007E9F6A /* SemanticRolesResult.swift */; };
		CED4F5C01E3AB353007E9F6A /* SentimentOptions.swift in Sources */ = {isa = PBXBuildFile; fileRef = CED4F5A61E3AB353007E9F6A /* SentimentOptions.swift */; };
		CED4F5C11E3AB353007E9F6A /* SentimentResult.swift in Sources */ = {isa = PBXBuildFile; fileRef = CED4F5A71E3AB353007E9F6A /* SentimentResult.swift */; };
=======
		CED4F5591E3A84BE007E9F6A /* Author.swift in Sources */ = {isa = PBXBuildFile; fileRef = CED4F5281E3A84BE007E9F6A /* Author.swift */; };
		CED4F55A1E3A84BE007E9F6A /* CategoriesOptions.swift in Sources */ = {isa = PBXBuildFile; fileRef = CED4F5291E3A84BE007E9F6A /* CategoriesOptions.swift */; };
		CED4F55B1E3A84BE007E9F6A /* CategoriesResult.swift in Sources */ = {isa = PBXBuildFile; fileRef = CED4F52A1E3A84BE007E9F6A /* CategoriesResult.swift */; };
		CED4F55D1E3A84BE007E9F6A /* ConceptsOptions.swift in Sources */ = {isa = PBXBuildFile; fileRef = CED4F52C1E3A84BE007E9F6A /* ConceptsOptions.swift */; };
		CED4F55E1E3A84BE007E9F6A /* ConceptsResult.swift in Sources */ = {isa = PBXBuildFile; fileRef = CED4F52D1E3A84BE007E9F6A /* ConceptsResult.swift */; };
		CED4F5631E3A84BE007E9F6A /* EmotionOptions.swift in Sources */ = {isa = PBXBuildFile; fileRef = CED4F5321E3A84BE007E9F6A /* EmotionOptions.swift */; };
		CED4F5641E3A84BE007E9F6A /* EmotionResult.swift in Sources */ = {isa = PBXBuildFile; fileRef = CED4F5331E3A84BE007E9F6A /* EmotionResult.swift */; };
		CED4F5671E3A84BE007E9F6A /* EntitiesOptions.swift in Sources */ = {isa = PBXBuildFile; fileRef = CED4F5361E3A84BE007E9F6A /* EntitiesOptions.swift */; };
		CED4F5681E3A84BE007E9F6A /* EntitiesResult.swift in Sources */ = {isa = PBXBuildFile; fileRef = CED4F5371E3A84BE007E9F6A /* EntitiesResult.swift */; };
		CED4F56A1E3A84BE007E9F6A /* Features.swift in Sources */ = {isa = PBXBuildFile; fileRef = CED4F5391E3A84BE007E9F6A /* Features.swift */; };
		CED4F56B1E3A84BE007E9F6A /* FeaturesResults.swift in Sources */ = {isa = PBXBuildFile; fileRef = CED4F53A1E3A84BE007E9F6A /* FeaturesResults.swift */; };
		CED4F56C1E3A84BE007E9F6A /* KeywordsOptions.swift in Sources */ = {isa = PBXBuildFile; fileRef = CED4F53B1E3A84BE007E9F6A /* KeywordsOptions.swift */; };
		CED4F56D1E3A84BE007E9F6A /* KeywordsResult.swift in Sources */ = {isa = PBXBuildFile; fileRef = CED4F53C1E3A84BE007E9F6A /* KeywordsResult.swift */; };
		CED4F56F1E3A84BE007E9F6A /* LinkedDataResult.swift in Sources */ = {isa = PBXBuildFile; fileRef = CED4F53E1E3A84BE007E9F6A /* LinkedDataResult.swift */; };
		CED4F5701E3A84BE007E9F6A /* ListModelsResults.swift in Sources */ = {isa = PBXBuildFile; fileRef = CED4F53F1E3A84BE007E9F6A /* ListModelsResults.swift */; };
		CED4F5711E3A84BE007E9F6A /* MetadataOptions.swift in Sources */ = {isa = PBXBuildFile; fileRef = CED4F5401E3A84BE007E9F6A /* MetadataOptions.swift */; };
		CED4F5721E3A84BE007E9F6A /* MetadataResult.swift in Sources */ = {isa = PBXBuildFile; fileRef = CED4F5411E3A84BE007E9F6A /* MetadataResult.swift */; };
		CED4F5741E3A84BE007E9F6A /* Model.swift in Sources */ = {isa = PBXBuildFile; fileRef = CED4F5431E3A84BE007E9F6A /* Model.swift */; };
		CED4F5751E3A84BE007E9F6A /* Parameters.swift in Sources */ = {isa = PBXBuildFile; fileRef = CED4F5441E3A84BE007E9F6A /* Parameters.swift */; };
		CED4F5771E3A84BE007E9F6A /* RelationEntity.swift in Sources */ = {isa = PBXBuildFile; fileRef = CED4F5461E3A84BE007E9F6A /* RelationEntity.swift */; };
		CED4F5781E3A84BE007E9F6A /* RelationsOptions.swift in Sources */ = {isa = PBXBuildFile; fileRef = CED4F5471E3A84BE007E9F6A /* RelationsOptions.swift */; };
		CED4F5791E3A84BE007E9F6A /* RelationsResult.swift in Sources */ = {isa = PBXBuildFile; fileRef = CED4F5481E3A84BE007E9F6A /* RelationsResult.swift */; };
		CED4F57F1E3A84BE007E9F6A /* SemanticRolesOptions.swift in Sources */ = {isa = PBXBuildFile; fileRef = CED4F54E1E3A84BE007E9F6A /* SemanticRolesOptions.swift */; };
		CED4F5801E3A84BE007E9F6A /* SemanticRolesResult.swift in Sources */ = {isa = PBXBuildFile; fileRef = CED4F54F1E3A84BE007E9F6A /* SemanticRolesResult.swift */; };
		CED4F5841E3A84BE007E9F6A /* SentimentOptions.swift in Sources */ = {isa = PBXBuildFile; fileRef = CED4F5531E3A84BE007E9F6A /* SentimentOptions.swift */; };
		CED4F5851E3A84BE007E9F6A /* SentimentResult.swift in Sources */ = {isa = PBXBuildFile; fileRef = CED4F5541E3A84BE007E9F6A /* SentimentResult.swift */; };
>>>>>>> 01c07fe0
		CEEFC6141E3164CD004011D5 /* training_meta.txt in Resources */ = {isa = PBXBuildFile; fileRef = CEEFC6131E3164CD004011D5 /* training_meta.txt */; };
/* End PBXBuildFile section */

/* Begin PBXContainerItemProxy section */
		123B471D1D1B3ABA007D0B22 /* PBXContainerItemProxy */ = {
			isa = PBXContainerItemProxy;
			containerPortal = 7A0F95AA1C23288E004C01C0 /* Project object */;
			proxyType = 1;
			remoteGlobalIDString = 123B47111D1B3ABA007D0B22;
			remoteInfo = RetrieveAndRankV1;
		};
		1241DFB81E380F0A00B8B33E /* PBXContainerItemProxy */ = {
			isa = PBXContainerItemProxy;
			containerPortal = 7A0F95AA1C23288E004C01C0 /* Project object */;
			proxyType = 1;
			remoteGlobalIDString = 1241DFAD1E380F0A00B8B33E;
			remoteInfo = NaturalLanguageUnderstandingV1;
		};
		124C2DFA1D19E29100D9F602 /* PBXContainerItemProxy */ = {
			isa = PBXContainerItemProxy;
			containerPortal = 7A0F95AA1C23288E004C01C0 /* Project object */;
			proxyType = 1;
			remoteGlobalIDString = 124C2DEE1D19E29000D9F602;
			remoteInfo = TextToSpeechV1;
		};
		12F8004A1DF71922006851D6 /* PBXContainerItemProxy */ = {
			isa = PBXContainerItemProxy;
			containerPortal = 7A0F95AA1C23288E004C01C0 /* Project object */;
			proxyType = 1;
			remoteGlobalIDString = 12F8003F1DF71921006851D6;
			remoteInfo = DiscoveryV1;
		};
		7A67118A1DD0EEEB0070CA9D /* PBXContainerItemProxy */ = {
			isa = PBXContainerItemProxy;
			containerPortal = 7A0F95AA1C23288E004C01C0 /* Project object */;
			proxyType = 1;
			remoteGlobalIDString = 7A67117F1DD0EEEB0070CA9D;
			remoteInfo = PersonalityInsightsV3;
		};
		7A987D1F1D19D424003626B2 /* PBXContainerItemProxy */ = {
			isa = PBXContainerItemProxy;
			containerPortal = 7A0F95AA1C23288E004C01C0 /* Project object */;
			proxyType = 1;
			remoteGlobalIDString = 7A987D131D19D424003626B2;
			remoteInfo = TradeoffAnalyticsV1;
		};
		7A987D561D19D887003626B2 /* PBXContainerItemProxy */ = {
			isa = PBXContainerItemProxy;
			containerPortal = 7A0F95AA1C23288E004C01C0 /* Project object */;
			proxyType = 1;
			remoteGlobalIDString = 7A987D4A1D19D887003626B2;
			remoteInfo = RelationshipExtractionV1Beta;
		};
		7AAAF3A91CEE99FC00B74848 /* PBXContainerItemProxy */ = {
			isa = PBXContainerItemProxy;
			containerPortal = 7A0F95AA1C23288E004C01C0 /* Project object */;
			proxyType = 1;
			remoteGlobalIDString = 7AAAF39D1CEE99FC00B74848;
			remoteInfo = RestKit;
		};
		7AAAF3CE1CEE9A3700B74848 /* PBXContainerItemProxy */ = {
			isa = PBXContainerItemProxy;
			containerPortal = 7A0F95AA1C23288E004C01C0 /* Project object */;
			proxyType = 1;
			remoteGlobalIDString = 7AAAF3C21CEE9A3700B74848;
			remoteInfo = VisualRecognitionV3;
		};
		7AAAF4031CEE9D1900B74848 /* PBXContainerItemProxy */ = {
			isa = PBXContainerItemProxy;
			containerPortal = 7A0F95AA1C23288E004C01C0 /* Project object */;
			proxyType = 1;
			remoteGlobalIDString = 7AAAF3F71CEE9D1900B74848;
			remoteInfo = ToneAnalyzerV3;
		};
		7AAAF4591CEE9F8800B74848 /* PBXContainerItemProxy */ = {
			isa = PBXContainerItemProxy;
			containerPortal = 7A0F95AA1C23288E004C01C0 /* Project object */;
			proxyType = 1;
			remoteGlobalIDString = 7AAAF44D1CEE9F8800B74848;
			remoteInfo = SpeechToTextV1;
		};
		7AAAF4901CEEA07900B74848 /* PBXContainerItemProxy */ = {
			isa = PBXContainerItemProxy;
			containerPortal = 7A0F95AA1C23288E004C01C0 /* Project object */;
			proxyType = 1;
			remoteGlobalIDString = 7AAAF4841CEEA07900B74848;
			remoteInfo = PersonalityInsightsV2;
		};
		7AAAF4BA1CEEA10700B74848 /* PBXContainerItemProxy */ = {
			isa = PBXContainerItemProxy;
			containerPortal = 7A0F95AA1C23288E004C01C0 /* Project object */;
			proxyType = 1;
			remoteGlobalIDString = 7AAAF4AE1CEEA10600B74848;
			remoteInfo = NaturalLanguageClassifierV1;
		};
		7AAAF4E71CEEA16100B74848 /* PBXContainerItemProxy */ = {
			isa = PBXContainerItemProxy;
			containerPortal = 7A0F95AA1C23288E004C01C0 /* Project object */;
			proxyType = 1;
			remoteGlobalIDString = 7AAAF4DB1CEEA16100B74848;
			remoteInfo = LanguageTranslatorV2;
		};
		7AAAF5141CEEA1DA00B74848 /* PBXContainerItemProxy */ = {
			isa = PBXContainerItemProxy;
			containerPortal = 7A0F95AA1C23288E004C01C0 /* Project object */;
			proxyType = 1;
			remoteGlobalIDString = 7AAAF5081CEEA1DA00B74848;
			remoteInfo = DialogV1;
		};
		7AAAF5411CEEA23E00B74848 /* PBXContainerItemProxy */ = {
			isa = PBXContainerItemProxy;
			containerPortal = 7A0F95AA1C23288E004C01C0 /* Project object */;
			proxyType = 1;
			remoteGlobalIDString = 7AAAF5351CEEA23D00B74848;
			remoteInfo = AlchemyVisionV1;
		};
		7AAAF56F1CEEA2DF00B74848 /* PBXContainerItemProxy */ = {
			isa = PBXContainerItemProxy;
			containerPortal = 7A0F95AA1C23288E004C01C0 /* Project object */;
			proxyType = 1;
			remoteGlobalIDString = 7AAAF5631CEEA2DF00B74848;
			remoteInfo = AlchemyLanguageV1;
		};
		7AB4452F1D3E647A00E8748A /* PBXContainerItemProxy */ = {
			isa = PBXContainerItemProxy;
			containerPortal = 7A0F95AA1C23288E004C01C0 /* Project object */;
			proxyType = 1;
			remoteGlobalIDString = 7AB445231D3E647A00E8748A;
			remoteInfo = ConversationV1;
		};
		B1A8E5071D19CEDB00678412 /* PBXContainerItemProxy */ = {
			isa = PBXContainerItemProxy;
			containerPortal = 7A0F95AA1C23288E004C01C0 /* Project object */;
			proxyType = 1;
			remoteGlobalIDString = B1A8E4FB1D19CEDA00678412;
			remoteInfo = AlchemyDataNewsV1;
		};
		B1AAD2DE1D08656B002DAB84 /* PBXContainerItemProxy */ = {
			isa = PBXContainerItemProxy;
			containerPortal = 7A0F95AA1C23288E004C01C0 /* Project object */;
			proxyType = 1;
			remoteGlobalIDString = B1AAD2D21D08656B002DAB84;
			remoteInfo = DocumentConversionV1;
		};
/* End PBXContainerItemProxy section */

/* Begin PBXCopyFilesBuildPhase section */
		123B47291D1B3C36007D0B22 /* CopyFiles */ = {
			isa = PBXCopyFilesBuildPhase;
			buildActionMask = 2147483647;
			dstPath = "";
			dstSubfolderSpec = 10;
			files = (
			);
			runOnlyForDeploymentPostprocessing = 0;
		};
		124C2E291D19E3AE00D9F602 /* CopyFiles */ = {
			isa = PBXCopyFilesBuildPhase;
			buildActionMask = 2147483647;
			dstPath = "";
			dstSubfolderSpec = 10;
			files = (
			);
			runOnlyForDeploymentPostprocessing = 0;
		};
		7A987D431D19D531003626B2 /* CopyFiles */ = {
			isa = PBXCopyFilesBuildPhase;
			buildActionMask = 2147483647;
			dstPath = "";
			dstSubfolderSpec = 10;
			files = (
			);
			runOnlyForDeploymentPostprocessing = 0;
		};
		7A987D771D19D9C6003626B2 /* CopyFiles */ = {
			isa = PBXCopyFilesBuildPhase;
			buildActionMask = 2147483647;
			dstPath = "";
			dstSubfolderSpec = 10;
			files = (
			);
			runOnlyForDeploymentPostprocessing = 0;
		};
		7A9EE3BE1D4FD90400FA2932 /* CopyFiles */ = {
			isa = PBXCopyFilesBuildPhase;
			buildActionMask = 2147483647;
			dstPath = "";
			dstSubfolderSpec = 10;
			files = (
			);
			runOnlyForDeploymentPostprocessing = 0;
		};
		7AAAF3B71CEE9A1200B74848 /* CopyFiles */ = {
			isa = PBXCopyFilesBuildPhase;
			buildActionMask = 2147483647;
			dstPath = "";
			dstSubfolderSpec = 10;
			files = (
			);
			runOnlyForDeploymentPostprocessing = 0;
		};
		7AAAF3EB1CEE9A7200B74848 /* CopyFiles */ = {
			isa = PBXCopyFilesBuildPhase;
			buildActionMask = 2147483647;
			dstPath = "";
			dstSubfolderSpec = 10;
			files = (
			);
			runOnlyForDeploymentPostprocessing = 0;
		};
		7AAAF41B1CEE9E0300B74848 /* CopyFiles */ = {
			isa = PBXCopyFilesBuildPhase;
			buildActionMask = 2147483647;
			dstPath = "";
			dstSubfolderSpec = 10;
			files = (
			);
			runOnlyForDeploymentPostprocessing = 0;
		};
		7AAAF4D41CEEA13A00B74848 /* CopyFiles */ = {
			isa = PBXCopyFilesBuildPhase;
			buildActionMask = 2147483647;
			dstPath = "";
			dstSubfolderSpec = 10;
			files = (
			);
			runOnlyForDeploymentPostprocessing = 0;
		};
		7AAAF5011CEEA1B000B74848 /* CopyFiles */ = {
			isa = PBXCopyFilesBuildPhase;
			buildActionMask = 2147483647;
			dstPath = "";
			dstSubfolderSpec = 10;
			files = (
			);
			runOnlyForDeploymentPostprocessing = 0;
		};
		7AAAF52E1CEEA20900B74848 /* CopyFiles */ = {
			isa = PBXCopyFilesBuildPhase;
			buildActionMask = 2147483647;
			dstPath = "";
			dstSubfolderSpec = 10;
			files = (
			);
			runOnlyForDeploymentPostprocessing = 0;
		};
		7AAAF55C1CEEA29D00B74848 /* CopyFiles */ = {
			isa = PBXCopyFilesBuildPhase;
			buildActionMask = 2147483647;
			dstPath = "";
			dstSubfolderSpec = 10;
			files = (
			);
			runOnlyForDeploymentPostprocessing = 0;
		};
		7AAAF5A91CEEA35D00B74848 /* CopyFiles */ = {
			isa = PBXCopyFilesBuildPhase;
			buildActionMask = 2147483647;
			dstPath = "";
			dstSubfolderSpec = 10;
			files = (
			);
			runOnlyForDeploymentPostprocessing = 0;
		};
		7AB4453E1D3E652700E8748A /* CopyFiles */ = {
			isa = PBXCopyFilesBuildPhase;
			buildActionMask = 2147483647;
			dstPath = "";
			dstSubfolderSpec = 10;
			files = (
			);
			runOnlyForDeploymentPostprocessing = 0;
		};
		B1AAD2F01D086742002DAB84 /* CopyFiles */ = {
			isa = PBXCopyFilesBuildPhase;
			buildActionMask = 2147483647;
			dstPath = "";
			dstSubfolderSpec = 10;
			files = (
			);
			runOnlyForDeploymentPostprocessing = 0;
		};
/* End PBXCopyFilesBuildPhase section */

/* Begin PBXFileReference section */
		120092671DFF0EF500107C0A /* DeletedConfiguration.swift */ = {isa = PBXFileReference; fileEncoding = 4; lastKnownFileType = sourcecode.swift; path = DeletedConfiguration.swift; sourceTree = "<group>"; };
		1200926A1E005A7300107C0A /* ConfigurationDetails.swift */ = {isa = PBXFileReference; fileEncoding = 4; lastKnownFileType = sourcecode.swift; path = ConfigurationDetails.swift; sourceTree = "<group>"; };
		1200926C1E01947500107C0A /* DeletedEnvironment.swift */ = {isa = PBXFileReference; fileEncoding = 4; lastKnownFileType = sourcecode.swift; path = DeletedEnvironment.swift; sourceTree = "<group>"; };
		121F968F1D2D8A9600E295B0 /* Ranker.swift */ = {isa = PBXFileReference; fileEncoding = 4; lastKnownFileType = sourcecode.swift; path = Ranker.swift; sourceTree = "<group>"; };
		121F96911D2EAD1600E295B0 /* Ranking.swift */ = {isa = PBXFileReference; fileEncoding = 4; lastKnownFileType = sourcecode.swift; path = Ranking.swift; sourceTree = "<group>"; };
		121F96931D2EF66400E295B0 /* RankerDetails.swift */ = {isa = PBXFileReference; fileEncoding = 4; lastKnownFileType = sourcecode.swift; path = RankerDetails.swift; sourceTree = "<group>"; };
		1221C9261E1DA3F000B740C1 /* Customization.swift */ = {isa = PBXFileReference; fileEncoding = 4; lastKnownFileType = sourcecode.swift; path = Customization.swift; sourceTree = "<group>"; };
		1221C9281E1DACA800B740C1 /* CustomizationID.swift */ = {isa = PBXFileReference; fileEncoding = 4; lastKnownFileType = sourcecode.swift; path = CustomizationID.swift; sourceTree = "<group>"; };
		1221C92A1E1EB0AD00B740C1 /* Corpus.swift */ = {isa = PBXFileReference; fileEncoding = 4; lastKnownFileType = sourcecode.swift; path = Corpus.swift; sourceTree = "<group>"; };
		1221C92C1E1EFCB100B740C1 /* Word.swift */ = {isa = PBXFileReference; fileEncoding = 4; lastKnownFileType = sourcecode.swift; path = Word.swift; sourceTree = "<group>"; };
		122819751D3D2C910060C745 /* SearchResponse.swift */ = {isa = PBXFileReference; fileEncoding = 4; lastKnownFileType = sourcecode.swift; path = SearchResponse.swift; sourceTree = "<group>"; };
		123A09221D237F2D00A8DA56 /* cranfield_solr_config.zip */ = {isa = PBXFileReference; lastKnownFileType = archive.zip; path = cranfield_solr_config.zip; sourceTree = "<group>"; };
		123A09241D2579BF00A8DA56 /* cranfield_data.json */ = {isa = PBXFileReference; fileEncoding = 4; lastKnownFileType = text.json; path = cranfield_data.json; sourceTree = "<group>"; };
		123B47121D1B3ABA007D0B22 /* RetrieveAndRankV1.framework */ = {isa = PBXFileReference; explicitFileType = wrapper.framework; includeInIndex = 0; path = RetrieveAndRankV1.framework; sourceTree = BUILT_PRODUCTS_DIR; };
		123B47141D1B3ABA007D0B22 /* RetrieveAndRankV1.h */ = {isa = PBXFileReference; lastKnownFileType = sourcecode.c.h; name = RetrieveAndRankV1.h; path = Source/SupportingFiles/RetrieveAndRankV1.h; sourceTree = "<group>"; };
		123B471B1D1B3ABA007D0B22 /* RetrieveAndRankV1Tests.xctest */ = {isa = PBXFileReference; explicitFileType = wrapper.cfbundle; includeInIndex = 0; path = RetrieveAndRankV1Tests.xctest; sourceTree = BUILT_PRODUCTS_DIR; };
		123B47321D1B3D63007D0B22 /* RetrieveAndRank.swift */ = {isa = PBXFileReference; fileEncoding = 4; lastKnownFileType = sourcecode.swift; path = RetrieveAndRank.swift; sourceTree = "<group>"; };
		123B47341D1B3D88007D0B22 /* RetrieveAndRankTests.swift */ = {isa = PBXFileReference; fileEncoding = 4; lastKnownFileType = sourcecode.swift; path = RetrieveAndRankTests.swift; sourceTree = "<group>"; };
		123B47371D1C6821007D0B22 /* SolrCluster.swift */ = {isa = PBXFileReference; fileEncoding = 4; lastKnownFileType = sourcecode.swift; path = SolrCluster.swift; sourceTree = "<group>"; };
		1241DFAE1E380F0A00B8B33E /* NaturalLanguageUnderstandingV1.framework */ = {isa = PBXFileReference; explicitFileType = wrapper.framework; includeInIndex = 0; path = NaturalLanguageUnderstandingV1.framework; sourceTree = BUILT_PRODUCTS_DIR; };
		1241DFB61E380F0A00B8B33E /* NaturalLanguageUnderstandingV1Tests.xctest */ = {isa = PBXFileReference; explicitFileType = wrapper.cfbundle; includeInIndex = 0; path = NaturalLanguageUnderstandingV1Tests.xctest; sourceTree = BUILT_PRODUCTS_DIR; };
		1241DFC71E38105C00B8B33E /* NaturalLanguageUnderstanding.swift */ = {isa = PBXFileReference; fileEncoding = 4; lastKnownFileType = sourcecode.swift; path = NaturalLanguageUnderstanding.swift; sourceTree = "<group>"; };
		1241DFCA1E38106F00B8B33E /* NaturalLanguageUnderstandingV1Tests.swift */ = {isa = PBXFileReference; fileEncoding = 4; lastKnownFileType = sourcecode.swift; path = NaturalLanguageUnderstandingV1Tests.swift; sourceTree = "<group>"; };
		1241DFCC1E3810BF00B8B33E /* NaturalLanguageUnderstandingV1.h */ = {isa = PBXFileReference; fileEncoding = 4; lastKnownFileType = sourcecode.c.h; name = NaturalLanguageUnderstandingV1.h; path = Source/SupportingFiles/NaturalLanguageUnderstandingV1.h; sourceTree = "<group>"; };
		124C2DEF1D19E29000D9F602 /* TextToSpeechV1.framework */ = {isa = PBXFileReference; explicitFileType = wrapper.framework; includeInIndex = 0; path = TextToSpeechV1.framework; sourceTree = BUILT_PRODUCTS_DIR; };
		124C2DF81D19E29100D9F602 /* TextToSpeechV1Tests.xctest */ = {isa = PBXFileReference; explicitFileType = wrapper.cfbundle; includeInIndex = 0; path = TextToSpeechV1Tests.xctest; sourceTree = BUILT_PRODUCTS_DIR; };
		124C2E081D19E2FA00D9F602 /* AudioFormat.swift */ = {isa = PBXFileReference; fileEncoding = 4; lastKnownFileType = sourcecode.swift; path = AudioFormat.swift; sourceTree = "<group>"; };
		124C2E091D19E2FA00D9F602 /* Customization.swift */ = {isa = PBXFileReference; fileEncoding = 4; lastKnownFileType = sourcecode.swift; path = Customization.swift; sourceTree = "<group>"; };
		124C2E0A1D19E2FA00D9F602 /* CustomizationID.swift */ = {isa = PBXFileReference; fileEncoding = 4; lastKnownFileType = sourcecode.swift; path = CustomizationID.swift; sourceTree = "<group>"; };
		124C2E0B1D19E2FA00D9F602 /* CustomizationWords.swift */ = {isa = PBXFileReference; fileEncoding = 4; lastKnownFileType = sourcecode.swift; path = CustomizationWords.swift; sourceTree = "<group>"; };
		124C2E0C1D19E2FA00D9F602 /* CustomVoiceUpdate.swift */ = {isa = PBXFileReference; fileEncoding = 4; lastKnownFileType = sourcecode.swift; lineEnding = 0; path = CustomVoiceUpdate.swift; sourceTree = "<group>"; xcLanguageSpecificationIdentifier = xcode.lang.swift; };
		124C2E0D1D19E2FA00D9F602 /* PhonemeFormat.swift */ = {isa = PBXFileReference; fileEncoding = 4; lastKnownFileType = sourcecode.swift; path = PhonemeFormat.swift; sourceTree = "<group>"; };
		124C2E0E1D19E2FA00D9F602 /* Pronunciation.swift */ = {isa = PBXFileReference; fileEncoding = 4; lastKnownFileType = sourcecode.swift; path = Pronunciation.swift; sourceTree = "<group>"; };
		124C2E0F1D19E2FA00D9F602 /* SynthesisVoice.swift */ = {isa = PBXFileReference; fileEncoding = 4; lastKnownFileType = sourcecode.swift; path = SynthesisVoice.swift; sourceTree = "<group>"; };
		124C2E101D19E2FA00D9F602 /* Translation.swift */ = {isa = PBXFileReference; fileEncoding = 4; lastKnownFileType = sourcecode.swift; path = Translation.swift; sourceTree = "<group>"; };
		124C2E111D19E2FA00D9F602 /* Voice.swift */ = {isa = PBXFileReference; fileEncoding = 4; lastKnownFileType = sourcecode.swift; path = Voice.swift; sourceTree = "<group>"; };
		124C2E121D19E2FA00D9F602 /* Word.swift */ = {isa = PBXFileReference; fileEncoding = 4; lastKnownFileType = sourcecode.swift; path = Word.swift; sourceTree = "<group>"; };
		124C2E141D19E2FA00D9F602 /* TextToSpeechTests.swift */ = {isa = PBXFileReference; fileEncoding = 4; lastKnownFileType = sourcecode.swift; path = TextToSpeechTests.swift; sourceTree = "<group>"; };
		124C2E151D19E2FA00D9F602 /* TextToSpeech.swift */ = {isa = PBXFileReference; fileEncoding = 4; lastKnownFileType = sourcecode.swift; path = TextToSpeech.swift; sourceTree = "<group>"; };
		12819F6E1DCA8753004E8467 /* TextToSpeechPlaybackTests.swift */ = {isa = PBXFileReference; fileEncoding = 4; lastKnownFileType = sourcecode.swift; path = TextToSpeechPlaybackTests.swift; sourceTree = "<group>"; };
		12A248511CD1482200C63CF1 /* ClassifierDetails.swift */ = {isa = PBXFileReference; fileEncoding = 4; lastKnownFileType = sourcecode.swift; name = ClassifierDetails.swift; path = Source/NaturalLanguageClassifierV1/Models/ClassifierDetails.swift; sourceTree = "<group>"; };
		12A248561CD3171800C63CF1 /* weather_data_train.csv */ = {isa = PBXFileReference; fileEncoding = 4; lastKnownFileType = text; path = weather_data_train.csv; sourceTree = "<group>"; };
		12AE2BCE1CCFB54A0034CF4E /* NaturalLanguageClassifier.swift */ = {isa = PBXFileReference; fileEncoding = 4; lastKnownFileType = sourcecode.swift; name = NaturalLanguageClassifier.swift; path = Source/NaturalLanguageClassifierV1/NaturalLanguageClassifier.swift; sourceTree = "<group>"; };
		12AE2BD01CCFB9470034CF4E /* ClassifierModel.swift */ = {isa = PBXFileReference; fileEncoding = 4; lastKnownFileType = sourcecode.swift; name = ClassifierModel.swift; path = Source/NaturalLanguageClassifierV1/Models/ClassifierModel.swift; sourceTree = "<group>"; };
		12AE2BD41CCFC9100034CF4E /* NaturalLanguageClassifierTests.swift */ = {isa = PBXFileReference; fileEncoding = 4; lastKnownFileType = sourcecode.swift; name = NaturalLanguageClassifierTests.swift; path = Tests/NaturalLanguageClassifierV1Tests/NaturalLanguageClassifierTests.swift; sourceTree = SOURCE_ROOT; };
		12B07D101CD791A300B20B38 /* Classification.swift */ = {isa = PBXFileReference; fileEncoding = 4; lastKnownFileType = sourcecode.swift; name = Classification.swift; path = Source/NaturalLanguageClassifierV1/Models/Classification.swift; sourceTree = "<group>"; };
		12B07D121CDA75DB00B20B38 /* training_meta_empty.txt */ = {isa = PBXFileReference; fileEncoding = 4; lastKnownFileType = text; path = training_meta_empty.txt; sourceTree = "<group>"; };
		12B07D2A1CDBEE2100B20B38 /* training_meta_missing_name.txt */ = {isa = PBXFileReference; fileEncoding = 4; lastKnownFileType = text; path = training_meta_missing_name.txt; sourceTree = "<group>"; };
		12D82B4D1E26DBAE00430DB3 /* healthcare.txt */ = {isa = PBXFileReference; fileEncoding = 4; lastKnownFileType = text; path = healthcare.txt; sourceTree = "<group>"; };
		12D82B4F1E2D2E5300430DB3 /* healthcare-short.txt */ = {isa = PBXFileReference; fileEncoding = 4; lastKnownFileType = text; path = "healthcare-short.txt"; sourceTree = "<group>"; };
		12DBA9361D512D9100966E41 /* ranker_train_data.csv */ = {isa = PBXFileReference; fileEncoding = 4; lastKnownFileType = text; path = ranker_train_data.csv; sourceTree = "<group>"; };
		12DBA9381D52405E00966E41 /* ranker_test_data.csv */ = {isa = PBXFileReference; fileEncoding = 4; lastKnownFileType = text; path = ranker_test_data.csv; sourceTree = "<group>"; };
		12DEF7BC1D3DD0F8009A7FA0 /* SearchAndRankResponse.swift */ = {isa = PBXFileReference; fileEncoding = 4; lastKnownFileType = sourcecode.swift; path = SearchAndRankResponse.swift; sourceTree = "<group>"; };
		12F800401DF71921006851D6 /* DiscoveryV1.framework */ = {isa = PBXFileReference; explicitFileType = wrapper.framework; includeInIndex = 0; path = DiscoveryV1.framework; sourceTree = BUILT_PRODUCTS_DIR; };
		12F800421DF71921006851D6 /* DiscoveryV1.h */ = {isa = PBXFileReference; lastKnownFileType = sourcecode.c.h; name = DiscoveryV1.h; path = Source/SupportingFiles/DiscoveryV1.h; sourceTree = "<group>"; };
		12F800481DF71921006851D6 /* DiscoveryV1Tests.xctest */ = {isa = PBXFileReference; explicitFileType = wrapper.cfbundle; includeInIndex = 0; path = DiscoveryV1Tests.xctest; sourceTree = BUILT_PRODUCTS_DIR; };
		12F8005B1DF71BA1006851D6 /* Discovery.swift */ = {isa = PBXFileReference; fileEncoding = 4; lastKnownFileType = sourcecode.swift; path = Discovery.swift; sourceTree = "<group>"; };
		12F8005D1DF71BED006851D6 /* DiscoveryTests.swift */ = {isa = PBXFileReference; fileEncoding = 4; lastKnownFileType = sourcecode.swift; path = DiscoveryTests.swift; sourceTree = "<group>"; };
		12F800621DF770BC006851D6 /* Environment.swift */ = {isa = PBXFileReference; fileEncoding = 4; lastKnownFileType = sourcecode.swift; path = Environment.swift; sourceTree = "<group>"; };
		7A0F95B61C23288E004C01C0 /* WatsonDeveloperCloud.h */ = {isa = PBXFileReference; lastKnownFileType = sourcecode.c.h; name = WatsonDeveloperCloud.h; path = Source/SupportingFiles/WatsonDeveloperCloud.h; sourceTree = "<group>"; };
		7A0F95B81C23288E004C01C0 /* Info-Release.plist */ = {isa = PBXFileReference; lastKnownFileType = text.plist.xml; name = "Info-Release.plist"; path = "Source/SupportingFiles/Info-Release.plist"; sourceTree = "<group>"; };
		7A0F95C41C23288E004C01C0 /* Info-Tests.plist */ = {isa = PBXFileReference; lastKnownFileType = text.plist.xml; name = "Info-Tests.plist"; path = "Source/SupportingFiles/Info-Tests.plist"; sourceTree = "<group>"; };
		7A1B0F281D82645100783EA3 /* Model.swift */ = {isa = PBXFileReference; fileEncoding = 4; lastKnownFileType = sourcecode.swift; path = Model.swift; sourceTree = "<group>"; };
		7A1F486A1D47AF7E00971377 /* ConversationV1.h */ = {isa = PBXFileReference; fileEncoding = 4; lastKnownFileType = sourcecode.c.h; name = ConversationV1.h; path = Source/SupportingFiles/ConversationV1.h; sourceTree = "<group>"; };
		7A219F321D1351DB0003D934 /* ConversationV1Experimental.h */ = {isa = PBXFileReference; fileEncoding = 4; lastKnownFileType = sourcecode.c.h; name = ConversationV1Experimental.h; path = Source/SupportingFiles/ConversationV1Experimental.h; sourceTree = "<group>"; };
		7A31CA8D1DD3A31C0001D469 /* StockAnnouncement.wav */ = {isa = PBXFileReference; lastKnownFileType = audio.wav; path = StockAnnouncement.wav; sourceTree = "<group>"; };
		7A517AC41D1C84E1004FD758 /* RelationshipExtractionV1Beta.h */ = {isa = PBXFileReference; fileEncoding = 4; lastKnownFileType = sourcecode.c.h; name = RelationshipExtractionV1Beta.h; path = Source/SupportingFiles/RelationshipExtractionV1Beta.h; sourceTree = "<group>"; };
		7A61174F1CB5988B009A4DA1 /* RestRequest.swift */ = {isa = PBXFileReference; fileEncoding = 4; lastKnownFileType = sourcecode.swift; path = RestRequest.swift; sourceTree = "<group>"; };
		7A6117551CB598D9009A4DA1 /* ContentItem.swift */ = {isa = PBXFileReference; fileEncoding = 4; lastKnownFileType = sourcecode.swift; lineEnding = 0; path = ContentItem.swift; sourceTree = "<group>"; xcLanguageSpecificationIdentifier = xcode.lang.swift; };
		7A6117561CB598D9009A4DA1 /* Profile.swift */ = {isa = PBXFileReference; fileEncoding = 4; lastKnownFileType = sourcecode.swift; path = Profile.swift; sourceTree = "<group>"; };
		7A6117571CB598D9009A4DA1 /* TraitTreeNode.swift */ = {isa = PBXFileReference; fileEncoding = 4; lastKnownFileType = sourcecode.swift; path = TraitTreeNode.swift; sourceTree = "<group>"; };
		7A6117581CB598D9009A4DA1 /* PersonalityInsights.swift */ = {isa = PBXFileReference; fileEncoding = 4; lastKnownFileType = sourcecode.swift; path = PersonalityInsights.swift; sourceTree = "<group>"; };
		7A61175C1CB598D9009A4DA1 /* KennedySpeech.txt */ = {isa = PBXFileReference; fileEncoding = 4; lastKnownFileType = text; path = KennedySpeech.txt; sourceTree = "<group>"; };
		7A61175D1CB598D9009A4DA1 /* MobyDickIntro.txt */ = {isa = PBXFileReference; fileEncoding = 4; lastKnownFileType = text; path = MobyDickIntro.txt; sourceTree = "<group>"; };
		7A61175E1CB598D9009A4DA1 /* PersonalityInsightsTests.swift */ = {isa = PBXFileReference; fileEncoding = 4; lastKnownFileType = sourcecode.swift; path = PersonalityInsightsTests.swift; sourceTree = "<group>"; };
		7A6117921CB6D3F2009A4DA1 /* LanguageTranslator.swift */ = {isa = PBXFileReference; fileEncoding = 4; lastKnownFileType = sourcecode.swift; name = LanguageTranslator.swift; path = ../LanguageTranslatorV2/LanguageTranslator.swift; sourceTree = "<group>"; };
		7A6117961CB6D3F2009A4DA1 /* IdentifiableLanguage.swift */ = {isa = PBXFileReference; fileEncoding = 4; lastKnownFileType = sourcecode.swift; name = IdentifiableLanguage.swift; path = ../../LanguageTranslatorV2/Models/IdentifiableLanguage.swift; sourceTree = "<group>"; };
		7A6117971CB6D3F2009A4DA1 /* IdentifiedLanguage.swift */ = {isa = PBXFileReference; fileEncoding = 4; lastKnownFileType = sourcecode.swift; name = IdentifiedLanguage.swift; path = ../../LanguageTranslatorV2/Models/IdentifiedLanguage.swift; sourceTree = "<group>"; };
		7A6117981CB6D3F2009A4DA1 /* TranslateRequest.swift */ = {isa = PBXFileReference; fileEncoding = 4; lastKnownFileType = sourcecode.swift; lineEnding = 0; name = TranslateRequest.swift; path = ../../LanguageTranslatorV2/Models/TranslateRequest.swift; sourceTree = "<group>"; xcLanguageSpecificationIdentifier = xcode.lang.swift; };
		7A6117991CB6D3F2009A4DA1 /* TranslateResponse.swift */ = {isa = PBXFileReference; fileEncoding = 4; lastKnownFileType = sourcecode.swift; name = TranslateResponse.swift; path = ../../LanguageTranslatorV2/Models/TranslateResponse.swift; sourceTree = "<group>"; };
		7A61179A1CB6D3F2009A4DA1 /* TranslationModel.swift */ = {isa = PBXFileReference; fileEncoding = 4; lastKnownFileType = sourcecode.swift; name = TranslationModel.swift; path = ../../LanguageTranslatorV2/Models/TranslationModel.swift; sourceTree = "<group>"; };
		7A61179C1CB6D3F2009A4DA1 /* glossary.tmx */ = {isa = PBXFileReference; fileEncoding = 4; lastKnownFileType = text.xml; path = glossary.tmx; sourceTree = "<group>"; };
		7A61179D1CB6D3F2009A4DA1 /* LanguageTranslatorTests.swift */ = {isa = PBXFileReference; fileEncoding = 4; lastKnownFileType = sourcecode.swift; path = LanguageTranslatorTests.swift; sourceTree = "<group>"; };
		7A6117A91CB6D760009A4DA1 /* MonitorTraining.swift */ = {isa = PBXFileReference; fileEncoding = 4; lastKnownFileType = sourcecode.swift; name = MonitorTraining.swift; path = ../../LanguageTranslatorV2/Models/MonitorTraining.swift; sourceTree = "<group>"; };
		7A6117AB1CB6D7CC009A4DA1 /* TrainingStatus.swift */ = {isa = PBXFileReference; fileEncoding = 4; lastKnownFileType = sourcecode.swift; name = TrainingStatus.swift; path = ../../LanguageTranslatorV2/Models/TrainingStatus.swift; sourceTree = "<group>"; };
		7A6711801DD0EEEB0070CA9D /* PersonalityInsightsV3.framework */ = {isa = PBXFileReference; explicitFileType = wrapper.framework; includeInIndex = 0; path = PersonalityInsightsV3.framework; sourceTree = BUILT_PRODUCTS_DIR; };
		7A6711821DD0EEEB0070CA9D /* PersonalityInsightsV3.h */ = {isa = PBXFileReference; lastKnownFileType = sourcecode.c.h; name = PersonalityInsightsV3.h; path = Source/SupportingFiles/PersonalityInsightsV3.h; sourceTree = "<group>"; };
		7A6711881DD0EEEB0070CA9D /* PersonalityInsightsV3Tests.xctest */ = {isa = PBXFileReference; explicitFileType = wrapper.cfbundle; includeInIndex = 0; path = PersonalityInsightsV3Tests.xctest; sourceTree = BUILT_PRODUCTS_DIR; };
		7A6711991DD0F1790070CA9D /* ContentItem.swift */ = {isa = PBXFileReference; fileEncoding = 4; lastKnownFileType = sourcecode.swift; path = ContentItem.swift; sourceTree = "<group>"; };
		7A67119A1DD0F1790070CA9D /* Profile.swift */ = {isa = PBXFileReference; fileEncoding = 4; lastKnownFileType = sourcecode.swift; path = Profile.swift; sourceTree = "<group>"; };
		7A67119B1DD0F1790070CA9D /* TraitTreeNode.swift */ = {isa = PBXFileReference; fileEncoding = 4; lastKnownFileType = sourcecode.swift; path = TraitTreeNode.swift; sourceTree = "<group>"; };
		7A67119C1DD0F1790070CA9D /* PersonalityInsights.swift */ = {isa = PBXFileReference; fileEncoding = 4; lastKnownFileType = sourcecode.swift; path = PersonalityInsights.swift; sourceTree = "<group>"; };
		7A6711A21DD0F1970070CA9D /* KennedySpeech.txt */ = {isa = PBXFileReference; fileEncoding = 4; lastKnownFileType = text; path = KennedySpeech.txt; sourceTree = "<group>"; };
		7A6711A31DD0F1970070CA9D /* MobyDickIntro.txt */ = {isa = PBXFileReference; fileEncoding = 4; lastKnownFileType = text; path = MobyDickIntro.txt; sourceTree = "<group>"; };
		7A6711A41DD0F1970070CA9D /* PersonalityInsightsTests.swift */ = {isa = PBXFileReference; fileEncoding = 4; lastKnownFileType = sourcecode.swift; path = PersonalityInsightsTests.swift; sourceTree = "<group>"; };
		7A6C7B3C1D8C960300CD97FA /* Credentials.swift */ = {isa = PBXFileReference; fileEncoding = 4; lastKnownFileType = sourcecode.swift; name = Credentials.swift; path = Source/SupportingFiles/Credentials.swift; sourceTree = "<group>"; };
		7A7150131CC6C88E00DFEBB0 /* pizza_sample_invalid.xml */ = {isa = PBXFileReference; fileEncoding = 4; lastKnownFileType = text.xml; path = pizza_sample_invalid.xml; sourceTree = "<group>"; };
		7A818EB81D81B470008C9720 /* SpeechRecognitionResults.swift */ = {isa = PBXFileReference; fileEncoding = 4; lastKnownFileType = sourcecode.swift; path = SpeechRecognitionResults.swift; sourceTree = "<group>"; };
		7A987D141D19D424003626B2 /* TradeoffAnalyticsV1.framework */ = {isa = PBXFileReference; explicitFileType = wrapper.framework; includeInIndex = 0; path = TradeoffAnalyticsV1.framework; sourceTree = BUILT_PRODUCTS_DIR; };
		7A987D1D1D19D424003626B2 /* TradeoffAnalyticsV1Tests.xctest */ = {isa = PBXFileReference; explicitFileType = wrapper.cfbundle; includeInIndex = 0; path = TradeoffAnalyticsV1Tests.xctest; sourceTree = BUILT_PRODUCTS_DIR; };
		7A987D2E1D19D47D003626B2 /* Dilemma.swift */ = {isa = PBXFileReference; fileEncoding = 4; lastKnownFileType = sourcecode.swift; path = Dilemma.swift; sourceTree = "<group>"; };
		7A987D2F1D19D47D003626B2 /* Problem.swift */ = {isa = PBXFileReference; fileEncoding = 4; lastKnownFileType = sourcecode.swift; lineEnding = 0; path = Problem.swift; sourceTree = "<group>"; xcLanguageSpecificationIdentifier = xcode.lang.swift; };
		7A987D301D19D47D003626B2 /* Resolution.swift */ = {isa = PBXFileReference; fileEncoding = 4; lastKnownFileType = sourcecode.swift; path = Resolution.swift; sourceTree = "<group>"; };
		7A987D321D19D47D003626B2 /* TradeoffAnalyticsTests.swift */ = {isa = PBXFileReference; fileEncoding = 4; lastKnownFileType = sourcecode.swift; path = TradeoffAnalyticsTests.swift; sourceTree = "<group>"; };
		7A987D331D19D47D003626B2 /* TradeoffAnalytics.swift */ = {isa = PBXFileReference; fileEncoding = 4; lastKnownFileType = sourcecode.swift; path = TradeoffAnalytics.swift; sourceTree = "<group>"; };
		7A987D3A1D19D4A4003626B2 /* TradeoffAnalyticsV1.h */ = {isa = PBXFileReference; fileEncoding = 4; lastKnownFileType = sourcecode.c.h; name = TradeoffAnalyticsV1.h; path = Source/SupportingFiles/TradeoffAnalyticsV1.h; sourceTree = "<group>"; };
		7A987D4B1D19D887003626B2 /* RelationshipExtractionV1Beta.framework */ = {isa = PBXFileReference; explicitFileType = wrapper.framework; includeInIndex = 0; path = RelationshipExtractionV1Beta.framework; sourceTree = BUILT_PRODUCTS_DIR; };
		7A987D541D19D887003626B2 /* RelationshipExtractionV1BetaTests.xctest */ = {isa = PBXFileReference; explicitFileType = wrapper.cfbundle; includeInIndex = 0; path = RelationshipExtractionV1BetaTests.xctest; sourceTree = BUILT_PRODUCTS_DIR; };
		7A987D641D19D923003626B2 /* Doc.swift */ = {isa = PBXFileReference; fileEncoding = 4; lastKnownFileType = sourcecode.swift; name = Doc.swift; path = ../../RelationshipExtractionV1Beta/Models/Doc.swift; sourceTree = "<group>"; };
		7A987D651D19D923003626B2 /* Entity.swift */ = {isa = PBXFileReference; fileEncoding = 4; lastKnownFileType = sourcecode.swift; name = Entity.swift; path = ../../RelationshipExtractionV1Beta/Models/Entity.swift; sourceTree = "<group>"; };
		7A987D661D19D923003626B2 /* Mention.swift */ = {isa = PBXFileReference; fileEncoding = 4; lastKnownFileType = sourcecode.swift; name = Mention.swift; path = ../../RelationshipExtractionV1Beta/Models/Mention.swift; sourceTree = "<group>"; };
		7A987D671D19D923003626B2 /* Relations.swift */ = {isa = PBXFileReference; fileEncoding = 4; lastKnownFileType = sourcecode.swift; name = Relations.swift; path = ../../RelationshipExtractionV1Beta/Models/Relations.swift; sourceTree = "<group>"; };
		7A987D681D19D923003626B2 /* Sentence.swift */ = {isa = PBXFileReference; fileEncoding = 4; lastKnownFileType = sourcecode.swift; name = Sentence.swift; path = ../../RelationshipExtractionV1Beta/Models/Sentence.swift; sourceTree = "<group>"; };
		7A987D691D19D923003626B2 /* RelationshipExtraction.swift */ = {isa = PBXFileReference; fileEncoding = 4; lastKnownFileType = sourcecode.swift; name = RelationshipExtraction.swift; path = ../RelationshipExtractionV1Beta/RelationshipExtraction.swift; sourceTree = "<group>"; };
		7A987D6B1D19D923003626B2 /* RelationshipExtractionTests.swift */ = {isa = PBXFileReference; fileEncoding = 4; lastKnownFileType = sourcecode.swift; path = RelationshipExtractionTests.swift; sourceTree = "<group>"; };
		7A9EC8071D79B75100507725 /* SpeechToTextEncoder.swift */ = {isa = PBXFileReference; fileEncoding = 4; lastKnownFileType = sourcecode.swift; path = SpeechToTextEncoder.swift; sourceTree = "<group>"; };
		7A9EC8081D79B75100507725 /* SpeechToTextRecorder.swift */ = {isa = PBXFileReference; fileEncoding = 4; lastKnownFileType = sourcecode.swift; path = SpeechToTextRecorder.swift; sourceTree = "<group>"; };
		7A9EC8091D79B75100507725 /* SpeechToTextSession.swift */ = {isa = PBXFileReference; fileEncoding = 4; lastKnownFileType = sourcecode.swift; path = SpeechToTextSession.swift; sourceTree = "<group>"; };
		7A9EC80F1D79B76100507725 /* libogg.a */ = {isa = PBXFileReference; lastKnownFileType = archive.ar; path = libogg.a; sourceTree = "<group>"; };
		7A9EC8101D79B76100507725 /* libopus.a */ = {isa = PBXFileReference; lastKnownFileType = archive.ar; path = libopus.a; sourceTree = "<group>"; };
		7A9EC8121D79B76100507725 /* config_types.h */ = {isa = PBXFileReference; lastKnownFileType = sourcecode.c.h; path = config_types.h; sourceTree = "<group>"; };
		7A9EC8131D79B76100507725 /* module.modulemap */ = {isa = PBXFileReference; lastKnownFileType = "sourcecode.module-map"; path = module.modulemap; sourceTree = "<group>"; };
		7A9EC8141D79B76100507725 /* ogg.h */ = {isa = PBXFileReference; lastKnownFileType = sourcecode.c.h; path = ogg.h; sourceTree = "<group>"; };
		7A9EC8151D79B76100507725 /* os_types.h */ = {isa = PBXFileReference; lastKnownFileType = sourcecode.c.h; path = os_types.h; sourceTree = "<group>"; };
		7A9EC8171D79B76100507725 /* module.modulemap */ = {isa = PBXFileReference; lastKnownFileType = "sourcecode.module-map"; path = module.modulemap; sourceTree = "<group>"; };
		7A9EC8181D79B76100507725 /* opus.h */ = {isa = PBXFileReference; lastKnownFileType = sourcecode.c.h; path = opus.h; sourceTree = "<group>"; };
		7A9EC8191D79B76100507725 /* opus_defines.h */ = {isa = PBXFileReference; lastKnownFileType = sourcecode.c.h; path = opus_defines.h; sourceTree = "<group>"; };
		7A9EC81A1D79B76100507725 /* opus_multistream.h */ = {isa = PBXFileReference; lastKnownFileType = sourcecode.c.h; path = opus_multistream.h; sourceTree = "<group>"; };
		7A9EC81B1D79B76100507725 /* opus_types.h */ = {isa = PBXFileReference; lastKnownFileType = sourcecode.c.h; path = opus_types.h; sourceTree = "<group>"; };
		7A9EC81F1D79D7E300507725 /* SpeechToTextSocket.swift */ = {isa = PBXFileReference; fileEncoding = 4; lastKnownFileType = sourcecode.swift; path = SpeechToTextSocket.swift; sourceTree = "<group>"; };
		7A9EC8211D79D8F300507725 /* SpeechToTextState.swift */ = {isa = PBXFileReference; fileEncoding = 4; lastKnownFileType = sourcecode.swift; path = SpeechToTextState.swift; sourceTree = "<group>"; };
		7AAA9A121CEE3026002C9564 /* WordAlternativeResult.swift */ = {isa = PBXFileReference; fileEncoding = 4; lastKnownFileType = sourcecode.swift; path = WordAlternativeResult.swift; sourceTree = "<group>"; };
		7AAA9A131CEE3026002C9564 /* WordAlternativeResults.swift */ = {isa = PBXFileReference; fileEncoding = 4; lastKnownFileType = sourcecode.swift; path = WordAlternativeResults.swift; sourceTree = "<group>"; };
		7AAA9A141CEE3026002C9564 /* KeywordResult.swift */ = {isa = PBXFileReference; fileEncoding = 4; lastKnownFileType = sourcecode.swift; path = KeywordResult.swift; sourceTree = "<group>"; };
		7AAA9A151CEE3026002C9564 /* SpeechRecognitionAlternative.swift */ = {isa = PBXFileReference; fileEncoding = 4; lastKnownFileType = sourcecode.swift; path = SpeechRecognitionAlternative.swift; sourceTree = "<group>"; };
		7AAA9A161CEE3026002C9564 /* SpeechRecognitionResult.swift */ = {isa = PBXFileReference; fileEncoding = 4; lastKnownFileType = sourcecode.swift; path = SpeechRecognitionResult.swift; sourceTree = "<group>"; };
		7AAA9A171CEE3026002C9564 /* SpeechRecognitionEvent.swift */ = {isa = PBXFileReference; fileEncoding = 4; lastKnownFileType = sourcecode.swift; path = SpeechRecognitionEvent.swift; sourceTree = "<group>"; };
		7AAA9A181CEE3026002C9564 /* RecognitionSettings.swift */ = {isa = PBXFileReference; fileEncoding = 4; lastKnownFileType = sourcecode.swift; lineEnding = 0; path = RecognitionSettings.swift; sourceTree = "<group>"; xcLanguageSpecificationIdentifier = xcode.lang.swift; };
		7AAA9A191CEE3026002C9564 /* RecognitionState.swift */ = {isa = PBXFileReference; fileEncoding = 4; lastKnownFileType = sourcecode.swift; path = RecognitionState.swift; sourceTree = "<group>"; };
		7AAA9A1A1CEE3026002C9564 /* RecognitionStop.swift */ = {isa = PBXFileReference; fileEncoding = 4; lastKnownFileType = sourcecode.swift; path = RecognitionStop.swift; sourceTree = "<group>"; };
		7AAA9A1B1CEE3026002C9564 /* WordConfidence.swift */ = {isa = PBXFileReference; fileEncoding = 4; lastKnownFileType = sourcecode.swift; path = WordConfidence.swift; sourceTree = "<group>"; };
		7AAA9A1C1CEE3026002C9564 /* WordTimestamp.swift */ = {isa = PBXFileReference; fileEncoding = 4; lastKnownFileType = sourcecode.swift; path = WordTimestamp.swift; sourceTree = "<group>"; };
		7AAA9A1D1CEE3026002C9564 /* SpeechToText.swift */ = {isa = PBXFileReference; fileEncoding = 4; lastKnownFileType = sourcecode.swift; path = SpeechToText.swift; sourceTree = "<group>"; };
		7AAA9A221CEE3026002C9564 /* SpeechSample.flac */ = {isa = PBXFileReference; lastKnownFileType = file; path = SpeechSample.flac; sourceTree = "<group>"; };
		7AAA9A231CEE3026002C9564 /* SpeechSample.ogg */ = {isa = PBXFileReference; lastKnownFileType = file; path = SpeechSample.ogg; sourceTree = "<group>"; };
		7AAA9A241CEE3026002C9564 /* SpeechSample.wav */ = {isa = PBXFileReference; lastKnownFileType = audio.wav; path = SpeechSample.wav; sourceTree = "<group>"; };
		7AAA9A251CEE3026002C9564 /* SpeechToTextTests.swift */ = {isa = PBXFileReference; fileEncoding = 4; lastKnownFileType = sourcecode.swift; path = SpeechToTextTests.swift; sourceTree = "<group>"; };
		7AAA9A3C1CEE3059002C9564 /* RestUtilities.swift */ = {isa = PBXFileReference; fileEncoding = 4; lastKnownFileType = sourcecode.swift; path = RestUtilities.swift; sourceTree = "<group>"; };
		7AAA9A3D1CEE3059002C9564 /* RestToken.swift */ = {isa = PBXFileReference; fileEncoding = 4; lastKnownFileType = sourcecode.swift; path = RestToken.swift; sourceTree = "<group>"; };
		7AAA9A491CEE6089002C9564 /* ClassifiedImages.swift */ = {isa = PBXFileReference; fileEncoding = 4; lastKnownFileType = sourcecode.swift; path = ClassifiedImages.swift; sourceTree = "<group>"; };
		7AAA9A4A1CEE6089002C9564 /* Classifier.swift */ = {isa = PBXFileReference; fileEncoding = 4; lastKnownFileType = sourcecode.swift; path = Classifier.swift; sourceTree = "<group>"; };
		7AAA9A4B1CEE6089002C9564 /* ErrorInfo.swift */ = {isa = PBXFileReference; fileEncoding = 4; lastKnownFileType = sourcecode.swift; path = ErrorInfo.swift; sourceTree = "<group>"; };
		7AAA9A4C1CEE6089002C9564 /* ImagesWithFaces.swift */ = {isa = PBXFileReference; fileEncoding = 4; lastKnownFileType = sourcecode.swift; path = ImagesWithFaces.swift; sourceTree = "<group>"; };
		7AAA9A4D1CEE6089002C9564 /* WarningInfo.swift */ = {isa = PBXFileReference; fileEncoding = 4; lastKnownFileType = sourcecode.swift; path = WarningInfo.swift; sourceTree = "<group>"; };
		7AAA9A5A1CEE6089002C9564 /* VisualRecognition.swift */ = {isa = PBXFileReference; fileEncoding = 4; lastKnownFileType = sourcecode.swift; path = VisualRecognition.swift; sourceTree = "<group>"; };
		7AAA9AA11CEE8B3C002C9564 /* AlchemyVision.swift */ = {isa = PBXFileReference; fileEncoding = 4; lastKnownFileType = sourcecode.swift; path = AlchemyVision.swift; sourceTree = "<group>"; };
		7AAA9AA31CEE8B3C002C9564 /* FaceTags.swift */ = {isa = PBXFileReference; fileEncoding = 4; lastKnownFileType = sourcecode.swift; path = FaceTags.swift; sourceTree = "<group>"; };
		7AAA9AA41CEE8B3C002C9564 /* ImageKeyWords.swift */ = {isa = PBXFileReference; fileEncoding = 4; lastKnownFileType = sourcecode.swift; path = ImageKeyWords.swift; sourceTree = "<group>"; };
		7AAA9AA51CEE8B3C002C9564 /* ImageLink.swift */ = {isa = PBXFileReference; fileEncoding = 4; lastKnownFileType = sourcecode.swift; path = ImageLink.swift; sourceTree = "<group>"; };
		7AAA9AA61CEE8B3C002C9564 /* KnowledgeGraph.swift */ = {isa = PBXFileReference; fileEncoding = 4; lastKnownFileType = sourcecode.swift; path = KnowledgeGraph.swift; sourceTree = "<group>"; };
		7AAA9AA71CEE8B3C002C9564 /* SceneText.swift */ = {isa = PBXFileReference; fileEncoding = 4; lastKnownFileType = sourcecode.swift; path = SceneText.swift; sourceTree = "<group>"; };
		7AAA9AA91CEE8B3C002C9564 /* AlchemyVisionTests.swift */ = {isa = PBXFileReference; fileEncoding = 4; lastKnownFileType = sourcecode.swift; path = AlchemyVisionTests.swift; sourceTree = "<group>"; };
		7AAA9AAA1CEE8B3C002C9564 /* car.png */ = {isa = PBXFileReference; lastKnownFileType = image.png; path = car.png; sourceTree = "<group>"; };
		7AAA9AAB1CEE8B3C002C9564 /* example.html */ = {isa = PBXFileReference; fileEncoding = 4; lastKnownFileType = text.html; path = example.html; sourceTree = "<group>"; };
		7AAA9AAC1CEE8B3C002C9564 /* obama.jpg */ = {isa = PBXFileReference; lastKnownFileType = image.jpeg; path = obama.jpg; sourceTree = "<group>"; };
		7AAA9AAD1CEE8B3C002C9564 /* sign.jpg */ = {isa = PBXFileReference; lastKnownFileType = image.jpeg; path = sign.jpg; sourceTree = "<group>"; };
		7AAAF39E1CEE99FC00B74848 /* RestKit.framework */ = {isa = PBXFileReference; explicitFileType = wrapper.framework; includeInIndex = 0; path = RestKit.framework; sourceTree = BUILT_PRODUCTS_DIR; };
		7AAAF3A71CEE99FC00B74848 /* RestKitTests.xctest */ = {isa = PBXFileReference; explicitFileType = wrapper.cfbundle; includeInIndex = 0; path = RestKitTests.xctest; sourceTree = BUILT_PRODUCTS_DIR; };
		7AAAF3C31CEE9A3700B74848 /* VisualRecognitionV3.framework */ = {isa = PBXFileReference; explicitFileType = wrapper.framework; includeInIndex = 0; path = VisualRecognitionV3.framework; sourceTree = BUILT_PRODUCTS_DIR; };
		7AAAF3CC1CEE9A3700B74848 /* VisualRecognitionV3Tests.xctest */ = {isa = PBXFileReference; explicitFileType = wrapper.cfbundle; includeInIndex = 0; path = VisualRecognitionV3Tests.xctest; sourceTree = BUILT_PRODUCTS_DIR; };
		7AAAF3F81CEE9D1900B74848 /* ToneAnalyzerV3.framework */ = {isa = PBXFileReference; explicitFileType = wrapper.framework; includeInIndex = 0; path = ToneAnalyzerV3.framework; sourceTree = BUILT_PRODUCTS_DIR; };
		7AAAF4011CEE9D1900B74848 /* ToneAnalyzerV3Tests.xctest */ = {isa = PBXFileReference; explicitFileType = wrapper.cfbundle; includeInIndex = 0; path = ToneAnalyzerV3Tests.xctest; sourceTree = BUILT_PRODUCTS_DIR; };
		7AAAF44E1CEE9F8800B74848 /* SpeechToTextV1.framework */ = {isa = PBXFileReference; explicitFileType = wrapper.framework; includeInIndex = 0; path = SpeechToTextV1.framework; sourceTree = BUILT_PRODUCTS_DIR; };
		7AAAF4571CEE9F8800B74848 /* SpeechToTextV1Tests.xctest */ = {isa = PBXFileReference; explicitFileType = wrapper.cfbundle; includeInIndex = 0; path = SpeechToTextV1Tests.xctest; sourceTree = BUILT_PRODUCTS_DIR; };
		7AAAF4851CEEA07900B74848 /* PersonalityInsightsV2.framework */ = {isa = PBXFileReference; explicitFileType = wrapper.framework; includeInIndex = 0; path = PersonalityInsightsV2.framework; sourceTree = BUILT_PRODUCTS_DIR; };
		7AAAF48E1CEEA07900B74848 /* PersonalityInsightsV2Tests.xctest */ = {isa = PBXFileReference; explicitFileType = wrapper.cfbundle; includeInIndex = 0; path = PersonalityInsightsV2Tests.xctest; sourceTree = BUILT_PRODUCTS_DIR; };
		7AAAF4AF1CEEA10600B74848 /* NaturalLanguageClassifierV1.framework */ = {isa = PBXFileReference; explicitFileType = wrapper.framework; includeInIndex = 0; path = NaturalLanguageClassifierV1.framework; sourceTree = BUILT_PRODUCTS_DIR; };
		7AAAF4B81CEEA10700B74848 /* NaturalLanguageClassifierV1Tests.xctest */ = {isa = PBXFileReference; explicitFileType = wrapper.cfbundle; includeInIndex = 0; path = NaturalLanguageClassifierV1Tests.xctest; sourceTree = BUILT_PRODUCTS_DIR; };
		7AAAF4DC1CEEA16100B74848 /* LanguageTranslatorV2.framework */ = {isa = PBXFileReference; explicitFileType = wrapper.framework; includeInIndex = 0; path = LanguageTranslatorV2.framework; sourceTree = BUILT_PRODUCTS_DIR; };
		7AAAF4E51CEEA16100B74848 /* LanguageTranslatorV2Tests.xctest */ = {isa = PBXFileReference; explicitFileType = wrapper.cfbundle; includeInIndex = 0; path = LanguageTranslatorV2Tests.xctest; sourceTree = BUILT_PRODUCTS_DIR; };
		7AAAF5091CEEA1DA00B74848 /* DialogV1.framework */ = {isa = PBXFileReference; explicitFileType = wrapper.framework; includeInIndex = 0; path = DialogV1.framework; sourceTree = BUILT_PRODUCTS_DIR; };
		7AAAF5121CEEA1DA00B74848 /* DialogV1Tests.xctest */ = {isa = PBXFileReference; explicitFileType = wrapper.cfbundle; includeInIndex = 0; path = DialogV1Tests.xctest; sourceTree = BUILT_PRODUCTS_DIR; };
		7AAAF5361CEEA23D00B74848 /* AlchemyVisionV1.framework */ = {isa = PBXFileReference; explicitFileType = wrapper.framework; includeInIndex = 0; path = AlchemyVisionV1.framework; sourceTree = BUILT_PRODUCTS_DIR; };
		7AAAF53F1CEEA23E00B74848 /* AlchemyVisionV1Tests.xctest */ = {isa = PBXFileReference; explicitFileType = wrapper.cfbundle; includeInIndex = 0; path = AlchemyVisionV1Tests.xctest; sourceTree = BUILT_PRODUCTS_DIR; };
		7AAAF5641CEEA2DF00B74848 /* AlchemyLanguageV1.framework */ = {isa = PBXFileReference; explicitFileType = wrapper.framework; includeInIndex = 0; path = AlchemyLanguageV1.framework; sourceTree = BUILT_PRODUCTS_DIR; };
		7AAAF56D1CEEA2DF00B74848 /* AlchemyLanguageV1Tests.xctest */ = {isa = PBXFileReference; explicitFileType = wrapper.cfbundle; includeInIndex = 0; path = AlchemyLanguageV1Tests.xctest; sourceTree = BUILT_PRODUCTS_DIR; };
		7AAAF5AC1CEEA62C00B74848 /* AlchemyLanguageV1.h */ = {isa = PBXFileReference; lastKnownFileType = sourcecode.c.h; name = AlchemyLanguageV1.h; path = Source/SupportingFiles/AlchemyLanguageV1.h; sourceTree = "<group>"; };
		7AAAF5AD1CEEA62C00B74848 /* AlchemyVisionV1.h */ = {isa = PBXFileReference; lastKnownFileType = sourcecode.c.h; name = AlchemyVisionV1.h; path = Source/SupportingFiles/AlchemyVisionV1.h; sourceTree = "<group>"; };
		7AAAF5AE1CEEA62C00B74848 /* DialogV1.h */ = {isa = PBXFileReference; lastKnownFileType = sourcecode.c.h; name = DialogV1.h; path = Source/SupportingFiles/DialogV1.h; sourceTree = "<group>"; };
		7AAAF5AF1CEEA62C00B74848 /* LanguageTranslatorV2.h */ = {isa = PBXFileReference; lastKnownFileType = sourcecode.c.h; name = LanguageTranslatorV2.h; path = Source/SupportingFiles/LanguageTranslatorV2.h; sourceTree = "<group>"; };
		7AAAF5B01CEEA62C00B74848 /* NaturalLanguageClassifierV1.h */ = {isa = PBXFileReference; lastKnownFileType = sourcecode.c.h; name = NaturalLanguageClassifierV1.h; path = Source/SupportingFiles/NaturalLanguageClassifierV1.h; sourceTree = "<group>"; };
		7AAAF5B11CEEA62C00B74848 /* PersonalityInsightsV2.h */ = {isa = PBXFileReference; lastKnownFileType = sourcecode.c.h; name = PersonalityInsightsV2.h; path = Source/SupportingFiles/PersonalityInsightsV2.h; sourceTree = "<group>"; };
		7AAAF5B21CEEA62C00B74848 /* RestKit.h */ = {isa = PBXFileReference; lastKnownFileType = sourcecode.c.h; name = RestKit.h; path = Source/SupportingFiles/RestKit.h; sourceTree = "<group>"; };
		7AAAF5B31CEEA62C00B74848 /* SpeechToTextV1.h */ = {isa = PBXFileReference; lastKnownFileType = sourcecode.c.h; name = SpeechToTextV1.h; path = Source/SupportingFiles/SpeechToTextV1.h; sourceTree = "<group>"; };
		7AAAF5B41CEEA62C00B74848 /* TextToSpeechV1.h */ = {isa = PBXFileReference; lastKnownFileType = sourcecode.c.h; name = TextToSpeechV1.h; path = Source/SupportingFiles/TextToSpeechV1.h; sourceTree = "<group>"; };
		7AAAF5B51CEEA62C00B74848 /* ToneAnalyzerV3.h */ = {isa = PBXFileReference; lastKnownFileType = sourcecode.c.h; name = ToneAnalyzerV3.h; path = Source/SupportingFiles/ToneAnalyzerV3.h; sourceTree = "<group>"; };
		7AAAF5B61CEEA62C00B74848 /* VisualRecognitionV3.h */ = {isa = PBXFileReference; lastKnownFileType = sourcecode.c.h; name = VisualRecognitionV3.h; path = Source/SupportingFiles/VisualRecognitionV3.h; sourceTree = "<group>"; };
		7AAD66481DCA5D730010481E /* baseball.zip */ = {isa = PBXFileReference; lastKnownFileType = archive.zip; path = baseball.zip; sourceTree = "<group>"; };
		7AAD66491DCA5D730010481E /* cars.zip */ = {isa = PBXFileReference; lastKnownFileType = archive.zip; path = cars.zip; sourceTree = "<group>"; };
		7AAD664A1DCA5D730010481E /* trucks.zip */ = {isa = PBXFileReference; lastKnownFileType = archive.zip; path = trucks.zip; sourceTree = "<group>"; };
		7AAD664C1DCA5D730010481E /* car.png */ = {isa = PBXFileReference; explicitFileType = compiled; path = car.png; sourceTree = "<group>"; };
		7AAD664D1DCA5D730010481E /* faces.zip */ = {isa = PBXFileReference; lastKnownFileType = archive.zip; path = faces.zip; sourceTree = "<group>"; };
		7AAD664E1DCA5D730010481E /* obama.jpg */ = {isa = PBXFileReference; lastKnownFileType = image.jpeg; path = obama.jpg; sourceTree = "<group>"; };
		7AAD664F1DCA5D730010481E /* sign.jpg */ = {isa = PBXFileReference; lastKnownFileType = image.jpeg; path = sign.jpg; sourceTree = "<group>"; };
		7AAD66501DCA5D730010481E /* VisualRecognitionTests.swift */ = {isa = PBXFileReference; fileEncoding = 4; lastKnownFileType = sourcecode.swift; name = VisualRecognitionTests.swift; path = Tests/VisualRecognitionV3Tests/VisualRecognitionTests.swift; sourceTree = SOURCE_ROOT; };
		7AAEE5D71DCCCFC50056A346 /* SSLSecurity.swift */ = {isa = PBXFileReference; fileEncoding = 4; lastKnownFileType = sourcecode.swift; path = SSLSecurity.swift; sourceTree = "<group>"; };
		7AAEE5D81DCCCFC50056A346 /* WebSocket.swift */ = {isa = PBXFileReference; fileEncoding = 4; lastKnownFileType = sourcecode.swift; path = WebSocket.swift; sourceTree = "<group>"; };
		7AB445191D3E643B00E8748A /* Conversation.swift */ = {isa = PBXFileReference; lastKnownFileType = sourcecode.swift; path = Conversation.swift; sourceTree = "<group>"; };
		7AB4451B1D3E643B00E8748A /* MessageRequest.swift */ = {isa = PBXFileReference; lastKnownFileType = sourcecode.swift; lineEnding = 0; path = MessageRequest.swift; sourceTree = "<group>"; xcLanguageSpecificationIdentifier = xcode.lang.swift; };
		7AB4451C1D3E643B00E8748A /* MessageResponse.swift */ = {isa = PBXFileReference; lastKnownFileType = sourcecode.swift; path = MessageResponse.swift; sourceTree = "<group>"; };
		7AB4451E1D3E643B00E8748A /* ConversationTests.swift */ = {isa = PBXFileReference; lastKnownFileType = sourcecode.swift; path = ConversationTests.swift; sourceTree = "<group>"; };
		7AB445241D3E647A00E8748A /* ConversationV1.framework */ = {isa = PBXFileReference; explicitFileType = wrapper.framework; includeInIndex = 0; path = ConversationV1.framework; sourceTree = BUILT_PRODUCTS_DIR; };
		7AB4452D1D3E647A00E8748A /* ConversationV1Tests.xctest */ = {isa = PBXFileReference; explicitFileType = wrapper.cfbundle; includeInIndex = 0; path = ConversationV1Tests.xctest; sourceTree = BUILT_PRODUCTS_DIR; };
		7AB445451D3E6DE900E8748A /* Context.swift */ = {isa = PBXFileReference; fileEncoding = 4; lastKnownFileType = sourcecode.swift; lineEnding = 0; path = Context.swift; sourceTree = "<group>"; xcLanguageSpecificationIdentifier = xcode.lang.swift; };
		7AB445471D3E740800E8748A /* Input.swift */ = {isa = PBXFileReference; fileEncoding = 4; lastKnownFileType = sourcecode.swift; lineEnding = 0; path = Input.swift; sourceTree = "<group>"; xcLanguageSpecificationIdentifier = xcode.lang.swift; };
		7AB445491D3E8D2F00E8748A /* car_workspace.json */ = {isa = PBXFileReference; lastKnownFileType = text.json; path = car_workspace.json; sourceTree = "<group>"; };
		7AB53B571CF64DD900FFC9DD /* AlchemyLanguage.swift */ = {isa = PBXFileReference; fileEncoding = 4; lastKnownFileType = sourcecode.swift; path = AlchemyLanguage.swift; sourceTree = "<group>"; };
		7AB53B591CF64DE000FFC9DD /* Authors.swift */ = {isa = PBXFileReference; fileEncoding = 4; lastKnownFileType = sourcecode.swift; path = Authors.swift; sourceTree = "<group>"; };
		7AB53B5A1CF64DE000FFC9DD /* Concept.swift */ = {isa = PBXFileReference; fileEncoding = 4; lastKnownFileType = sourcecode.swift; path = Concept.swift; sourceTree = "<group>"; };
		7AB53B5B1CF64DE000FFC9DD /* ConceptResponse.swift */ = {isa = PBXFileReference; fileEncoding = 4; lastKnownFileType = sourcecode.swift; path = ConceptResponse.swift; sourceTree = "<group>"; };
		7AB53B5C1CF64DE000FFC9DD /* DisambiguatedLinks.swift */ = {isa = PBXFileReference; fileEncoding = 4; lastKnownFileType = sourcecode.swift; path = DisambiguatedLinks.swift; sourceTree = "<group>"; };
		7AB53B5D1CF64DE000FFC9DD /* DocumentAuthors.swift */ = {isa = PBXFileReference; fileEncoding = 4; lastKnownFileType = sourcecode.swift; path = DocumentAuthors.swift; sourceTree = "<group>"; };
		7AB53B5E1CF64DE000FFC9DD /* DocumentSentiment.swift */ = {isa = PBXFileReference; fileEncoding = 4; lastKnownFileType = sourcecode.swift; path = DocumentSentiment.swift; sourceTree = "<group>"; };
		7AB53B5F1CF64DE000FFC9DD /* DocumentText.swift */ = {isa = PBXFileReference; fileEncoding = 4; lastKnownFileType = sourcecode.swift; path = DocumentText.swift; sourceTree = "<group>"; };
		7AB53B601CF64DE000FFC9DD /* DocumentTitle.swift */ = {isa = PBXFileReference; fileEncoding = 4; lastKnownFileType = sourcecode.swift; path = DocumentTitle.swift; sourceTree = "<group>"; };
		7AB53B611CF64DE000FFC9DD /* Entities.swift */ = {isa = PBXFileReference; fileEncoding = 4; lastKnownFileType = sourcecode.swift; path = Entities.swift; sourceTree = "<group>"; };
		7AB53B621CF64DE000FFC9DD /* Entity.swift */ = {isa = PBXFileReference; fileEncoding = 4; lastKnownFileType = sourcecode.swift; path = Entity.swift; sourceTree = "<group>"; };
		7AB53B631CF64DE000FFC9DD /* Feed.swift */ = {isa = PBXFileReference; fileEncoding = 4; lastKnownFileType = sourcecode.swift; path = Feed.swift; sourceTree = "<group>"; };
		7AB53B641CF64DE000FFC9DD /* Feeds.swift */ = {isa = PBXFileReference; fileEncoding = 4; lastKnownFileType = sourcecode.swift; path = Feeds.swift; sourceTree = "<group>"; };
		7AB53B651CF64DE000FFC9DD /* Keyword.swift */ = {isa = PBXFileReference; fileEncoding = 4; lastKnownFileType = sourcecode.swift; path = Keyword.swift; sourceTree = "<group>"; };
		7AB53B661CF64DE000FFC9DD /* Keywords.swift */ = {isa = PBXFileReference; fileEncoding = 4; lastKnownFileType = sourcecode.swift; path = Keywords.swift; sourceTree = "<group>"; };
		7AB53B671CF64DE000FFC9DD /* KnowledgeGraph.swift */ = {isa = PBXFileReference; fileEncoding = 4; lastKnownFileType = sourcecode.swift; path = KnowledgeGraph.swift; sourceTree = "<group>"; };
		7AB53B681CF64DE000FFC9DD /* Language.swift */ = {isa = PBXFileReference; fileEncoding = 4; lastKnownFileType = sourcecode.swift; path = Language.swift; sourceTree = "<group>"; };
		7AB53B691CF64DE000FFC9DD /* Microformat.swift */ = {isa = PBXFileReference; fileEncoding = 4; lastKnownFileType = sourcecode.swift; path = Microformat.swift; sourceTree = "<group>"; };
		7AB53B6A1CF64DE000FFC9DD /* Microformats.swift */ = {isa = PBXFileReference; fileEncoding = 4; lastKnownFileType = sourcecode.swift; path = Microformats.swift; sourceTree = "<group>"; };
		7AB53B6B1CF64DE000FFC9DD /* PublicationDate.swift */ = {isa = PBXFileReference; fileEncoding = 4; lastKnownFileType = sourcecode.swift; path = PublicationDate.swift; sourceTree = "<group>"; };
		7AB53B6C1CF64DE000FFC9DD /* PublicationResponse.swift */ = {isa = PBXFileReference; fileEncoding = 4; lastKnownFileType = sourcecode.swift; path = PublicationResponse.swift; sourceTree = "<group>"; };
		7AB53B6D1CF64DE000FFC9DD /* Quotation.swift */ = {isa = PBXFileReference; fileEncoding = 4; lastKnownFileType = sourcecode.swift; path = Quotation.swift; sourceTree = "<group>"; };
		7AB53B6E1CF64DE000FFC9DD /* SAORelation.swift */ = {isa = PBXFileReference; fileEncoding = 4; lastKnownFileType = sourcecode.swift; path = SAORelation.swift; sourceTree = "<group>"; };
		7AB53B6F1CF64DE000FFC9DD /* SAORelations.swift */ = {isa = PBXFileReference; fileEncoding = 4; lastKnownFileType = sourcecode.swift; path = SAORelations.swift; sourceTree = "<group>"; };
		7AB53B701CF64DE000FFC9DD /* Sentiment.swift */ = {isa = PBXFileReference; fileEncoding = 4; lastKnownFileType = sourcecode.swift; path = Sentiment.swift; sourceTree = "<group>"; };
		7AB53B711CF64DE000FFC9DD /* SentimentResponse.swift */ = {isa = PBXFileReference; fileEncoding = 4; lastKnownFileType = sourcecode.swift; path = SentimentResponse.swift; sourceTree = "<group>"; };
		7AB53B721CF64DE000FFC9DD /* Taxonomies.swift */ = {isa = PBXFileReference; fileEncoding = 4; lastKnownFileType = sourcecode.swift; path = Taxonomies.swift; sourceTree = "<group>"; };
		7AB53B731CF64DE000FFC9DD /* Taxonomy.swift */ = {isa = PBXFileReference; fileEncoding = 4; lastKnownFileType = sourcecode.swift; path = Taxonomy.swift; sourceTree = "<group>"; };
		7AB53B8F1CF64DE700FFC9DD /* AlchemyLanguageTests.swift */ = {isa = PBXFileReference; fileEncoding = 4; lastKnownFileType = sourcecode.swift; path = AlchemyLanguageTests.swift; sourceTree = "<group>"; };
		7AB53B901CF64DE700FFC9DD /* testArticle.html */ = {isa = PBXFileReference; fileEncoding = 4; lastKnownFileType = text.html; path = testArticle.html; sourceTree = "<group>"; };
		7AB53B911CF64DE700FFC9DD /* testText.txt */ = {isa = PBXFileReference; fileEncoding = 4; lastKnownFileType = text; path = testText.txt; sourceTree = "<group>"; };
		7AD240081DC7B4360002FEB5 /* MultipartFormData.swift */ = {isa = PBXFileReference; fileEncoding = 4; lastKnownFileType = sourcecode.swift; path = MultipartFormData.swift; sourceTree = "<group>"; };
		7AEB131C1CBF7C8A00101884 /* Dialog.swift */ = {isa = PBXFileReference; fileEncoding = 4; lastKnownFileType = sourcecode.swift; path = Dialog.swift; sourceTree = "<group>"; };
		7AEB13201CBF7C8A00101884 /* Conversation.swift */ = {isa = PBXFileReference; fileEncoding = 4; lastKnownFileType = sourcecode.swift; path = Conversation.swift; sourceTree = "<group>"; };
		7AEB13211CBF7C8A00101884 /* ConversationResponse.swift */ = {isa = PBXFileReference; fileEncoding = 4; lastKnownFileType = sourcecode.swift; path = ConversationResponse.swift; sourceTree = "<group>"; };
		7AEB13221CBF7C8A00101884 /* Format.swift */ = {isa = PBXFileReference; fileEncoding = 4; lastKnownFileType = sourcecode.swift; path = Format.swift; sourceTree = "<group>"; };
		7AEB13231CBF7C8A00101884 /* DialogModel.swift */ = {isa = PBXFileReference; fileEncoding = 4; lastKnownFileType = sourcecode.swift; path = DialogModel.swift; sourceTree = "<group>"; };
		7AEB13241CBF7C8A00101884 /* Node.swift */ = {isa = PBXFileReference; fileEncoding = 4; lastKnownFileType = sourcecode.swift; lineEnding = 0; path = Node.swift; sourceTree = "<group>"; xcLanguageSpecificationIdentifier = xcode.lang.swift; };
		7AEB13251CBF7C8A00101884 /* Profile.swift */ = {isa = PBXFileReference; fileEncoding = 4; lastKnownFileType = sourcecode.swift; lineEnding = 0; path = Profile.swift; sourceTree = "<group>"; xcLanguageSpecificationIdentifier = xcode.lang.swift; };
		7AEB13271CBF7C8A00101884 /* DialogTests.swift */ = {isa = PBXFileReference; fileEncoding = 4; lastKnownFileType = sourcecode.swift; path = DialogTests.swift; sourceTree = "<group>"; };
		7AEB13281CBF7C8A00101884 /* pizza_sample.xml */ = {isa = PBXFileReference; fileEncoding = 4; lastKnownFileType = text.xml; path = pizza_sample.xml; sourceTree = "<group>"; };
		7AEBE4361DBEAA130089188C /* JSON.swift */ = {isa = PBXFileReference; fileEncoding = 4; lastKnownFileType = sourcecode.swift; path = JSON.swift; sourceTree = "<group>"; };
		7AFAC9061DCC59F300CADF12 /* PositiveExample.swift */ = {isa = PBXFileReference; fileEncoding = 4; lastKnownFileType = sourcecode.swift; path = PositiveExample.swift; sourceTree = "<group>"; };
		7AFD74401D4F8A1600666173 /* Entity.swift */ = {isa = PBXFileReference; fileEncoding = 4; lastKnownFileType = sourcecode.swift; lineEnding = 0; path = Entity.swift; sourceTree = "<group>"; xcLanguageSpecificationIdentifier = xcode.lang.swift; };
		7AFD74421D4F8A3800666173 /* Intent.swift */ = {isa = PBXFileReference; fileEncoding = 4; lastKnownFileType = sourcecode.swift; lineEnding = 0; path = Intent.swift; sourceTree = "<group>"; xcLanguageSpecificationIdentifier = xcode.lang.swift; };
		7AFD74441D4F8A5200666173 /* Output.swift */ = {isa = PBXFileReference; fileEncoding = 4; lastKnownFileType = sourcecode.swift; lineEnding = 0; path = Output.swift; sourceTree = "<group>"; xcLanguageSpecificationIdentifier = xcode.lang.swift; };
		B104CA911CFDE0BE00083E87 /* QueryParam.swift */ = {isa = PBXFileReference; fileEncoding = 4; lastKnownFileType = sourcecode.swift; name = QueryParam.swift; path = Models/QueryParam.swift; sourceTree = "<group>"; };
		B11545EE1CF77B0400A31024 /* DocumentEmotion.swift */ = {isa = PBXFileReference; fileEncoding = 4; lastKnownFileType = sourcecode.swift; path = DocumentEmotion.swift; sourceTree = "<group>"; };
		B11545F01CF77D1F00A31024 /* Emotions.swift */ = {isa = PBXFileReference; fileEncoding = 4; lastKnownFileType = sourcecode.swift; path = Emotions.swift; sourceTree = "<group>"; };
		B1A8E4FC1D19CEDA00678412 /* AlchemyDataNewsV1.framework */ = {isa = PBXFileReference; explicitFileType = wrapper.framework; includeInIndex = 0; path = AlchemyDataNewsV1.framework; sourceTree = BUILT_PRODUCTS_DIR; };
		B1A8E5051D19CEDB00678412 /* AlchemyDataNewsV1Tests.xctest */ = {isa = PBXFileReference; explicitFileType = wrapper.cfbundle; includeInIndex = 0; path = AlchemyDataNewsV1Tests.xctest; sourceTree = BUILT_PRODUCTS_DIR; };
		B1A8E5151D19D02700678412 /* AlchemyDataNews.swift */ = {isa = PBXFileReference; fileEncoding = 4; lastKnownFileType = sourcecode.swift; path = AlchemyDataNews.swift; sourceTree = "<group>"; };
		B1A8E5171D19D02700678412 /* Concept.swift */ = {isa = PBXFileReference; fileEncoding = 4; lastKnownFileType = sourcecode.swift; path = Concept.swift; sourceTree = "<group>"; };
		B1A8E5181D19D02700678412 /* DisambiguatedLinks.swift */ = {isa = PBXFileReference; fileEncoding = 4; lastKnownFileType = sourcecode.swift; lineEnding = 0; path = DisambiguatedLinks.swift; sourceTree = "<group>"; xcLanguageSpecificationIdentifier = xcode.lang.swift; };
		B1A8E5191D19D02700678412 /* Document.swift */ = {isa = PBXFileReference; fileEncoding = 4; lastKnownFileType = sourcecode.swift; path = Document.swift; sourceTree = "<group>"; };
		B1A8E51A1D19D02700678412 /* DocumentEnriched.swift */ = {isa = PBXFileReference; fileEncoding = 4; lastKnownFileType = sourcecode.swift; path = DocumentEnriched.swift; sourceTree = "<group>"; };
		B1A8E51B1D19D02700678412 /* DocumentSource.swift */ = {isa = PBXFileReference; fileEncoding = 4; lastKnownFileType = sourcecode.swift; path = DocumentSource.swift; sourceTree = "<group>"; };
		B1A8E51C1D19D02700678412 /* DocumentUrl.swift */ = {isa = PBXFileReference; fileEncoding = 4; lastKnownFileType = sourcecode.swift; lineEnding = 0; path = DocumentUrl.swift; sourceTree = "<group>"; xcLanguageSpecificationIdentifier = xcode.lang.swift; };
		B1A8E51D1D19D02700678412 /* EnrichedTitle.swift */ = {isa = PBXFileReference; fileEncoding = 4; lastKnownFileType = sourcecode.swift; lineEnding = 0; path = EnrichedTitle.swift; sourceTree = "<group>"; xcLanguageSpecificationIdentifier = xcode.lang.swift; };
		B1A8E51E1D19D02700678412 /* Entity.swift */ = {isa = PBXFileReference; fileEncoding = 4; lastKnownFileType = sourcecode.swift; lineEnding = 0; path = Entity.swift; sourceTree = "<group>"; xcLanguageSpecificationIdentifier = xcode.lang.swift; };
		B1A8E51F1D19D02700678412 /* Feed.swift */ = {isa = PBXFileReference; fileEncoding = 4; lastKnownFileType = sourcecode.swift; path = Feed.swift; sourceTree = "<group>"; };
		B1A8E5201D19D02700678412 /* ImageKeyword.swift */ = {isa = PBXFileReference; fileEncoding = 4; lastKnownFileType = sourcecode.swift; path = ImageKeyword.swift; sourceTree = "<group>"; };
		B1A8E5211D19D02700678412 /* Keyword.swift */ = {isa = PBXFileReference; fileEncoding = 4; lastKnownFileType = sourcecode.swift; path = Keyword.swift; sourceTree = "<group>"; };
		B1A8E5221D19D02700678412 /* KnowledgeGraph.swift */ = {isa = PBXFileReference; fileEncoding = 4; lastKnownFileType = sourcecode.swift; path = KnowledgeGraph.swift; sourceTree = "<group>"; };
		B1A8E5231D19D02700678412 /* NewsResponse.swift */ = {isa = PBXFileReference; fileEncoding = 4; lastKnownFileType = sourcecode.swift; path = NewsResponse.swift; sourceTree = "<group>"; };
		B1A8E5241D19D02700678412 /* NewsResult.swift */ = {isa = PBXFileReference; fileEncoding = 4; lastKnownFileType = sourcecode.swift; lineEnding = 0; path = NewsResult.swift; sourceTree = "<group>"; xcLanguageSpecificationIdentifier = xcode.lang.swift; };
		B1A8E5251D19D02700678412 /* PublicationDate.swift */ = {isa = PBXFileReference; fileEncoding = 4; lastKnownFileType = sourcecode.swift; path = PublicationDate.swift; sourceTree = "<group>"; };
		B1A8E5261D19D02700678412 /* Quotation.swift */ = {isa = PBXFileReference; fileEncoding = 4; lastKnownFileType = sourcecode.swift; path = Quotation.swift; sourceTree = "<group>"; };
		B1A8E5271D19D02700678412 /* SAORelation.swift */ = {isa = PBXFileReference; fileEncoding = 4; lastKnownFileType = sourcecode.swift; lineEnding = 0; path = SAORelation.swift; sourceTree = "<group>"; xcLanguageSpecificationIdentifier = xcode.lang.swift; };
		B1A8E5281D19D02700678412 /* Sentiment.swift */ = {isa = PBXFileReference; fileEncoding = 4; lastKnownFileType = sourcecode.swift; path = Sentiment.swift; sourceTree = "<group>"; };
		B1A8E5291D19D02700678412 /* Taxonomy.swift */ = {isa = PBXFileReference; fileEncoding = 4; lastKnownFileType = sourcecode.swift; path = Taxonomy.swift; sourceTree = "<group>"; };
		B1A8E52B1D19D02700678412 /* AlchemyDataNewsTests.swift */ = {isa = PBXFileReference; fileEncoding = 4; lastKnownFileType = sourcecode.swift; path = AlchemyDataNewsTests.swift; sourceTree = "<group>"; };
		B1AAD2D31D08656B002DAB84 /* DocumentConversionV1.framework */ = {isa = PBXFileReference; explicitFileType = wrapper.framework; includeInIndex = 0; path = DocumentConversionV1.framework; sourceTree = BUILT_PRODUCTS_DIR; };
		B1AAD2DC1D08656B002DAB84 /* DocumentConversionV1Tests.xctest */ = {isa = PBXFileReference; explicitFileType = wrapper.cfbundle; includeInIndex = 0; path = DocumentConversionV1Tests.xctest; sourceTree = BUILT_PRODUCTS_DIR; };
		B1AAD2ED1D086640002DAB84 /* DocumentConversionV1.h */ = {isa = PBXFileReference; fileEncoding = 4; lastKnownFileType = sourcecode.c.h; name = DocumentConversionV1.h; path = Source/SupportingFiles/DocumentConversionV1.h; sourceTree = "<group>"; };
		B1AAD2F51D086AE8002DAB84 /* DocumentConversion.swift */ = {isa = PBXFileReference; fileEncoding = 4; lastKnownFileType = sourcecode.swift; name = DocumentConversion.swift; path = Source/DocumentConversionV1/DocumentConversion.swift; sourceTree = SOURCE_ROOT; };
		B1AAD2F81D086B90002DAB84 /* FileType.swift */ = {isa = PBXFileReference; fileEncoding = 4; lastKnownFileType = sourcecode.swift; name = FileType.swift; path = Source/DocumentConversionV1/Models/FileType.swift; sourceTree = SOURCE_ROOT; };
		B1AAD2FB1D087A33002DAB84 /* ConversionResponse.swift */ = {isa = PBXFileReference; fileEncoding = 4; lastKnownFileType = sourcecode.swift; name = ConversionResponse.swift; path = Source/DocumentConversionV1/Models/ConversionResponse.swift; sourceTree = SOURCE_ROOT; };
		B1AAD2FD1D087E8D002DAB84 /* ConversionMetadata.swift */ = {isa = PBXFileReference; fileEncoding = 4; lastKnownFileType = sourcecode.swift; name = ConversionMetadata.swift; path = Source/DocumentConversionV1/Models/ConversionMetadata.swift; sourceTree = SOURCE_ROOT; };
		B1AAD2FF1D0880AE002DAB84 /* AnswerUnits.swift */ = {isa = PBXFileReference; fileEncoding = 4; lastKnownFileType = sourcecode.swift; name = AnswerUnits.swift; path = Source/DocumentConversionV1/Models/AnswerUnits.swift; sourceTree = SOURCE_ROOT; };
		B1AAD3011D0881BC002DAB84 /* Content.swift */ = {isa = PBXFileReference; fileEncoding = 4; lastKnownFileType = sourcecode.swift; name = Content.swift; path = Source/DocumentConversionV1/Models/Content.swift; sourceTree = SOURCE_ROOT; };
		B1F21DF21CE2461800393146 /* SentenceAnalysis.swift */ = {isa = PBXFileReference; fileEncoding = 4; lastKnownFileType = sourcecode.swift; path = SentenceAnalysis.swift; sourceTree = "<group>"; };
		B1F21DF31CE2461800393146 /* ToneAnalysis.swift */ = {isa = PBXFileReference; fileEncoding = 4; lastKnownFileType = sourcecode.swift; path = ToneAnalysis.swift; sourceTree = "<group>"; };
		B1F21DF41CE2461800393146 /* ToneCategory.swift */ = {isa = PBXFileReference; fileEncoding = 4; lastKnownFileType = sourcecode.swift; path = ToneCategory.swift; sourceTree = "<group>"; };
		B1F21DF51CE2461800393146 /* ToneScore.swift */ = {isa = PBXFileReference; fileEncoding = 4; lastKnownFileType = sourcecode.swift; path = ToneScore.swift; sourceTree = "<group>"; };
		B1F21DF71CE2461800393146 /* ToneAnalyzerTests.swift */ = {isa = PBXFileReference; fileEncoding = 4; lastKnownFileType = sourcecode.swift; path = ToneAnalyzerTests.swift; sourceTree = "<group>"; };
		B1F21DF81CE2461800393146 /* ToneAnalyzer.swift */ = {isa = PBXFileReference; fileEncoding = 4; lastKnownFileType = sourcecode.swift; path = ToneAnalyzer.swift; sourceTree = "<group>"; };
		BE1733901D1FE557003E8966 /* thomas.png */ = {isa = PBXFileReference; lastKnownFileType = image.png; path = thomas.png; sourceTree = "<group>"; };
		CE2D64531DC7B114001E23ED /* arsArticle.html */ = {isa = PBXFileReference; fileEncoding = 4; lastKnownFileType = text.html; path = arsArticle.html; sourceTree = "<group>"; };
		CE2D64541DC7B114001E23ED /* car.png */ = {isa = PBXFileReference; lastKnownFileType = image.png; path = car.png; sourceTree = "<group>"; };
		CE2D64551DC7B114001E23ED /* DocumentConversionTests.swift */ = {isa = PBXFileReference; fileEncoding = 4; lastKnownFileType = sourcecode.swift; path = DocumentConversionTests.swift; sourceTree = "<group>"; };
		CE2D64561DC7B114001E23ED /* polygonArticle.html */ = {isa = PBXFileReference; fileEncoding = 4; lastKnownFileType = text.html; path = polygonArticle.html; sourceTree = "<group>"; };
		CE2D64571DC7B114001E23ED /* testConfigAU.json */ = {isa = PBXFileReference; fileEncoding = 4; lastKnownFileType = text.json; path = testConfigAU.json; sourceTree = "<group>"; };
		CE2D64581DC7B114001E23ED /* testConfigHtml.json */ = {isa = PBXFileReference; fileEncoding = 4; lastKnownFileType = text.json; path = testConfigHtml.json; sourceTree = "<group>"; };
		CE2D64591DC7B114001E23ED /* testConfigText.json */ = {isa = PBXFileReference; fileEncoding = 4; lastKnownFileType = text.json; path = testConfigText.json; sourceTree = "<group>"; };
		CE3AC72E1E0450BA00543AA9 /* Relation.swift */ = {isa = PBXFileReference; fileEncoding = 4; lastKnownFileType = sourcecode.swift; path = Relation.swift; sourceTree = "<group>"; };
		CE3AC7301E045CBA00543AA9 /* Entity.swift */ = {isa = PBXFileReference; fileEncoding = 4; lastKnownFileType = sourcecode.swift; path = Entity.swift; sourceTree = "<group>"; };
		CE5DA8411DEC961400736D31 /* CollectionImages.swift */ = {isa = PBXFileReference; fileEncoding = 4; lastKnownFileType = sourcecode.swift; path = CollectionImages.swift; sourceTree = "<group>"; };
		CE5DA8471DECDE5500736D31 /* Collection.swift */ = {isa = PBXFileReference; fileEncoding = 4; lastKnownFileType = sourcecode.swift; path = Collection.swift; sourceTree = "<group>"; };
		CE61C35D1DF8734E0060B4A2 /* Collection.swift */ = {isa = PBXFileReference; fileEncoding = 4; lastKnownFileType = sourcecode.swift; path = Collection.swift; sourceTree = "<group>"; };
		CE61C35F1DF8C8470060B4A2 /* Configuration.swift */ = {isa = PBXFileReference; fileEncoding = 4; lastKnownFileType = sourcecode.swift; path = Configuration.swift; sourceTree = "<group>"; };
		CE6B98D31DF09D4B004CD6B5 /* face1.jpg */ = {isa = PBXFileReference; lastKnownFileType = image.jpeg; path = face1.jpg; sourceTree = "<group>"; };
		CE6B98DB1DF22638004CD6B5 /* metadata.txt */ = {isa = PBXFileReference; fileEncoding = 4; lastKnownFileType = text; name = metadata.txt; path = Tests/VisualRecognitionV3Tests/metadata.txt; sourceTree = SOURCE_ROOT; };
		CE6D55C31DC7CC1300E7BDF9 /* trained_meta.txt */ = {isa = PBXFileReference; fileEncoding = 4; lastKnownFileType = text; path = trained_meta.txt; sourceTree = "<group>"; };
		CE75BAA81DDE5F2F006EBB51 /* KennedySpeech.html */ = {isa = PBXFileReference; fileEncoding = 4; lastKnownFileType = text.html; path = KennedySpeech.html; sourceTree = "<group>"; };
		CE78B7781DD12F88003336BD /* ConsumptionPreferencesCategoryNode.swift */ = {isa = PBXFileReference; fileEncoding = 4; lastKnownFileType = sourcecode.swift; path = ConsumptionPreferencesCategoryNode.swift; sourceTree = "<group>"; };
		CE78B77C1DD13935003336BD /* ConsumptionPreferencesNode.swift */ = {isa = PBXFileReference; fileEncoding = 4; lastKnownFileType = sourcecode.swift; path = ConsumptionPreferencesNode.swift; sourceTree = "<group>"; };
		CE78B77E1DD233E9003336BD /* BehaviorNode.swift */ = {isa = PBXFileReference; fileEncoding = 4; lastKnownFileType = sourcecode.swift; path = BehaviorNode.swift; sourceTree = "<group>"; };
		CE78B7801DD258B8003336BD /* Warning.swift */ = {isa = PBXFileReference; fileEncoding = 4; lastKnownFileType = sourcecode.swift; path = Warning.swift; sourceTree = "<group>"; };
		CE7BEE351E09E358000367FE /* KennedySpeech.html */ = {isa = PBXFileReference; fileEncoding = 4; lastKnownFileType = text.html; path = KennedySpeech.html; sourceTree = "<group>"; };
		CE7BEE371E09FCC6000367FE /* discoverySample.json */ = {isa = PBXFileReference; fileEncoding = 4; lastKnownFileType = text.json; path = discoverySample.json; sourceTree = "<group>"; };
		CE7BEE3A1E0A221B000367FE /* metadata.json */ = {isa = PBXFileReference; fileEncoding = 4; lastKnownFileType = text.json; path = metadata.json; sourceTree = "<group>"; };
		CE7BEE3F1E0C7F69000367FE /* TestConfigurationDetails.swift */ = {isa = PBXFileReference; fileEncoding = 4; lastKnownFileType = sourcecode.swift; path = TestConfigurationDetails.swift; sourceTree = "<group>"; };
		CE8AEBD61E0460D200E61E10 /* DisambiguatedLinks.swift */ = {isa = PBXFileReference; fileEncoding = 4; lastKnownFileType = sourcecode.swift; path = DisambiguatedLinks.swift; sourceTree = "<group>"; };
		CE8AEBD81E04613500E61E10 /* KnowledgeGraph.swift */ = {isa = PBXFileReference; fileEncoding = 4; lastKnownFileType = sourcecode.swift; path = KnowledgeGraph.swift; sourceTree = "<group>"; };
		CE8AEBDA1E0464FA00E61E10 /* Concept.swift */ = {isa = PBXFileReference; fileEncoding = 4; lastKnownFileType = sourcecode.swift; path = Concept.swift; sourceTree = "<group>"; };
		CE8AEBDC1E04752500E61E10 /* Keyword.swift */ = {isa = PBXFileReference; fileEncoding = 4; lastKnownFileType = sourcecode.swift; path = Keyword.swift; sourceTree = "<group>"; };
		CE8AEBDE1E04782F00E61E10 /* PublicationDate.swift */ = {isa = PBXFileReference; fileEncoding = 4; lastKnownFileType = sourcecode.swift; path = PublicationDate.swift; sourceTree = "<group>"; };
		CE8AEBE01E04800100E61E10 /* BlekkoResult.swift */ = {isa = PBXFileReference; fileEncoding = 4; lastKnownFileType = sourcecode.swift; path = BlekkoResult.swift; sourceTree = "<group>"; };
		CE95E9A21DFB661F00DBB27A /* Document.swift */ = {isa = PBXFileReference; fileEncoding = 4; lastKnownFileType = sourcecode.swift; path = Document.swift; sourceTree = "<group>"; };
		CE95E9A41DFB6D4900DBB27A /* Notice.swift */ = {isa = PBXFileReference; fileEncoding = 4; lastKnownFileType = sourcecode.swift; path = Notice.swift; sourceTree = "<group>"; };
		CE95E9A81E0195D700DBB27A /* Result.swift */ = {isa = PBXFileReference; fileEncoding = 4; lastKnownFileType = sourcecode.swift; path = Result.swift; sourceTree = "<group>"; };
		CE95E9AA1E0195E600DBB27A /* Aggregation.swift */ = {isa = PBXFileReference; fileEncoding = 4; lastKnownFileType = sourcecode.swift; path = Aggregation.swift; sourceTree = "<group>"; };
		CE95E9B01E01BAF000DBB27A /* QueryResponse.swift */ = {isa = PBXFileReference; fileEncoding = 4; lastKnownFileType = sourcecode.swift; path = QueryResponse.swift; sourceTree = "<group>"; };
		CE95E9B21E01D8E600DBB27A /* EnrichedTitle.swift */ = {isa = PBXFileReference; fileEncoding = 4; lastKnownFileType = sourcecode.swift; path = EnrichedTitle.swift; sourceTree = "<group>"; };
		CE95E9B41E04448300DBB27A /* Sentiment.swift */ = {isa = PBXFileReference; fileEncoding = 4; lastKnownFileType = sourcecode.swift; path = Sentiment.swift; sourceTree = "<group>"; };
		CE95E9B61E0446C300DBB27A /* Taxonomy.swift */ = {isa = PBXFileReference; fileEncoding = 4; lastKnownFileType = sourcecode.swift; path = Taxonomy.swift; sourceTree = "<group>"; };
		CED4F5201E392F77007E9F6A /* AnalysisResults.swift */ = {isa = PBXFileReference; fileEncoding = 4; lastKnownFileType = sourcecode.swift; path = AnalysisResults.swift; sourceTree = "<group>"; };
<<<<<<< HEAD
		CED4F58C1E3AB323007E9F6A /* AnalyzeRequest.swift */ = {isa = PBXFileReference; fileEncoding = 4; lastKnownFileType = sourcecode.swift; path = AnalyzeRequest.swift; sourceTree = "<group>"; };
		CED4F58E1E3AB353007E9F6A /* Author.swift */ = {isa = PBXFileReference; fileEncoding = 4; lastKnownFileType = sourcecode.swift; path = Author.swift; sourceTree = "<group>"; };
		CED4F58F1E3AB353007E9F6A /* CategoriesOptions.swift */ = {isa = PBXFileReference; fileEncoding = 4; lastKnownFileType = sourcecode.swift; path = CategoriesOptions.swift; sourceTree = "<group>"; };
		CED4F5901E3AB353007E9F6A /* CategoriesResult.swift */ = {isa = PBXFileReference; fileEncoding = 4; lastKnownFileType = sourcecode.swift; path = CategoriesResult.swift; sourceTree = "<group>"; };
		CED4F5911E3AB353007E9F6A /* ConceptsOptions.swift */ = {isa = PBXFileReference; fileEncoding = 4; lastKnownFileType = sourcecode.swift; path = ConceptsOptions.swift; sourceTree = "<group>"; };
		CED4F5921E3AB353007E9F6A /* ConceptsResult.swift */ = {isa = PBXFileReference; fileEncoding = 4; lastKnownFileType = sourcecode.swift; path = ConceptsResult.swift; sourceTree = "<group>"; };
		CED4F5931E3AB353007E9F6A /* EmotionOptions.swift */ = {isa = PBXFileReference; fileEncoding = 4; lastKnownFileType = sourcecode.swift; path = EmotionOptions.swift; sourceTree = "<group>"; };
		CED4F5941E3AB353007E9F6A /* EmotionResult.swift */ = {isa = PBXFileReference; fileEncoding = 4; lastKnownFileType = sourcecode.swift; path = EmotionResult.swift; sourceTree = "<group>"; };
		CED4F5951E3AB353007E9F6A /* EntitiesOptions.swift */ = {isa = PBXFileReference; fileEncoding = 4; lastKnownFileType = sourcecode.swift; path = EntitiesOptions.swift; sourceTree = "<group>"; };
		CED4F5961E3AB353007E9F6A /* EntitiesResult.swift */ = {isa = PBXFileReference; fileEncoding = 4; lastKnownFileType = sourcecode.swift; path = EntitiesResult.swift; sourceTree = "<group>"; };
		CED4F5971E3AB353007E9F6A /* Features.swift */ = {isa = PBXFileReference; fileEncoding = 4; lastKnownFileType = sourcecode.swift; path = Features.swift; sourceTree = "<group>"; };
		CED4F5981E3AB353007E9F6A /* FeaturesResults.swift */ = {isa = PBXFileReference; fileEncoding = 4; lastKnownFileType = sourcecode.swift; path = FeaturesResults.swift; sourceTree = "<group>"; };
		CED4F5991E3AB353007E9F6A /* KeywordsOptions.swift */ = {isa = PBXFileReference; fileEncoding = 4; lastKnownFileType = sourcecode.swift; path = KeywordsOptions.swift; sourceTree = "<group>"; };
		CED4F59A1E3AB353007E9F6A /* KeywordsResult.swift */ = {isa = PBXFileReference; fileEncoding = 4; lastKnownFileType = sourcecode.swift; path = KeywordsResult.swift; sourceTree = "<group>"; };
		CED4F59B1E3AB353007E9F6A /* LinkedDataResult.swift */ = {isa = PBXFileReference; fileEncoding = 4; lastKnownFileType = sourcecode.swift; path = LinkedDataResult.swift; sourceTree = "<group>"; };
		CED4F59C1E3AB353007E9F6A /* ListModelsResults.swift */ = {isa = PBXFileReference; fileEncoding = 4; lastKnownFileType = sourcecode.swift; path = ListModelsResults.swift; sourceTree = "<group>"; };
		CED4F59D1E3AB353007E9F6A /* MetadataOptions.swift */ = {isa = PBXFileReference; fileEncoding = 4; lastKnownFileType = sourcecode.swift; path = MetadataOptions.swift; sourceTree = "<group>"; };
		CED4F59E1E3AB353007E9F6A /* MetadataResult.swift */ = {isa = PBXFileReference; fileEncoding = 4; lastKnownFileType = sourcecode.swift; path = MetadataResult.swift; sourceTree = "<group>"; };
		CED4F59F1E3AB353007E9F6A /* Model.swift */ = {isa = PBXFileReference; fileEncoding = 4; lastKnownFileType = sourcecode.swift; path = Model.swift; sourceTree = "<group>"; };
		CED4F5A01E3AB353007E9F6A /* Parameters.swift */ = {isa = PBXFileReference; fileEncoding = 4; lastKnownFileType = sourcecode.swift; path = Parameters.swift; sourceTree = "<group>"; };
		CED4F5A11E3AB353007E9F6A /* RelationEntity.swift */ = {isa = PBXFileReference; fileEncoding = 4; lastKnownFileType = sourcecode.swift; path = RelationEntity.swift; sourceTree = "<group>"; };
		CED4F5A21E3AB353007E9F6A /* RelationsOptions.swift */ = {isa = PBXFileReference; fileEncoding = 4; lastKnownFileType = sourcecode.swift; path = RelationsOptions.swift; sourceTree = "<group>"; };
		CED4F5A31E3AB353007E9F6A /* RelationsResult.swift */ = {isa = PBXFileReference; fileEncoding = 4; lastKnownFileType = sourcecode.swift; path = RelationsResult.swift; sourceTree = "<group>"; };
		CED4F5A41E3AB353007E9F6A /* SemanticRolesOptions.swift */ = {isa = PBXFileReference; fileEncoding = 4; lastKnownFileType = sourcecode.swift; path = SemanticRolesOptions.swift; sourceTree = "<group>"; };
		CED4F5A51E3AB353007E9F6A /* SemanticRolesResult.swift */ = {isa = PBXFileReference; fileEncoding = 4; lastKnownFileType = sourcecode.swift; path = SemanticRolesResult.swift; sourceTree = "<group>"; };
		CED4F5A61E3AB353007E9F6A /* SentimentOptions.swift */ = {isa = PBXFileReference; fileEncoding = 4; lastKnownFileType = sourcecode.swift; path = SentimentOptions.swift; sourceTree = "<group>"; };
		CED4F5A71E3AB353007E9F6A /* SentimentResult.swift */ = {isa = PBXFileReference; fileEncoding = 4; lastKnownFileType = sourcecode.swift; path = SentimentResult.swift; sourceTree = "<group>"; };
=======
		CED4F5281E3A84BE007E9F6A /* Author.swift */ = {isa = PBXFileReference; fileEncoding = 4; lastKnownFileType = sourcecode.swift; path = Author.swift; sourceTree = "<group>"; };
		CED4F5291E3A84BE007E9F6A /* CategoriesOptions.swift */ = {isa = PBXFileReference; fileEncoding = 4; lastKnownFileType = sourcecode.swift; path = CategoriesOptions.swift; sourceTree = "<group>"; };
		CED4F52A1E3A84BE007E9F6A /* CategoriesResult.swift */ = {isa = PBXFileReference; fileEncoding = 4; lastKnownFileType = sourcecode.swift; path = CategoriesResult.swift; sourceTree = "<group>"; };
		CED4F52C1E3A84BE007E9F6A /* ConceptsOptions.swift */ = {isa = PBXFileReference; fileEncoding = 4; lastKnownFileType = sourcecode.swift; path = ConceptsOptions.swift; sourceTree = "<group>"; };
		CED4F52D1E3A84BE007E9F6A /* ConceptsResult.swift */ = {isa = PBXFileReference; fileEncoding = 4; lastKnownFileType = sourcecode.swift; path = ConceptsResult.swift; sourceTree = "<group>"; };
		CED4F5321E3A84BE007E9F6A /* EmotionOptions.swift */ = {isa = PBXFileReference; fileEncoding = 4; lastKnownFileType = sourcecode.swift; path = EmotionOptions.swift; sourceTree = "<group>"; };
		CED4F5331E3A84BE007E9F6A /* EmotionResult.swift */ = {isa = PBXFileReference; fileEncoding = 4; lastKnownFileType = sourcecode.swift; path = EmotionResult.swift; sourceTree = "<group>"; };
		CED4F5361E3A84BE007E9F6A /* EntitiesOptions.swift */ = {isa = PBXFileReference; fileEncoding = 4; lastKnownFileType = sourcecode.swift; path = EntitiesOptions.swift; sourceTree = "<group>"; };
		CED4F5371E3A84BE007E9F6A /* EntitiesResult.swift */ = {isa = PBXFileReference; fileEncoding = 4; lastKnownFileType = sourcecode.swift; path = EntitiesResult.swift; sourceTree = "<group>"; };
		CED4F5391E3A84BE007E9F6A /* Features.swift */ = {isa = PBXFileReference; fileEncoding = 4; lastKnownFileType = sourcecode.swift; path = Features.swift; sourceTree = "<group>"; };
		CED4F53A1E3A84BE007E9F6A /* FeaturesResults.swift */ = {isa = PBXFileReference; fileEncoding = 4; lastKnownFileType = sourcecode.swift; path = FeaturesResults.swift; sourceTree = "<group>"; };
		CED4F53B1E3A84BE007E9F6A /* KeywordsOptions.swift */ = {isa = PBXFileReference; fileEncoding = 4; lastKnownFileType = sourcecode.swift; path = KeywordsOptions.swift; sourceTree = "<group>"; };
		CED4F53C1E3A84BE007E9F6A /* KeywordsResult.swift */ = {isa = PBXFileReference; fileEncoding = 4; lastKnownFileType = sourcecode.swift; path = KeywordsResult.swift; sourceTree = "<group>"; };
		CED4F53E1E3A84BE007E9F6A /* LinkedDataResult.swift */ = {isa = PBXFileReference; fileEncoding = 4; lastKnownFileType = sourcecode.swift; path = LinkedDataResult.swift; sourceTree = "<group>"; };
		CED4F53F1E3A84BE007E9F6A /* ListModelsResults.swift */ = {isa = PBXFileReference; fileEncoding = 4; lastKnownFileType = sourcecode.swift; path = ListModelsResults.swift; sourceTree = "<group>"; };
		CED4F5401E3A84BE007E9F6A /* MetadataOptions.swift */ = {isa = PBXFileReference; fileEncoding = 4; lastKnownFileType = sourcecode.swift; path = MetadataOptions.swift; sourceTree = "<group>"; };
		CED4F5411E3A84BE007E9F6A /* MetadataResult.swift */ = {isa = PBXFileReference; fileEncoding = 4; lastKnownFileType = sourcecode.swift; path = MetadataResult.swift; sourceTree = "<group>"; };
		CED4F5431E3A84BE007E9F6A /* Model.swift */ = {isa = PBXFileReference; fileEncoding = 4; lastKnownFileType = sourcecode.swift; path = Model.swift; sourceTree = "<group>"; };
		CED4F5441E3A84BE007E9F6A /* Parameters.swift */ = {isa = PBXFileReference; fileEncoding = 4; lastKnownFileType = sourcecode.swift; path = Parameters.swift; sourceTree = "<group>"; };
		CED4F5461E3A84BE007E9F6A /* RelationEntity.swift */ = {isa = PBXFileReference; fileEncoding = 4; lastKnownFileType = sourcecode.swift; path = RelationEntity.swift; sourceTree = "<group>"; };
		CED4F5471E3A84BE007E9F6A /* RelationsOptions.swift */ = {isa = PBXFileReference; fileEncoding = 4; lastKnownFileType = sourcecode.swift; path = RelationsOptions.swift; sourceTree = "<group>"; };
		CED4F5481E3A84BE007E9F6A /* RelationsResult.swift */ = {isa = PBXFileReference; fileEncoding = 4; lastKnownFileType = sourcecode.swift; path = RelationsResult.swift; sourceTree = "<group>"; };
		CED4F54E1E3A84BE007E9F6A /* SemanticRolesOptions.swift */ = {isa = PBXFileReference; fileEncoding = 4; lastKnownFileType = sourcecode.swift; path = SemanticRolesOptions.swift; sourceTree = "<group>"; };
		CED4F54F1E3A84BE007E9F6A /* SemanticRolesResult.swift */ = {isa = PBXFileReference; fileEncoding = 4; lastKnownFileType = sourcecode.swift; path = SemanticRolesResult.swift; sourceTree = "<group>"; };
		CED4F5531E3A84BE007E9F6A /* SentimentOptions.swift */ = {isa = PBXFileReference; fileEncoding = 4; lastKnownFileType = sourcecode.swift; path = SentimentOptions.swift; sourceTree = "<group>"; };
		CED4F5541E3A84BE007E9F6A /* SentimentResult.swift */ = {isa = PBXFileReference; fileEncoding = 4; lastKnownFileType = sourcecode.swift; path = SentimentResult.swift; sourceTree = "<group>"; };
>>>>>>> 01c07fe0
		CEEFC6131E3164CD004011D5 /* training_meta.txt */ = {isa = PBXFileReference; fileEncoding = 4; lastKnownFileType = text; path = training_meta.txt; sourceTree = "<group>"; };
/* End PBXFileReference section */

/* Begin PBXFrameworksBuildPhase section */
		123B470E1D1B3ABA007D0B22 /* Frameworks */ = {
			isa = PBXFrameworksBuildPhase;
			buildActionMask = 2147483647;
			files = (
				123B472E1D1B3C5A007D0B22 /* RestKit.framework in Frameworks */,
			);
			runOnlyForDeploymentPostprocessing = 0;
		};
		123B47181D1B3ABA007D0B22 /* Frameworks */ = {
			isa = PBXFrameworksBuildPhase;
			buildActionMask = 2147483647;
			files = (
				123B471C1D1B3ABA007D0B22 /* RetrieveAndRankV1.framework in Frameworks */,
			);
			runOnlyForDeploymentPostprocessing = 0;
		};
		1241DFAA1E380F0A00B8B33E /* Frameworks */ = {
			isa = PBXFrameworksBuildPhase;
			buildActionMask = 2147483647;
			files = (
				1241DFC51E380F4000B8B33E /* RestKit.framework in Frameworks */,
			);
			runOnlyForDeploymentPostprocessing = 0;
		};
		1241DFB31E380F0A00B8B33E /* Frameworks */ = {
			isa = PBXFrameworksBuildPhase;
			buildActionMask = 2147483647;
			files = (
				1241DFB71E380F0A00B8B33E /* NaturalLanguageUnderstandingV1.framework in Frameworks */,
			);
			runOnlyForDeploymentPostprocessing = 0;
		};
		124C2DEB1D19E29000D9F602 /* Frameworks */ = {
			isa = PBXFrameworksBuildPhase;
			buildActionMask = 2147483647;
			files = (
				124C2E281D19E34B00D9F602 /* RestKit.framework in Frameworks */,
			);
			runOnlyForDeploymentPostprocessing = 0;
		};
		124C2DF51D19E29100D9F602 /* Frameworks */ = {
			isa = PBXFrameworksBuildPhase;
			buildActionMask = 2147483647;
			files = (
				124C2DF91D19E29100D9F602 /* TextToSpeechV1.framework in Frameworks */,
			);
			runOnlyForDeploymentPostprocessing = 0;
		};
		12F8003C1DF71921006851D6 /* Frameworks */ = {
			isa = PBXFrameworksBuildPhase;
			buildActionMask = 2147483647;
			files = (
				12F800571DF719B6006851D6 /* RestKit.framework in Frameworks */,
			);
			runOnlyForDeploymentPostprocessing = 0;
		};
		12F800451DF71921006851D6 /* Frameworks */ = {
			isa = PBXFrameworksBuildPhase;
			buildActionMask = 2147483647;
			files = (
				12F800491DF71922006851D6 /* DiscoveryV1.framework in Frameworks */,
			);
			runOnlyForDeploymentPostprocessing = 0;
		};
		7A67117C1DD0EEEB0070CA9D /* Frameworks */ = {
			isa = PBXFrameworksBuildPhase;
			buildActionMask = 2147483647;
			files = (
				7A6711A91DD0F2DF0070CA9D /* RestKit.framework in Frameworks */,
			);
			runOnlyForDeploymentPostprocessing = 0;
		};
		7A6711851DD0EEEB0070CA9D /* Frameworks */ = {
			isa = PBXFrameworksBuildPhase;
			buildActionMask = 2147483647;
			files = (
				7A6711891DD0EEEB0070CA9D /* PersonalityInsightsV3.framework in Frameworks */,
			);
			runOnlyForDeploymentPostprocessing = 0;
		};
		7A987D101D19D424003626B2 /* Frameworks */ = {
			isa = PBXFrameworksBuildPhase;
			buildActionMask = 2147483647;
			files = (
				7A987D3D1D19D4D7003626B2 /* RestKit.framework in Frameworks */,
			);
			runOnlyForDeploymentPostprocessing = 0;
		};
		7A987D1A1D19D424003626B2 /* Frameworks */ = {
			isa = PBXFrameworksBuildPhase;
			buildActionMask = 2147483647;
			files = (
				7A987D1E1D19D424003626B2 /* TradeoffAnalyticsV1.framework in Frameworks */,
			);
			runOnlyForDeploymentPostprocessing = 0;
		};
		7A987D471D19D887003626B2 /* Frameworks */ = {
			isa = PBXFrameworksBuildPhase;
			buildActionMask = 2147483647;
			files = (
				7A987D761D19D98A003626B2 /* RestKit.framework in Frameworks */,
			);
			runOnlyForDeploymentPostprocessing = 0;
		};
		7A987D511D19D887003626B2 /* Frameworks */ = {
			isa = PBXFrameworksBuildPhase;
			buildActionMask = 2147483647;
			files = (
				7A987D551D19D887003626B2 /* RelationshipExtractionV1Beta.framework in Frameworks */,
			);
			runOnlyForDeploymentPostprocessing = 0;
		};
		7AAAF39A1CEE99FC00B74848 /* Frameworks */ = {
			isa = PBXFrameworksBuildPhase;
			buildActionMask = 2147483647;
			files = (
			);
			runOnlyForDeploymentPostprocessing = 0;
		};
		7AAAF3A41CEE99FC00B74848 /* Frameworks */ = {
			isa = PBXFrameworksBuildPhase;
			buildActionMask = 2147483647;
			files = (
				7AAAF3A81CEE99FC00B74848 /* RestKit.framework in Frameworks */,
			);
			runOnlyForDeploymentPostprocessing = 0;
		};
		7AAAF3BF1CEE9A3700B74848 /* Frameworks */ = {
			isa = PBXFrameworksBuildPhase;
			buildActionMask = 2147483647;
			files = (
				7AAAF3EA1CEE9A6800B74848 /* RestKit.framework in Frameworks */,
			);
			runOnlyForDeploymentPostprocessing = 0;
		};
		7AAAF3C91CEE9A3700B74848 /* Frameworks */ = {
			isa = PBXFrameworksBuildPhase;
			buildActionMask = 2147483647;
			files = (
				7AAAF3CD1CEE9A3700B74848 /* VisualRecognitionV3.framework in Frameworks */,
			);
			runOnlyForDeploymentPostprocessing = 0;
		};
		7AAAF3F41CEE9D1900B74848 /* Frameworks */ = {
			isa = PBXFrameworksBuildPhase;
			buildActionMask = 2147483647;
			files = (
				7AAAF4191CEE9DAC00B74848 /* RestKit.framework in Frameworks */,
			);
			runOnlyForDeploymentPostprocessing = 0;
		};
		7AAAF3FE1CEE9D1900B74848 /* Frameworks */ = {
			isa = PBXFrameworksBuildPhase;
			buildActionMask = 2147483647;
			files = (
				7AAAF4021CEE9D1900B74848 /* ToneAnalyzerV3.framework in Frameworks */,
			);
			runOnlyForDeploymentPostprocessing = 0;
		};
		7AAAF44A1CEE9F8800B74848 /* Frameworks */ = {
			isa = PBXFrameworksBuildPhase;
			buildActionMask = 2147483647;
			files = (
				7A9EC81D1D79B93F00507725 /* libopus.a in Frameworks */,
				7A9EC81C1D79B93800507725 /* libogg.a in Frameworks */,
				7AAAF47A1CEE9FCE00B74848 /* RestKit.framework in Frameworks */,
			);
			runOnlyForDeploymentPostprocessing = 0;
		};
		7AAAF4541CEE9F8800B74848 /* Frameworks */ = {
			isa = PBXFrameworksBuildPhase;
			buildActionMask = 2147483647;
			files = (
				7AAAF4581CEE9F8800B74848 /* SpeechToTextV1.framework in Frameworks */,
			);
			runOnlyForDeploymentPostprocessing = 0;
		};
		7AAAF4811CEEA07900B74848 /* Frameworks */ = {
			isa = PBXFrameworksBuildPhase;
			buildActionMask = 2147483647;
			files = (
				7AAAF4A61CEEA0AE00B74848 /* RestKit.framework in Frameworks */,
			);
			runOnlyForDeploymentPostprocessing = 0;
		};
		7AAAF48B1CEEA07900B74848 /* Frameworks */ = {
			isa = PBXFrameworksBuildPhase;
			buildActionMask = 2147483647;
			files = (
				7AAAF48F1CEEA07900B74848 /* PersonalityInsightsV2.framework in Frameworks */,
			);
			runOnlyForDeploymentPostprocessing = 0;
		};
		7AAAF4AB1CEEA10600B74848 /* Frameworks */ = {
			isa = PBXFrameworksBuildPhase;
			buildActionMask = 2147483647;
			files = (
				7AAAF4D31CEEA13600B74848 /* RestKit.framework in Frameworks */,
			);
			runOnlyForDeploymentPostprocessing = 0;
		};
		7AAAF4B51CEEA10700B74848 /* Frameworks */ = {
			isa = PBXFrameworksBuildPhase;
			buildActionMask = 2147483647;
			files = (
				7AAAF4B91CEEA10700B74848 /* NaturalLanguageClassifierV1.framework in Frameworks */,
			);
			runOnlyForDeploymentPostprocessing = 0;
		};
		7AAAF4D81CEEA16100B74848 /* Frameworks */ = {
			isa = PBXFrameworksBuildPhase;
			buildActionMask = 2147483647;
			files = (
				7AAAF5001CEEA1AB00B74848 /* RestKit.framework in Frameworks */,
			);
			runOnlyForDeploymentPostprocessing = 0;
		};
		7AAAF4E21CEEA16100B74848 /* Frameworks */ = {
			isa = PBXFrameworksBuildPhase;
			buildActionMask = 2147483647;
			files = (
				7AAAF4E61CEEA16100B74848 /* LanguageTranslatorV2.framework in Frameworks */,
			);
			runOnlyForDeploymentPostprocessing = 0;
		};
		7AAAF5051CEEA1DA00B74848 /* Frameworks */ = {
			isa = PBXFrameworksBuildPhase;
			buildActionMask = 2147483647;
			files = (
				7AAAF52D1CEEA20500B74848 /* RestKit.framework in Frameworks */,
			);
			runOnlyForDeploymentPostprocessing = 0;
		};
		7AAAF50F1CEEA1DA00B74848 /* Frameworks */ = {
			isa = PBXFrameworksBuildPhase;
			buildActionMask = 2147483647;
			files = (
				7AAAF5131CEEA1DA00B74848 /* DialogV1.framework in Frameworks */,
			);
			runOnlyForDeploymentPostprocessing = 0;
		};
		7AAAF5321CEEA23D00B74848 /* Frameworks */ = {
			isa = PBXFrameworksBuildPhase;
			buildActionMask = 2147483647;
			files = (
				7AAAF55B1CEEA29500B74848 /* RestKit.framework in Frameworks */,
			);
			runOnlyForDeploymentPostprocessing = 0;
		};
		7AAAF53C1CEEA23E00B74848 /* Frameworks */ = {
			isa = PBXFrameworksBuildPhase;
			buildActionMask = 2147483647;
			files = (
				7AAAF5401CEEA23E00B74848 /* AlchemyVisionV1.framework in Frameworks */,
			);
			runOnlyForDeploymentPostprocessing = 0;
		};
		7AAAF5601CEEA2DF00B74848 /* Frameworks */ = {
			isa = PBXFrameworksBuildPhase;
			buildActionMask = 2147483647;
			files = (
				7AB53B541CF64B2E00FFC9DD /* RestKit.framework in Frameworks */,
			);
			runOnlyForDeploymentPostprocessing = 0;
		};
		7AAAF56A1CEEA2DF00B74848 /* Frameworks */ = {
			isa = PBXFrameworksBuildPhase;
			buildActionMask = 2147483647;
			files = (
				7AAAF56E1CEEA2DF00B74848 /* AlchemyLanguageV1.framework in Frameworks */,
			);
			runOnlyForDeploymentPostprocessing = 0;
		};
		7AB445201D3E647A00E8748A /* Frameworks */ = {
			isa = PBXFrameworksBuildPhase;
			buildActionMask = 2147483647;
			files = (
				7AB4453D1D3E64F600E8748A /* RestKit.framework in Frameworks */,
			);
			runOnlyForDeploymentPostprocessing = 0;
		};
		7AB4452A1D3E647A00E8748A /* Frameworks */ = {
			isa = PBXFrameworksBuildPhase;
			buildActionMask = 2147483647;
			files = (
				7AB4452E1D3E647A00E8748A /* ConversationV1.framework in Frameworks */,
			);
			runOnlyForDeploymentPostprocessing = 0;
		};
		B1A8E4F81D19CEDA00678412 /* Frameworks */ = {
			isa = PBXFrameworksBuildPhase;
			buildActionMask = 2147483647;
			files = (
				7A7D71151D1B017500ABBA13 /* RestKit.framework in Frameworks */,
			);
			runOnlyForDeploymentPostprocessing = 0;
		};
		B1A8E5021D19CEDB00678412 /* Frameworks */ = {
			isa = PBXFrameworksBuildPhase;
			buildActionMask = 2147483647;
			files = (
				B1A8E5061D19CEDB00678412 /* AlchemyDataNewsV1.framework in Frameworks */,
			);
			runOnlyForDeploymentPostprocessing = 0;
		};
		B1AAD2CF1D08656B002DAB84 /* Frameworks */ = {
			isa = PBXFrameworksBuildPhase;
			buildActionMask = 2147483647;
			files = (
				B1AAD2EA1D0865DA002DAB84 /* RestKit.framework in Frameworks */,
			);
			runOnlyForDeploymentPostprocessing = 0;
		};
		B1AAD2D91D08656B002DAB84 /* Frameworks */ = {
			isa = PBXFrameworksBuildPhase;
			buildActionMask = 2147483647;
			files = (
				B1AAD2DD1D08656B002DAB84 /* DocumentConversionV1.framework in Frameworks */,
			);
			runOnlyForDeploymentPostprocessing = 0;
		};
/* End PBXFrameworksBuildPhase section */

/* Begin PBXGroup section */
		123B472F1D1B3D24007D0B22 /* RetrieveAndRankV1 */ = {
			isa = PBXGroup;
			children = (
				123B47301D1B3D24007D0B22 /* Models */,
				123B47311D1B3D24007D0B22 /* Tests */,
				123B47321D1B3D63007D0B22 /* RetrieveAndRank.swift */,
			);
			name = RetrieveAndRankV1;
			path = Source/RetrieveAndRankV1;
			sourceTree = "<group>";
		};
		123B47301D1B3D24007D0B22 /* Models */ = {
			isa = PBXGroup;
			children = (
				123B47371D1C6821007D0B22 /* SolrCluster.swift */,
				121F968F1D2D8A9600E295B0 /* Ranker.swift */,
				121F96911D2EAD1600E295B0 /* Ranking.swift */,
				121F96931D2EF66400E295B0 /* RankerDetails.swift */,
				122819751D3D2C910060C745 /* SearchResponse.swift */,
				12DEF7BC1D3DD0F8009A7FA0 /* SearchAndRankResponse.swift */,
			);
			path = Models;
			sourceTree = "<group>";
		};
		123B47311D1B3D24007D0B22 /* Tests */ = {
			isa = PBXGroup;
			children = (
				123A09241D2579BF00A8DA56 /* cranfield_data.json */,
				123A09221D237F2D00A8DA56 /* cranfield_solr_config.zip */,
				123B47341D1B3D88007D0B22 /* RetrieveAndRankTests.swift */,
				12DBA9361D512D9100966E41 /* ranker_train_data.csv */,
				12DBA9381D52405E00966E41 /* ranker_test_data.csv */,
			);
			name = Tests;
			path = ../../Tests/RetrieveAndRankV1Tests;
			sourceTree = "<group>";
		};
		1241DFC61E38103C00B8B33E /* NaturalLanguageUnderstandingV1 */ = {
			isa = PBXGroup;
			children = (
				1241DFC71E38105C00B8B33E /* NaturalLanguageUnderstanding.swift */,
				124E7B531E39091D00F09E38 /* Models */,
				1241DFC91E38106F00B8B33E /* NaturalLanguageUnderstandingV1Tests */,
			);
			name = NaturalLanguageUnderstandingV1;
			path = Source/NaturalLanguageUnderstandingV1;
			sourceTree = "<group>";
		};
		1241DFC91E38106F00B8B33E /* NaturalLanguageUnderstandingV1Tests */ = {
			isa = PBXGroup;
			children = (
				1241DFCA1E38106F00B8B33E /* NaturalLanguageUnderstandingV1Tests.swift */,
			);
			name = NaturalLanguageUnderstandingV1Tests;
			path = Tests/NaturalLanguageUnderstandingV1Tests;
			sourceTree = SOURCE_ROOT;
		};
		124C2E061D19E2FA00D9F602 /* TextToSpeechV1 */ = {
			isa = PBXGroup;
			children = (
				124C2E151D19E2FA00D9F602 /* TextToSpeech.swift */,
				124C2E071D19E2FA00D9F602 /* Models */,
				124C2E131D19E2FA00D9F602 /* Tests */,
			);
			name = TextToSpeechV1;
			path = Source/TextToSpeechV1;
			sourceTree = "<group>";
		};
		124C2E071D19E2FA00D9F602 /* Models */ = {
			isa = PBXGroup;
			children = (
				124C2E081D19E2FA00D9F602 /* AudioFormat.swift */,
				124C2E091D19E2FA00D9F602 /* Customization.swift */,
				124C2E0A1D19E2FA00D9F602 /* CustomizationID.swift */,
				124C2E0B1D19E2FA00D9F602 /* CustomizationWords.swift */,
				124C2E0C1D19E2FA00D9F602 /* CustomVoiceUpdate.swift */,
				124C2E0D1D19E2FA00D9F602 /* PhonemeFormat.swift */,
				124C2E0E1D19E2FA00D9F602 /* Pronunciation.swift */,
				124C2E0F1D19E2FA00D9F602 /* SynthesisVoice.swift */,
				124C2E101D19E2FA00D9F602 /* Translation.swift */,
				124C2E111D19E2FA00D9F602 /* Voice.swift */,
				124C2E121D19E2FA00D9F602 /* Word.swift */,
			);
			path = Models;
			sourceTree = "<group>";
		};
		124C2E131D19E2FA00D9F602 /* Tests */ = {
			isa = PBXGroup;
			children = (
				124C2E141D19E2FA00D9F602 /* TextToSpeechTests.swift */,
				12819F6E1DCA8753004E8467 /* TextToSpeechPlaybackTests.swift */,
			);
			name = Tests;
			path = ../../Tests/TextToSpeechV1Tests;
			sourceTree = "<group>";
		};
		124E7B531E39091D00F09E38 /* Models */ = {
			isa = PBXGroup;
			children = (
				CED4F58C1E3AB323007E9F6A /* AnalyzeRequest.swift */,
				CED4F5201E392F77007E9F6A /* AnalysisResults.swift */,
<<<<<<< HEAD
				CED4F58E1E3AB353007E9F6A /* Author.swift */,
				CED4F58F1E3AB353007E9F6A /* CategoriesOptions.swift */,
				CED4F5901E3AB353007E9F6A /* CategoriesResult.swift */,
				CED4F5911E3AB353007E9F6A /* ConceptsOptions.swift */,
				CED4F5921E3AB353007E9F6A /* ConceptsResult.swift */,
				CED4F5931E3AB353007E9F6A /* EmotionOptions.swift */,
				CED4F5941E3AB353007E9F6A /* EmotionResult.swift */,
				CED4F5951E3AB353007E9F6A /* EntitiesOptions.swift */,
				CED4F5961E3AB353007E9F6A /* EntitiesResult.swift */,
				CED4F5971E3AB353007E9F6A /* Features.swift */,
				CED4F5981E3AB353007E9F6A /* FeaturesResults.swift */,
				CED4F5991E3AB353007E9F6A /* KeywordsOptions.swift */,
				CED4F59A1E3AB353007E9F6A /* KeywordsResult.swift */,
				CED4F59B1E3AB353007E9F6A /* LinkedDataResult.swift */,
				CED4F59C1E3AB353007E9F6A /* ListModelsResults.swift */,
				CED4F59D1E3AB353007E9F6A /* MetadataOptions.swift */,
				CED4F59E1E3AB353007E9F6A /* MetadataResult.swift */,
				CED4F59F1E3AB353007E9F6A /* Model.swift */,
				CED4F5A01E3AB353007E9F6A /* Parameters.swift */,
				CED4F5A11E3AB353007E9F6A /* RelationEntity.swift */,
				CED4F5A21E3AB353007E9F6A /* RelationsOptions.swift */,
				CED4F5A31E3AB353007E9F6A /* RelationsResult.swift */,
				CED4F5A41E3AB353007E9F6A /* SemanticRolesOptions.swift */,
				CED4F5A51E3AB353007E9F6A /* SemanticRolesResult.swift */,
				CED4F5A61E3AB353007E9F6A /* SentimentOptions.swift */,
				CED4F5A71E3AB353007E9F6A /* SentimentResult.swift */,
=======
				CED4F5281E3A84BE007E9F6A /* Author.swift */,
				CED4F5291E3A84BE007E9F6A /* CategoriesOptions.swift */,
				CED4F52A1E3A84BE007E9F6A /* CategoriesResult.swift */,
				CED4F52C1E3A84BE007E9F6A /* ConceptsOptions.swift */,
				CED4F52D1E3A84BE007E9F6A /* ConceptsResult.swift */,
				CED4F5321E3A84BE007E9F6A /* EmotionOptions.swift */,
				CED4F5331E3A84BE007E9F6A /* EmotionResult.swift */,
				CED4F5361E3A84BE007E9F6A /* EntitiesOptions.swift */,
				CED4F5371E3A84BE007E9F6A /* EntitiesResult.swift */,
				CED4F5391E3A84BE007E9F6A /* Features.swift */,
				CED4F53A1E3A84BE007E9F6A /* FeaturesResults.swift */,
				CED4F53B1E3A84BE007E9F6A /* KeywordsOptions.swift */,
				CED4F53C1E3A84BE007E9F6A /* KeywordsResult.swift */,
				CED4F53E1E3A84BE007E9F6A /* LinkedDataResult.swift */,
				CED4F53F1E3A84BE007E9F6A /* ListModelsResults.swift */,
				CED4F5401E3A84BE007E9F6A /* MetadataOptions.swift */,
				CED4F5411E3A84BE007E9F6A /* MetadataResult.swift */,
				CED4F5431E3A84BE007E9F6A /* Model.swift */,
				CED4F5441E3A84BE007E9F6A /* Parameters.swift */,
				CED4F5461E3A84BE007E9F6A /* RelationEntity.swift */,
				CED4F5471E3A84BE007E9F6A /* RelationsOptions.swift */,
				CED4F5481E3A84BE007E9F6A /* RelationsResult.swift */,
				CED4F54E1E3A84BE007E9F6A /* SemanticRolesOptions.swift */,
				CED4F54F1E3A84BE007E9F6A /* SemanticRolesResult.swift */,
				CED4F5531E3A84BE007E9F6A /* SentimentOptions.swift */,
				CED4F5541E3A84BE007E9F6A /* SentimentResult.swift */,
>>>>>>> 01c07fe0
			);
			path = Models;
			sourceTree = "<group>";
		};
		12AE2BCB1CCFB5090034CF4E /* NaturalLanguageClassifierV1 */ = {
			isa = PBXGroup;
			children = (
				12AE2BCE1CCFB54A0034CF4E /* NaturalLanguageClassifier.swift */,
				12AE2BCC1CCFB5250034CF4E /* Models */,
				12AE2BCD1CCFB5310034CF4E /* Tests */,
			);
			name = NaturalLanguageClassifierV1;
			sourceTree = "<group>";
		};
		12AE2BCC1CCFB5250034CF4E /* Models */ = {
			isa = PBXGroup;
			children = (
				12AE2BD01CCFB9470034CF4E /* ClassifierModel.swift */,
				12A248511CD1482200C63CF1 /* ClassifierDetails.swift */,
				12B07D101CD791A300B20B38 /* Classification.swift */,
			);
			name = Models;
			sourceTree = "<group>";
		};
		12AE2BCD1CCFB5310034CF4E /* Tests */ = {
			isa = PBXGroup;
			children = (
				CE6D55C31DC7CC1300E7BDF9 /* trained_meta.txt */,
				CEEFC6131E3164CD004011D5 /* training_meta.txt */,
				12AE2BD41CCFC9100034CF4E /* NaturalLanguageClassifierTests.swift */,
				12A248561CD3171800C63CF1 /* weather_data_train.csv */,
				12B07D121CDA75DB00B20B38 /* training_meta_empty.txt */,
				12B07D2A1CDBEE2100B20B38 /* training_meta_missing_name.txt */,
			);
			name = Tests;
			path = Tests/NaturalLanguageClassifierV1Tests;
			sourceTree = "<group>";
		};
		12F800591DF71B6B006851D6 /* DiscoveryV1 */ = {
			isa = PBXGroup;
			children = (
				12F8005B1DF71BA1006851D6 /* Discovery.swift */,
				12F800611DF770A9006851D6 /* Models */,
				12F8005A1DF71B74006851D6 /* Tests */,
			);
			name = DiscoveryV1;
			path = Source/DiscoveryV1;
			sourceTree = "<group>";
		};
		12F8005A1DF71B74006851D6 /* Tests */ = {
			isa = PBXGroup;
			children = (
				CE7BEE371E09FCC6000367FE /* discoverySample.json */,
				CE7BEE351E09E358000367FE /* KennedySpeech.html */,
				12F8005D1DF71BED006851D6 /* DiscoveryTests.swift */,
				CE7BEE3A1E0A221B000367FE /* metadata.json */,
			);
			name = Tests;
			path = ../../Tests/DiscoveryV1Tests;
			sourceTree = "<group>";
		};
		12F800611DF770A9006851D6 /* Models */ = {
			isa = PBXGroup;
			children = (
				CE95E9AA1E0195E600DBB27A /* Aggregation.swift */,
				CE8AEBE01E04800100E61E10 /* BlekkoResult.swift */,
				CE61C35D1DF8734E0060B4A2 /* Collection.swift */,
				CE8AEBDA1E0464FA00E61E10 /* Concept.swift */,
				CE61C35F1DF8C8470060B4A2 /* Configuration.swift */,
				1200926A1E005A7300107C0A /* ConfigurationDetails.swift */,
				120092671DFF0EF500107C0A /* DeletedConfiguration.swift */,
				1200926C1E01947500107C0A /* DeletedEnvironment.swift */,
				CE8AEBD61E0460D200E61E10 /* DisambiguatedLinks.swift */,
				CE95E9A21DFB661F00DBB27A /* Document.swift */,
				CE95E9B21E01D8E600DBB27A /* EnrichedTitle.swift */,
				CE3AC7301E045CBA00543AA9 /* Entity.swift */,
				12F800621DF770BC006851D6 /* Environment.swift */,
				CE8AEBDC1E04752500E61E10 /* Keyword.swift */,
				CE8AEBD81E04613500E61E10 /* KnowledgeGraph.swift */,
				CE95E9A41DFB6D4900DBB27A /* Notice.swift */,
				CE8AEBDE1E04782F00E61E10 /* PublicationDate.swift */,
				CE95E9B01E01BAF000DBB27A /* QueryResponse.swift */,
				CE3AC72E1E0450BA00543AA9 /* Relation.swift */,
				CE95E9A81E0195D700DBB27A /* Result.swift */,
				CE95E9B41E04448300DBB27A /* Sentiment.swift */,
				CE95E9B61E0446C300DBB27A /* Taxonomy.swift */,
				CE7BEE3F1E0C7F69000367FE /* TestConfigurationDetails.swift */,
			);
			path = Models;
			sourceTree = "<group>";
		};
		7A0F95A91C23288E004C01C0 = {
			isa = PBXGroup;
			children = (
				B1A8E5141D19D02700678412 /* AlchemyDataNewsV1 */,
				7AA7ACE11CED11A0009DD700 /* AlchemyLanguageV1 */,
				7AAA9AA01CEE8B3C002C9564 /* AlchemyVisionV1 */,
				7AB445181D3E643B00E8748A /* ConversationV1 */,
				7AEB131B1CBF7C8A00101884 /* DialogV1 */,
				12F800591DF71B6B006851D6 /* DiscoveryV1 */,
				B1AAD2D41D08656B002DAB84 /* DocumentConversionV1 */,
				7A6117911CB6D3F2009A4DA1 /* LanguageTranslatorV2 */,
				12AE2BCB1CCFB5090034CF4E /* NaturalLanguageClassifierV1 */,
				1241DFC61E38103C00B8B33E /* NaturalLanguageUnderstandingV1 */,
				7A6117531CB598D9009A4DA1 /* PersonalityInsightsV2 */,
				7A6711971DD0F1790070CA9D /* PersonalityInsightsV3 */,
				7A987D621D19D923003626B2 /* RelationshipExtractionV1Beta */,
				123B472F1D1B3D24007D0B22 /* RetrieveAndRankV1 */,
				7AAA9A101CEE3026002C9564 /* SpeechToTextV1 */,
				124C2E061D19E2FA00D9F602 /* TextToSpeechV1 */,
				B1F21DEF1CE2461800393146 /* ToneAnalyzerV3 */,
				7A987D2C1D19D47D003626B2 /* TradeoffAnalyticsV1 */,
				7AAA9A461CEE6089002C9564 /* VisualRecognitionV3 */,
				7A61174E1CB5988B009A4DA1 /* RestKit */,
				7A6117231CB596E0009A4DA1 /* SupportingFiles */,
				7A0F97301C232CB5004C01C0 /* Frameworks */,
				7A0F95B41C23288E004C01C0 /* Products */,
			);
			sourceTree = "<group>";
		};
		7A0F95B41C23288E004C01C0 /* Products */ = {
			isa = PBXGroup;
			children = (
				7AAAF39E1CEE99FC00B74848 /* RestKit.framework */,
				7AAAF3A71CEE99FC00B74848 /* RestKitTests.xctest */,
				7AAAF3C31CEE9A3700B74848 /* VisualRecognitionV3.framework */,
				7AAAF3CC1CEE9A3700B74848 /* VisualRecognitionV3Tests.xctest */,
				7AAAF3F81CEE9D1900B74848 /* ToneAnalyzerV3.framework */,
				7AAAF4011CEE9D1900B74848 /* ToneAnalyzerV3Tests.xctest */,
				7AAAF44E1CEE9F8800B74848 /* SpeechToTextV1.framework */,
				7AAAF4571CEE9F8800B74848 /* SpeechToTextV1Tests.xctest */,
				7AAAF4851CEEA07900B74848 /* PersonalityInsightsV2.framework */,
				7AAAF48E1CEEA07900B74848 /* PersonalityInsightsV2Tests.xctest */,
				7AAAF4AF1CEEA10600B74848 /* NaturalLanguageClassifierV1.framework */,
				7AAAF4B81CEEA10700B74848 /* NaturalLanguageClassifierV1Tests.xctest */,
				7AAAF4DC1CEEA16100B74848 /* LanguageTranslatorV2.framework */,
				7AAAF4E51CEEA16100B74848 /* LanguageTranslatorV2Tests.xctest */,
				7AAAF5091CEEA1DA00B74848 /* DialogV1.framework */,
				7AAAF5121CEEA1DA00B74848 /* DialogV1Tests.xctest */,
				7AAAF5361CEEA23D00B74848 /* AlchemyVisionV1.framework */,
				7AAAF53F1CEEA23E00B74848 /* AlchemyVisionV1Tests.xctest */,
				7AAAF5641CEEA2DF00B74848 /* AlchemyLanguageV1.framework */,
				7AAAF56D1CEEA2DF00B74848 /* AlchemyLanguageV1Tests.xctest */,
				B1AAD2D31D08656B002DAB84 /* DocumentConversionV1.framework */,
				B1AAD2DC1D08656B002DAB84 /* DocumentConversionV1Tests.xctest */,
				B1A8E4FC1D19CEDA00678412 /* AlchemyDataNewsV1.framework */,
				B1A8E5051D19CEDB00678412 /* AlchemyDataNewsV1Tests.xctest */,
				7A987D141D19D424003626B2 /* TradeoffAnalyticsV1.framework */,
				7A987D1D1D19D424003626B2 /* TradeoffAnalyticsV1Tests.xctest */,
				7A987D4B1D19D887003626B2 /* RelationshipExtractionV1Beta.framework */,
				7A987D541D19D887003626B2 /* RelationshipExtractionV1BetaTests.xctest */,
				124C2DEF1D19E29000D9F602 /* TextToSpeechV1.framework */,
				124C2DF81D19E29100D9F602 /* TextToSpeechV1Tests.xctest */,
				123B47121D1B3ABA007D0B22 /* RetrieveAndRankV1.framework */,
				123B471B1D1B3ABA007D0B22 /* RetrieveAndRankV1Tests.xctest */,
				7AB445241D3E647A00E8748A /* ConversationV1.framework */,
				7AB4452D1D3E647A00E8748A /* ConversationV1Tests.xctest */,
				7A6711801DD0EEEB0070CA9D /* PersonalityInsightsV3.framework */,
				7A6711881DD0EEEB0070CA9D /* PersonalityInsightsV3Tests.xctest */,
				12F800401DF71921006851D6 /* DiscoveryV1.framework */,
				12F800481DF71921006851D6 /* DiscoveryV1Tests.xctest */,
				1241DFAE1E380F0A00B8B33E /* NaturalLanguageUnderstandingV1.framework */,
				1241DFB61E380F0A00B8B33E /* NaturalLanguageUnderstandingV1Tests.xctest */,
			);
			name = Products;
			sourceTree = "<group>";
		};
		7A0F97301C232CB5004C01C0 /* Frameworks */ = {
			isa = PBXGroup;
			children = (
			);
			name = Frameworks;
			sourceTree = "<group>";
		};
		7A6117231CB596E0009A4DA1 /* SupportingFiles */ = {
			isa = PBXGroup;
			children = (
				7AAAF5AC1CEEA62C00B74848 /* AlchemyLanguageV1.h */,
				7AAAF5AD1CEEA62C00B74848 /* AlchemyVisionV1.h */,
				7A1F486A1D47AF7E00971377 /* ConversationV1.h */,
				7A219F321D1351DB0003D934 /* ConversationV1Experimental.h */,
				7A6C7B3C1D8C960300CD97FA /* Credentials.swift */,
				7AAAF5AE1CEEA62C00B74848 /* DialogV1.h */,
				12F800421DF71921006851D6 /* DiscoveryV1.h */,
				B1AAD2ED1D086640002DAB84 /* DocumentConversionV1.h */,
				7A0F95B81C23288E004C01C0 /* Info-Release.plist */,
				7A0F95C41C23288E004C01C0 /* Info-Tests.plist */,
				7AAAF5AF1CEEA62C00B74848 /* LanguageTranslatorV2.h */,
				7AAAF5B01CEEA62C00B74848 /* NaturalLanguageClassifierV1.h */,
				1241DFCC1E3810BF00B8B33E /* NaturalLanguageUnderstandingV1.h */,
				7AAAF5B11CEEA62C00B74848 /* PersonalityInsightsV2.h */,
				7A6711821DD0EEEB0070CA9D /* PersonalityInsightsV3.h */,
				7A517AC41D1C84E1004FD758 /* RelationshipExtractionV1Beta.h */,
				7AAAF5B21CEEA62C00B74848 /* RestKit.h */,
				123B47141D1B3ABA007D0B22 /* RetrieveAndRankV1.h */,
				7AAAF5B31CEEA62C00B74848 /* SpeechToTextV1.h */,
				7AAAF5B41CEEA62C00B74848 /* TextToSpeechV1.h */,
				7AAAF5B51CEEA62C00B74848 /* ToneAnalyzerV3.h */,
				7A987D3A1D19D4A4003626B2 /* TradeoffAnalyticsV1.h */,
				7AAAF5B61CEEA62C00B74848 /* VisualRecognitionV3.h */,
				7A0F95B61C23288E004C01C0 /* WatsonDeveloperCloud.h */,
			);
			name = SupportingFiles;
			sourceTree = "<group>";
		};
		7A61174E1CB5988B009A4DA1 /* RestKit */ = {
			isa = PBXGroup;
			children = (
				7AAA9A3C1CEE3059002C9564 /* RestUtilities.swift */,
				7A61174F1CB5988B009A4DA1 /* RestRequest.swift */,
				7AAA9A3D1CEE3059002C9564 /* RestToken.swift */,
				7AEBE4361DBEAA130089188C /* JSON.swift */,
				7AD240081DC7B4360002FEB5 /* MultipartFormData.swift */,
			);
			name = RestKit;
			path = Source/RestKit;
			sourceTree = "<group>";
		};
		7A6117531CB598D9009A4DA1 /* PersonalityInsightsV2 */ = {
			isa = PBXGroup;
			children = (
				7A6117581CB598D9009A4DA1 /* PersonalityInsights.swift */,
				7A6117541CB598D9009A4DA1 /* Models */,
				7A61175B1CB598D9009A4DA1 /* Tests */,
			);
			name = PersonalityInsightsV2;
			path = Source/PersonalityInsightsV2;
			sourceTree = "<group>";
		};
		7A6117541CB598D9009A4DA1 /* Models */ = {
			isa = PBXGroup;
			children = (
				7A6117551CB598D9009A4DA1 /* ContentItem.swift */,
				7A6117561CB598D9009A4DA1 /* Profile.swift */,
				7A6117571CB598D9009A4DA1 /* TraitTreeNode.swift */,
			);
			path = Models;
			sourceTree = "<group>";
		};
		7A61175B1CB598D9009A4DA1 /* Tests */ = {
			isa = PBXGroup;
			children = (
				7A61175C1CB598D9009A4DA1 /* KennedySpeech.txt */,
				7A61175D1CB598D9009A4DA1 /* MobyDickIntro.txt */,
				7A61175E1CB598D9009A4DA1 /* PersonalityInsightsTests.swift */,
			);
			name = Tests;
			path = ../../Tests/PersonalityInsightsV2Tests;
			sourceTree = "<group>";
		};
		7A6117911CB6D3F2009A4DA1 /* LanguageTranslatorV2 */ = {
			isa = PBXGroup;
			children = (
				7A6117921CB6D3F2009A4DA1 /* LanguageTranslator.swift */,
				7A6117951CB6D3F2009A4DA1 /* Models */,
				7A61179B1CB6D3F2009A4DA1 /* Tests */,
			);
			name = LanguageTranslatorV2;
			path = Source/LanguageTranslatorV2;
			sourceTree = "<group>";
		};
		7A6117951CB6D3F2009A4DA1 /* Models */ = {
			isa = PBXGroup;
			children = (
				7A6117961CB6D3F2009A4DA1 /* IdentifiableLanguage.swift */,
				7A6117971CB6D3F2009A4DA1 /* IdentifiedLanguage.swift */,
				7A6117A91CB6D760009A4DA1 /* MonitorTraining.swift */,
				7A6117AB1CB6D7CC009A4DA1 /* TrainingStatus.swift */,
				7A6117981CB6D3F2009A4DA1 /* TranslateRequest.swift */,
				7A6117991CB6D3F2009A4DA1 /* TranslateResponse.swift */,
				7A61179A1CB6D3F2009A4DA1 /* TranslationModel.swift */,
			);
			path = Models;
			sourceTree = "<group>";
		};
		7A61179B1CB6D3F2009A4DA1 /* Tests */ = {
			isa = PBXGroup;
			children = (
				7A61179C1CB6D3F2009A4DA1 /* glossary.tmx */,
				7A61179D1CB6D3F2009A4DA1 /* LanguageTranslatorTests.swift */,
			);
			name = Tests;
			path = ../../Tests/LanguageTranslatorV2Tests;
			sourceTree = "<group>";
		};
		7A6711971DD0F1790070CA9D /* PersonalityInsightsV3 */ = {
			isa = PBXGroup;
			children = (
				7A6711981DD0F1790070CA9D /* Models */,
				7A67119C1DD0F1790070CA9D /* PersonalityInsights.swift */,
				7A6711A11DD0F1970070CA9D /* Tests */,
			);
			name = PersonalityInsightsV3;
			path = Source/PersonalityInsightsV3;
			sourceTree = "<group>";
		};
		7A6711981DD0F1790070CA9D /* Models */ = {
			isa = PBXGroup;
			children = (
				7A6711991DD0F1790070CA9D /* ContentItem.swift */,
				7A67119A1DD0F1790070CA9D /* Profile.swift */,
				7A67119B1DD0F1790070CA9D /* TraitTreeNode.swift */,
				CE78B7781DD12F88003336BD /* ConsumptionPreferencesCategoryNode.swift */,
				CE78B77C1DD13935003336BD /* ConsumptionPreferencesNode.swift */,
				CE78B77E1DD233E9003336BD /* BehaviorNode.swift */,
				CE78B7801DD258B8003336BD /* Warning.swift */,
			);
			path = Models;
			sourceTree = "<group>";
		};
		7A6711A11DD0F1970070CA9D /* Tests */ = {
			isa = PBXGroup;
			children = (
				CE75BAA81DDE5F2F006EBB51 /* KennedySpeech.html */,
				7A6711A21DD0F1970070CA9D /* KennedySpeech.txt */,
				7A6711A31DD0F1970070CA9D /* MobyDickIntro.txt */,
				7A6711A41DD0F1970070CA9D /* PersonalityInsightsTests.swift */,
			);
			name = Tests;
			path = Tests/PersonalityInsightsV3Tests;
			sourceTree = SOURCE_ROOT;
		};
		7A987D2C1D19D47D003626B2 /* TradeoffAnalyticsV1 */ = {
			isa = PBXGroup;
			children = (
				7A987D331D19D47D003626B2 /* TradeoffAnalytics.swift */,
				7A987D2D1D19D47D003626B2 /* Models */,
				7A987D311D19D47D003626B2 /* Tests */,
			);
			name = TradeoffAnalyticsV1;
			path = Source/TradeoffAnalyticsV1;
			sourceTree = "<group>";
		};
		7A987D2D1D19D47D003626B2 /* Models */ = {
			isa = PBXGroup;
			children = (
				7A987D2E1D19D47D003626B2 /* Dilemma.swift */,
				7A987D2F1D19D47D003626B2 /* Problem.swift */,
				7A987D301D19D47D003626B2 /* Resolution.swift */,
			);
			path = Models;
			sourceTree = "<group>";
		};
		7A987D311D19D47D003626B2 /* Tests */ = {
			isa = PBXGroup;
			children = (
				7A987D321D19D47D003626B2 /* TradeoffAnalyticsTests.swift */,
			);
			name = Tests;
			path = ../../Tests/TradeoffAnalyticsV1Tests;
			sourceTree = "<group>";
		};
		7A987D621D19D923003626B2 /* RelationshipExtractionV1Beta */ = {
			isa = PBXGroup;
			children = (
				7A987D691D19D923003626B2 /* RelationshipExtraction.swift */,
				7A987D631D19D923003626B2 /* Models */,
				7A987D6A1D19D923003626B2 /* Tests */,
			);
			name = RelationshipExtractionV1Beta;
			path = Source/RelationshipExtractionV1Beta;
			sourceTree = "<group>";
		};
		7A987D631D19D923003626B2 /* Models */ = {
			isa = PBXGroup;
			children = (
				7A987D641D19D923003626B2 /* Doc.swift */,
				7A987D651D19D923003626B2 /* Entity.swift */,
				7A987D661D19D923003626B2 /* Mention.swift */,
				7A987D671D19D923003626B2 /* Relations.swift */,
				7A987D681D19D923003626B2 /* Sentence.swift */,
			);
			path = Models;
			sourceTree = "<group>";
		};
		7A987D6A1D19D923003626B2 /* Tests */ = {
			isa = PBXGroup;
			children = (
				7A987D6B1D19D923003626B2 /* RelationshipExtractionTests.swift */,
			);
			name = Tests;
			path = ../../Tests/RelationshipExtractionV1BetaTests;
			sourceTree = "<group>";
		};
		7A9EC80D1D79B76100507725 /* Dependencies */ = {
			isa = PBXGroup;
			children = (
				7A9EC80E1D79B76100507725 /* lib */,
				7A9EC8111D79B76100507725 /* ogg */,
				7A9EC8161D79B76100507725 /* opus */,
				7AAEE5D61DCCCFC50056A346 /* Starscream */,
			);
			path = Dependencies;
			sourceTree = "<group>";
		};
		7A9EC80E1D79B76100507725 /* lib */ = {
			isa = PBXGroup;
			children = (
				7A9EC80F1D79B76100507725 /* libogg.a */,
				7A9EC8101D79B76100507725 /* libopus.a */,
			);
			path = lib;
			sourceTree = "<group>";
		};
		7A9EC8111D79B76100507725 /* ogg */ = {
			isa = PBXGroup;
			children = (
				7A9EC8121D79B76100507725 /* config_types.h */,
				7A9EC8131D79B76100507725 /* module.modulemap */,
				7A9EC8141D79B76100507725 /* ogg.h */,
				7A9EC8151D79B76100507725 /* os_types.h */,
			);
			path = ogg;
			sourceTree = "<group>";
		};
		7A9EC8161D79B76100507725 /* opus */ = {
			isa = PBXGroup;
			children = (
				7A9EC8171D79B76100507725 /* module.modulemap */,
				7A9EC8181D79B76100507725 /* opus.h */,
				7A9EC8191D79B76100507725 /* opus_defines.h */,
				7A9EC81A1D79B76100507725 /* opus_multistream.h */,
				7A9EC81B1D79B76100507725 /* opus_types.h */,
			);
			path = opus;
			sourceTree = "<group>";
		};
		7AA7ACE11CED11A0009DD700 /* AlchemyLanguageV1 */ = {
			isa = PBXGroup;
			children = (
				7AB53B571CF64DD900FFC9DD /* AlchemyLanguage.swift */,
				B104CA911CFDE0BE00083E87 /* QueryParam.swift */,
				7AA7ACE51CED11A0009DD700 /* Models */,
				7AA7AD031CED11A0009DD700 /* Tests */,
			);
			name = AlchemyLanguageV1;
			path = Source/AlchemyLanguageV1;
			sourceTree = "<group>";
		};
		7AA7ACE51CED11A0009DD700 /* Models */ = {
			isa = PBXGroup;
			children = (
				7AB53B591CF64DE000FFC9DD /* Authors.swift */,
				7AB53B5A1CF64DE000FFC9DD /* Concept.swift */,
				7AB53B5B1CF64DE000FFC9DD /* ConceptResponse.swift */,
				7AB53B5C1CF64DE000FFC9DD /* DisambiguatedLinks.swift */,
				7AB53B5D1CF64DE000FFC9DD /* DocumentAuthors.swift */,
				B11545EE1CF77B0400A31024 /* DocumentEmotion.swift */,
				7AB53B5E1CF64DE000FFC9DD /* DocumentSentiment.swift */,
				7AB53B5F1CF64DE000FFC9DD /* DocumentText.swift */,
				7AB53B601CF64DE000FFC9DD /* DocumentTitle.swift */,
				B11545F01CF77D1F00A31024 /* Emotions.swift */,
				7AB53B611CF64DE000FFC9DD /* Entities.swift */,
				7AB53B621CF64DE000FFC9DD /* Entity.swift */,
				7AB53B631CF64DE000FFC9DD /* Feed.swift */,
				7AB53B641CF64DE000FFC9DD /* Feeds.swift */,
				7AB53B651CF64DE000FFC9DD /* Keyword.swift */,
				7AB53B661CF64DE000FFC9DD /* Keywords.swift */,
				7AB53B671CF64DE000FFC9DD /* KnowledgeGraph.swift */,
				7AB53B681CF64DE000FFC9DD /* Language.swift */,
				7AB53B691CF64DE000FFC9DD /* Microformat.swift */,
				7AB53B6A1CF64DE000FFC9DD /* Microformats.swift */,
				7AB53B6B1CF64DE000FFC9DD /* PublicationDate.swift */,
				7AB53B6C1CF64DE000FFC9DD /* PublicationResponse.swift */,
				7AB53B6D1CF64DE000FFC9DD /* Quotation.swift */,
				7AB53B6E1CF64DE000FFC9DD /* SAORelation.swift */,
				7AB53B6F1CF64DE000FFC9DD /* SAORelations.swift */,
				7AB53B701CF64DE000FFC9DD /* Sentiment.swift */,
				7AB53B711CF64DE000FFC9DD /* SentimentResponse.swift */,
				7AB53B721CF64DE000FFC9DD /* Taxonomies.swift */,
				7AB53B731CF64DE000FFC9DD /* Taxonomy.swift */,
			);
			path = Models;
			sourceTree = "<group>";
		};
		7AA7AD031CED11A0009DD700 /* Tests */ = {
			isa = PBXGroup;
			children = (
				7AB53B8F1CF64DE700FFC9DD /* AlchemyLanguageTests.swift */,
				7AB53B901CF64DE700FFC9DD /* testArticle.html */,
				7AB53B911CF64DE700FFC9DD /* testText.txt */,
			);
			name = Tests;
			path = ../../Tests/AlchemyLanguageV1Tests;
			sourceTree = "<group>";
		};
		7AAA9A101CEE3026002C9564 /* SpeechToTextV1 */ = {
			isa = PBXGroup;
			children = (
				7A9EC80D1D79B76100507725 /* Dependencies */,
				7AAA9A111CEE3026002C9564 /* Models */,
				7AAA9A1D1CEE3026002C9564 /* SpeechToText.swift */,
				7A9EC8071D79B75100507725 /* SpeechToTextEncoder.swift */,
				7A9EC8081D79B75100507725 /* SpeechToTextRecorder.swift */,
				7A9EC8091D79B75100507725 /* SpeechToTextSession.swift */,
				7A9EC81F1D79D7E300507725 /* SpeechToTextSocket.swift */,
				7A9EC8211D79D8F300507725 /* SpeechToTextState.swift */,
				7AAA9A201CEE3026002C9564 /* Tests */,
			);
			name = SpeechToTextV1;
			path = Source/SpeechToTextV1;
			sourceTree = SOURCE_ROOT;
		};
		7AAA9A111CEE3026002C9564 /* Models */ = {
			isa = PBXGroup;
			children = (
				7AAA9A141CEE3026002C9564 /* KeywordResult.swift */,
				7AAA9A181CEE3026002C9564 /* RecognitionSettings.swift */,
				7AAA9A191CEE3026002C9564 /* RecognitionState.swift */,
				7AAA9A1A1CEE3026002C9564 /* RecognitionStop.swift */,
				7AAA9A151CEE3026002C9564 /* SpeechRecognitionAlternative.swift */,
				7AAA9A171CEE3026002C9564 /* SpeechRecognitionEvent.swift */,
				7AAA9A161CEE3026002C9564 /* SpeechRecognitionResult.swift */,
				7A818EB81D81B470008C9720 /* SpeechRecognitionResults.swift */,
				7AAA9A121CEE3026002C9564 /* WordAlternativeResult.swift */,
				7AAA9A131CEE3026002C9564 /* WordAlternativeResults.swift */,
				7AAA9A1B1CEE3026002C9564 /* WordConfidence.swift */,
				7AAA9A1C1CEE3026002C9564 /* WordTimestamp.swift */,
				7A1B0F281D82645100783EA3 /* Model.swift */,
				1221C9261E1DA3F000B740C1 /* Customization.swift */,
				1221C9281E1DACA800B740C1 /* CustomizationID.swift */,
				1221C92A1E1EB0AD00B740C1 /* Corpus.swift */,
				1221C92C1E1EFCB100B740C1 /* Word.swift */,
			);
			path = Models;
			sourceTree = "<group>";
		};
		7AAA9A201CEE3026002C9564 /* Tests */ = {
			isa = PBXGroup;
			children = (
				7AAA9A211CEE3026002C9564 /* Audio Files */,
				7AAA9A251CEE3026002C9564 /* SpeechToTextTests.swift */,
				12D82B4D1E26DBAE00430DB3 /* healthcare.txt */,
				12D82B4F1E2D2E5300430DB3 /* healthcare-short.txt */,
			);
			name = Tests;
			path = ../../Tests/SpeechToTextV1Tests;
			sourceTree = "<group>";
		};
		7AAA9A211CEE3026002C9564 /* Audio Files */ = {
			isa = PBXGroup;
			children = (
				7AAA9A221CEE3026002C9564 /* SpeechSample.flac */,
				7AAA9A231CEE3026002C9564 /* SpeechSample.ogg */,
				7AAA9A241CEE3026002C9564 /* SpeechSample.wav */,
				7A31CA8D1DD3A31C0001D469 /* StockAnnouncement.wav */,
			);
			path = "Audio Files";
			sourceTree = "<group>";
		};
		7AAA9A461CEE6089002C9564 /* VisualRecognitionV3 */ = {
			isa = PBXGroup;
			children = (
				7AAA9A5A1CEE6089002C9564 /* VisualRecognition.swift */,
				7AAA9A471CEE6089002C9564 /* Models */,
				7AAA9A4F1CEE6089002C9564 /* Tests */,
			);
			name = VisualRecognitionV3;
			path = Source/VisualRecognitionV3;
			sourceTree = SOURCE_ROOT;
		};
		7AAA9A471CEE6089002C9564 /* Models */ = {
			isa = PBXGroup;
			children = (
				7AAA9A491CEE6089002C9564 /* ClassifiedImages.swift */,
				7AAA9A4A1CEE6089002C9564 /* Classifier.swift */,
				CE5DA8471DECDE5500736D31 /* Collection.swift */,
				CE5DA8411DEC961400736D31 /* CollectionImages.swift */,
				7AAA9A4B1CEE6089002C9564 /* ErrorInfo.swift */,
				7AAA9A4C1CEE6089002C9564 /* ImagesWithFaces.swift */,
				7AFAC9061DCC59F300CADF12 /* PositiveExample.swift */,
				7AAA9A4D1CEE6089002C9564 /* WarningInfo.swift */,
			);
			path = Models;
			sourceTree = "<group>";
		};
		7AAA9A4F1CEE6089002C9564 /* Tests */ = {
			isa = PBXGroup;
			children = (
				7AAD66471DCA5D730010481E /* Classes */,
				7AAD664B1DCA5D730010481E /* Images */,
				7AAD66501DCA5D730010481E /* VisualRecognitionTests.swift */,
				CE6B98DB1DF22638004CD6B5 /* metadata.txt */,
			);
			path = Tests;
			sourceTree = "<group>";
		};
		7AAA9AA01CEE8B3C002C9564 /* AlchemyVisionV1 */ = {
			isa = PBXGroup;
			children = (
				7AAA9AA11CEE8B3C002C9564 /* AlchemyVision.swift */,
				7AAA9AA21CEE8B3C002C9564 /* Models */,
				7AAA9AA81CEE8B3C002C9564 /* Tests */,
			);
			name = AlchemyVisionV1;
			path = Source/AlchemyVisionV1;
			sourceTree = "<group>";
		};
		7AAA9AA21CEE8B3C002C9564 /* Models */ = {
			isa = PBXGroup;
			children = (
				7AAA9AA31CEE8B3C002C9564 /* FaceTags.swift */,
				7AAA9AA41CEE8B3C002C9564 /* ImageKeyWords.swift */,
				7AAA9AA51CEE8B3C002C9564 /* ImageLink.swift */,
				7AAA9AA61CEE8B3C002C9564 /* KnowledgeGraph.swift */,
				7AAA9AA71CEE8B3C002C9564 /* SceneText.swift */,
			);
			path = Models;
			sourceTree = "<group>";
		};
		7AAA9AA81CEE8B3C002C9564 /* Tests */ = {
			isa = PBXGroup;
			children = (
				7AAA9AA91CEE8B3C002C9564 /* AlchemyVisionTests.swift */,
				7AAA9AAA1CEE8B3C002C9564 /* car.png */,
				7AAA9AAB1CEE8B3C002C9564 /* example.html */,
				7AAA9AAC1CEE8B3C002C9564 /* obama.jpg */,
				7AAA9AAD1CEE8B3C002C9564 /* sign.jpg */,
				BE1733901D1FE557003E8966 /* thomas.png */,
			);
			name = Tests;
			path = ../../Tests/AlchemyVisionV1Tests;
			sourceTree = "<group>";
		};
		7AAD66471DCA5D730010481E /* Classes */ = {
			isa = PBXGroup;
			children = (
				7AAD66481DCA5D730010481E /* baseball.zip */,
				7AAD66491DCA5D730010481E /* cars.zip */,
				7AAD664A1DCA5D730010481E /* trucks.zip */,
			);
			name = Classes;
			path = Tests/VisualRecognitionV3Tests/Classes;
			sourceTree = SOURCE_ROOT;
		};
		7AAD664B1DCA5D730010481E /* Images */ = {
			isa = PBXGroup;
			children = (
				CE6B98D31DF09D4B004CD6B5 /* face1.jpg */,
				7AAD664C1DCA5D730010481E /* car.png */,
				7AAD664D1DCA5D730010481E /* faces.zip */,
				7AAD664E1DCA5D730010481E /* obama.jpg */,
				7AAD664F1DCA5D730010481E /* sign.jpg */,
			);
			name = Images;
			path = Tests/VisualRecognitionV3Tests/Images;
			sourceTree = SOURCE_ROOT;
		};
		7AAEE5D61DCCCFC50056A346 /* Starscream */ = {
			isa = PBXGroup;
			children = (
				7AAEE5D71DCCCFC50056A346 /* SSLSecurity.swift */,
				7AAEE5D81DCCCFC50056A346 /* WebSocket.swift */,
			);
			name = Starscream;
			path = Source/SpeechToTextV1/Dependencies/Starscream;
			sourceTree = SOURCE_ROOT;
		};
		7AB445181D3E643B00E8748A /* ConversationV1 */ = {
			isa = PBXGroup;
			children = (
				7AB445191D3E643B00E8748A /* Conversation.swift */,
				7AB4451A1D3E643B00E8748A /* Models */,
				7AB4451D1D3E643B00E8748A /* Tests */,
			);
			name = ConversationV1;
			path = Source/ConversationV1;
			sourceTree = "<group>";
		};
		7AB4451A1D3E643B00E8748A /* Models */ = {
			isa = PBXGroup;
			children = (
				7AB445451D3E6DE900E8748A /* Context.swift */,
				7AFD74401D4F8A1600666173 /* Entity.swift */,
				7AB445471D3E740800E8748A /* Input.swift */,
				7AFD74421D4F8A3800666173 /* Intent.swift */,
				7AB4451B1D3E643B00E8748A /* MessageRequest.swift */,
				7AB4451C1D3E643B00E8748A /* MessageResponse.swift */,
				7AFD74441D4F8A5200666173 /* Output.swift */,
			);
			path = Models;
			sourceTree = "<group>";
		};
		7AB4451D1D3E643B00E8748A /* Tests */ = {
			isa = PBXGroup;
			children = (
				7AB445491D3E8D2F00E8748A /* car_workspace.json */,
				7AB4451E1D3E643B00E8748A /* ConversationTests.swift */,
			);
			name = Tests;
			path = ../../Tests/ConversationV1Tests;
			sourceTree = "<group>";
		};
		7AEB131B1CBF7C8A00101884 /* DialogV1 */ = {
			isa = PBXGroup;
			children = (
				7AEB131C1CBF7C8A00101884 /* Dialog.swift */,
				7AEB131F1CBF7C8A00101884 /* Models */,
				7AEB13261CBF7C8A00101884 /* Tests */,
			);
			name = DialogV1;
			path = Source/DialogV1;
			sourceTree = "<group>";
		};
		7AEB131F1CBF7C8A00101884 /* Models */ = {
			isa = PBXGroup;
			children = (
				7AEB13201CBF7C8A00101884 /* Conversation.swift */,
				7AEB13211CBF7C8A00101884 /* ConversationResponse.swift */,
				7AEB13221CBF7C8A00101884 /* Format.swift */,
				7AEB13231CBF7C8A00101884 /* DialogModel.swift */,
				7AEB13241CBF7C8A00101884 /* Node.swift */,
				7AEB13251CBF7C8A00101884 /* Profile.swift */,
			);
			path = Models;
			sourceTree = "<group>";
		};
		7AEB13261CBF7C8A00101884 /* Tests */ = {
			isa = PBXGroup;
			children = (
				7AEB13271CBF7C8A00101884 /* DialogTests.swift */,
				7AEB13281CBF7C8A00101884 /* pizza_sample.xml */,
				7A7150131CC6C88E00DFEBB0 /* pizza_sample_invalid.xml */,
			);
			name = Tests;
			path = ../../Tests/DialogV1Tests;
			sourceTree = "<group>";
		};
		B1A8E5141D19D02700678412 /* AlchemyDataNewsV1 */ = {
			isa = PBXGroup;
			children = (
				B1A8E5151D19D02700678412 /* AlchemyDataNews.swift */,
				B1A8E5161D19D02700678412 /* Models */,
				B1A8E52A1D19D02700678412 /* Tests */,
			);
			name = AlchemyDataNewsV1;
			path = Source/AlchemyDataNewsV1;
			sourceTree = "<group>";
		};
		B1A8E5161D19D02700678412 /* Models */ = {
			isa = PBXGroup;
			children = (
				B1A8E5171D19D02700678412 /* Concept.swift */,
				B1A8E5181D19D02700678412 /* DisambiguatedLinks.swift */,
				B1A8E5191D19D02700678412 /* Document.swift */,
				B1A8E51A1D19D02700678412 /* DocumentEnriched.swift */,
				B1A8E51B1D19D02700678412 /* DocumentSource.swift */,
				B1A8E51C1D19D02700678412 /* DocumentUrl.swift */,
				B1A8E51D1D19D02700678412 /* EnrichedTitle.swift */,
				B1A8E51E1D19D02700678412 /* Entity.swift */,
				B1A8E51F1D19D02700678412 /* Feed.swift */,
				B1A8E5201D19D02700678412 /* ImageKeyword.swift */,
				B1A8E5211D19D02700678412 /* Keyword.swift */,
				B1A8E5221D19D02700678412 /* KnowledgeGraph.swift */,
				B1A8E5231D19D02700678412 /* NewsResponse.swift */,
				B1A8E5241D19D02700678412 /* NewsResult.swift */,
				B1A8E5251D19D02700678412 /* PublicationDate.swift */,
				B1A8E5261D19D02700678412 /* Quotation.swift */,
				B1A8E5271D19D02700678412 /* SAORelation.swift */,
				B1A8E5281D19D02700678412 /* Sentiment.swift */,
				B1A8E5291D19D02700678412 /* Taxonomy.swift */,
			);
			path = Models;
			sourceTree = "<group>";
		};
		B1A8E52A1D19D02700678412 /* Tests */ = {
			isa = PBXGroup;
			children = (
				B1A8E52B1D19D02700678412 /* AlchemyDataNewsTests.swift */,
			);
			name = Tests;
			path = Tests/AlchemyDataNewsV1Tests;
			sourceTree = SOURCE_ROOT;
		};
		B1AAD2D41D08656B002DAB84 /* DocumentConversionV1 */ = {
			isa = PBXGroup;
			children = (
				B1AAD2F51D086AE8002DAB84 /* DocumentConversion.swift */,
				B1AAD2FA1D086C70002DAB84 /* Model */,
				B1AAD2E01D08656B002DAB84 /* Tests */,
			);
			path = DocumentConversionV1;
			sourceTree = "<group>";
		};
		B1AAD2E01D08656B002DAB84 /* Tests */ = {
			isa = PBXGroup;
			children = (
				CE2D64531DC7B114001E23ED /* arsArticle.html */,
				CE2D64541DC7B114001E23ED /* car.png */,
				CE2D64551DC7B114001E23ED /* DocumentConversionTests.swift */,
				CE2D64561DC7B114001E23ED /* polygonArticle.html */,
				CE2D64571DC7B114001E23ED /* testConfigAU.json */,
				CE2D64581DC7B114001E23ED /* testConfigHtml.json */,
				CE2D64591DC7B114001E23ED /* testConfigText.json */,
			);
			name = Tests;
			path = Tests/DocumentConversionV1Tests;
			sourceTree = SOURCE_ROOT;
		};
		B1AAD2FA1D086C70002DAB84 /* Model */ = {
			isa = PBXGroup;
			children = (
				B1AAD2F81D086B90002DAB84 /* FileType.swift */,
				B1AAD2FB1D087A33002DAB84 /* ConversionResponse.swift */,
				B1AAD2FD1D087E8D002DAB84 /* ConversionMetadata.swift */,
				B1AAD2FF1D0880AE002DAB84 /* AnswerUnits.swift */,
				B1AAD3011D0881BC002DAB84 /* Content.swift */,
			);
			name = Model;
			sourceTree = "<group>";
		};
		B1F21DEF1CE2461800393146 /* ToneAnalyzerV3 */ = {
			isa = PBXGroup;
			children = (
				B1F21DF81CE2461800393146 /* ToneAnalyzer.swift */,
				B1F21DF01CE2461800393146 /* Models */,
				B1F21DF61CE2461800393146 /* Tests */,
			);
			name = ToneAnalyzerV3;
			path = Source/ToneAnalyzerV3;
			sourceTree = "<group>";
		};
		B1F21DF01CE2461800393146 /* Models */ = {
			isa = PBXGroup;
			children = (
				B1F21DF21CE2461800393146 /* SentenceAnalysis.swift */,
				B1F21DF31CE2461800393146 /* ToneAnalysis.swift */,
				B1F21DF41CE2461800393146 /* ToneCategory.swift */,
				B1F21DF51CE2461800393146 /* ToneScore.swift */,
			);
			path = Models;
			sourceTree = "<group>";
		};
		B1F21DF61CE2461800393146 /* Tests */ = {
			isa = PBXGroup;
			children = (
				B1F21DF71CE2461800393146 /* ToneAnalyzerTests.swift */,
			);
			name = Tests;
			path = ../../Tests/ToneAnalyzerV3Tests;
			sourceTree = "<group>";
		};
/* End PBXGroup section */

/* Begin PBXHeadersBuildPhase section */
		123B470F1D1B3ABA007D0B22 /* Headers */ = {
			isa = PBXHeadersBuildPhase;
			buildActionMask = 2147483647;
			files = (
				123B47151D1B3ABA007D0B22 /* RetrieveAndRankV1.h in Headers */,
			);
			runOnlyForDeploymentPostprocessing = 0;
		};
		1241DFAB1E380F0A00B8B33E /* Headers */ = {
			isa = PBXHeadersBuildPhase;
			buildActionMask = 2147483647;
			files = (
				1241DFCD1E3810BF00B8B33E /* NaturalLanguageUnderstandingV1.h in Headers */,
			);
			runOnlyForDeploymentPostprocessing = 0;
		};
		124C2DEC1D19E29000D9F602 /* Headers */ = {
			isa = PBXHeadersBuildPhase;
			buildActionMask = 2147483647;
			files = (
				124C2E241D19E31600D9F602 /* TextToSpeechV1.h in Headers */,
			);
			runOnlyForDeploymentPostprocessing = 0;
		};
		12F8003D1DF71921006851D6 /* Headers */ = {
			isa = PBXHeadersBuildPhase;
			buildActionMask = 2147483647;
			files = (
				12F800501DF71922006851D6 /* DiscoveryV1.h in Headers */,
			);
			runOnlyForDeploymentPostprocessing = 0;
		};
		7A67117D1DD0EEEB0070CA9D /* Headers */ = {
			isa = PBXHeadersBuildPhase;
			buildActionMask = 2147483647;
			files = (
				7A6711901DD0EEEB0070CA9D /* PersonalityInsightsV3.h in Headers */,
			);
			runOnlyForDeploymentPostprocessing = 0;
		};
		7A987D111D19D424003626B2 /* Headers */ = {
			isa = PBXHeadersBuildPhase;
			buildActionMask = 2147483647;
			files = (
				7A987D3B1D19D4A4003626B2 /* TradeoffAnalyticsV1.h in Headers */,
			);
			runOnlyForDeploymentPostprocessing = 0;
		};
		7A987D481D19D887003626B2 /* Headers */ = {
			isa = PBXHeadersBuildPhase;
			buildActionMask = 2147483647;
			files = (
				7A517AC51D1C84E1004FD758 /* RelationshipExtractionV1Beta.h in Headers */,
			);
			runOnlyForDeploymentPostprocessing = 0;
		};
		7AAAF39B1CEE99FC00B74848 /* Headers */ = {
			isa = PBXHeadersBuildPhase;
			buildActionMask = 2147483647;
			files = (
				7AAAF5BD1CEEA6BC00B74848 /* RestKit.h in Headers */,
			);
			runOnlyForDeploymentPostprocessing = 0;
		};
		7AAAF3C01CEE9A3700B74848 /* Headers */ = {
			isa = PBXHeadersBuildPhase;
			buildActionMask = 2147483647;
			files = (
				7AAAF5C11CEEA6CB00B74848 /* VisualRecognitionV3.h in Headers */,
			);
			runOnlyForDeploymentPostprocessing = 0;
		};
		7AAAF3F51CEE9D1900B74848 /* Headers */ = {
			isa = PBXHeadersBuildPhase;
			buildActionMask = 2147483647;
			files = (
				7AAAF5C01CEEA6C800B74848 /* ToneAnalyzerV3.h in Headers */,
			);
			runOnlyForDeploymentPostprocessing = 0;
		};
		7AAAF44B1CEE9F8800B74848 /* Headers */ = {
			isa = PBXHeadersBuildPhase;
			buildActionMask = 2147483647;
			files = (
				7AC97FC41D8308690046124C /* opus.h in Headers */,
				7AC97FC21D8308440046124C /* ogg.h in Headers */,
				7AC97FC51D8308690046124C /* opus_defines.h in Headers */,
				7AC97FC71D8308690046124C /* opus_types.h in Headers */,
				7AAAF5BE1CEEA6C000B74848 /* SpeechToTextV1.h in Headers */,
				7AC97FC81D830A020046124C /* os_types.h in Headers */,
				7AC97FC61D8308690046124C /* opus_multistream.h in Headers */,
			);
			runOnlyForDeploymentPostprocessing = 0;
		};
		7AAAF4821CEEA07900B74848 /* Headers */ = {
			isa = PBXHeadersBuildPhase;
			buildActionMask = 2147483647;
			files = (
				7AAAF5BC1CEEA6B700B74848 /* PersonalityInsightsV2.h in Headers */,
			);
			runOnlyForDeploymentPostprocessing = 0;
		};
		7AAAF4AC1CEEA10600B74848 /* Headers */ = {
			isa = PBXHeadersBuildPhase;
			buildActionMask = 2147483647;
			files = (
				7AAAF5BB1CEEA6B400B74848 /* NaturalLanguageClassifierV1.h in Headers */,
			);
			runOnlyForDeploymentPostprocessing = 0;
		};
		7AAAF4D91CEEA16100B74848 /* Headers */ = {
			isa = PBXHeadersBuildPhase;
			buildActionMask = 2147483647;
			files = (
				7AAAF5BA1CEEA6AF00B74848 /* LanguageTranslatorV2.h in Headers */,
			);
			runOnlyForDeploymentPostprocessing = 0;
		};
		7AAAF5061CEEA1DA00B74848 /* Headers */ = {
			isa = PBXHeadersBuildPhase;
			buildActionMask = 2147483647;
			files = (
				7AAAF5B91CEEA6AB00B74848 /* DialogV1.h in Headers */,
			);
			runOnlyForDeploymentPostprocessing = 0;
		};
		7AAAF5331CEEA23D00B74848 /* Headers */ = {
			isa = PBXHeadersBuildPhase;
			buildActionMask = 2147483647;
			files = (
				7AAAF5B81CEEA69B00B74848 /* AlchemyVisionV1.h in Headers */,
			);
			runOnlyForDeploymentPostprocessing = 0;
		};
		7AAAF5611CEEA2DF00B74848 /* Headers */ = {
			isa = PBXHeadersBuildPhase;
			buildActionMask = 2147483647;
			files = (
				7AAAF5B71CEEA69800B74848 /* AlchemyLanguageV1.h in Headers */,
			);
			runOnlyForDeploymentPostprocessing = 0;
		};
		7AB445211D3E647A00E8748A /* Headers */ = {
			isa = PBXHeadersBuildPhase;
			buildActionMask = 2147483647;
			files = (
				7A1F486B1D47AF7E00971377 /* ConversationV1.h in Headers */,
			);
			runOnlyForDeploymentPostprocessing = 0;
		};
		B1A8E4F91D19CEDA00678412 /* Headers */ = {
			isa = PBXHeadersBuildPhase;
			buildActionMask = 2147483647;
			files = (
			);
			runOnlyForDeploymentPostprocessing = 0;
		};
		B1AAD2D01D08656B002DAB84 /* Headers */ = {
			isa = PBXHeadersBuildPhase;
			buildActionMask = 2147483647;
			files = (
				B1AAD2EF1D08664A002DAB84 /* DocumentConversionV1.h in Headers */,
			);
			runOnlyForDeploymentPostprocessing = 0;
		};
/* End PBXHeadersBuildPhase section */

/* Begin PBXNativeTarget section */
		123B47111D1B3ABA007D0B22 /* RetrieveAndRankV1 */ = {
			isa = PBXNativeTarget;
			buildConfigurationList = 123B47271D1B3ABA007D0B22 /* Build configuration list for PBXNativeTarget "RetrieveAndRankV1" */;
			buildPhases = (
				123B470D1D1B3ABA007D0B22 /* Sources */,
				123B470E1D1B3ABA007D0B22 /* Frameworks */,
				123B470F1D1B3ABA007D0B22 /* Headers */,
				123B47101D1B3ABA007D0B22 /* Resources */,
			);
			buildRules = (
			);
			dependencies = (
			);
			name = RetrieveAndRankV1;
			productName = RetrieveAndRankV1;
			productReference = 123B47121D1B3ABA007D0B22 /* RetrieveAndRankV1.framework */;
			productType = "com.apple.product-type.framework";
		};
		123B471A1D1B3ABA007D0B22 /* RetrieveAndRankV1Tests */ = {
			isa = PBXNativeTarget;
			buildConfigurationList = 123B47281D1B3ABA007D0B22 /* Build configuration list for PBXNativeTarget "RetrieveAndRankV1Tests" */;
			buildPhases = (
				123B47171D1B3ABA007D0B22 /* Sources */,
				123B47181D1B3ABA007D0B22 /* Frameworks */,
				123B47191D1B3ABA007D0B22 /* Resources */,
				123B47291D1B3C36007D0B22 /* CopyFiles */,
			);
			buildRules = (
			);
			dependencies = (
				123B471E1D1B3ABA007D0B22 /* PBXTargetDependency */,
			);
			name = RetrieveAndRankV1Tests;
			productName = RetrieveAndRankV1Tests;
			productReference = 123B471B1D1B3ABA007D0B22 /* RetrieveAndRankV1Tests.xctest */;
			productType = "com.apple.product-type.bundle.unit-test";
		};
		1241DFAD1E380F0A00B8B33E /* NaturalLanguageUnderstandingV1 */ = {
			isa = PBXNativeTarget;
			buildConfigurationList = 1241DFBF1E380F0A00B8B33E /* Build configuration list for PBXNativeTarget "NaturalLanguageUnderstandingV1" */;
			buildPhases = (
				1241DFA91E380F0A00B8B33E /* Sources */,
				1241DFAA1E380F0A00B8B33E /* Frameworks */,
				1241DFAB1E380F0A00B8B33E /* Headers */,
				1241DFAC1E380F0A00B8B33E /* Resources */,
			);
			buildRules = (
			);
			dependencies = (
			);
			name = NaturalLanguageUnderstandingV1;
			productName = NaturalLanguageUnderstandingV1;
			productReference = 1241DFAE1E380F0A00B8B33E /* NaturalLanguageUnderstandingV1.framework */;
			productType = "com.apple.product-type.framework";
		};
		1241DFB51E380F0A00B8B33E /* NaturalLanguageUnderstandingV1Tests */ = {
			isa = PBXNativeTarget;
			buildConfigurationList = 1241DFC21E380F0A00B8B33E /* Build configuration list for PBXNativeTarget "NaturalLanguageUnderstandingV1Tests" */;
			buildPhases = (
				1241DFB21E380F0A00B8B33E /* Sources */,
				1241DFB31E380F0A00B8B33E /* Frameworks */,
				1241DFB41E380F0A00B8B33E /* Resources */,
			);
			buildRules = (
			);
			dependencies = (
				1241DFB91E380F0A00B8B33E /* PBXTargetDependency */,
			);
			name = NaturalLanguageUnderstandingV1Tests;
			productName = NaturalLanguageUnderstandingV1Tests;
			productReference = 1241DFB61E380F0A00B8B33E /* NaturalLanguageUnderstandingV1Tests.xctest */;
			productType = "com.apple.product-type.bundle.unit-test";
		};
		124C2DEE1D19E29000D9F602 /* TextToSpeechV1 */ = {
			isa = PBXNativeTarget;
			buildConfigurationList = 124C2E001D19E29100D9F602 /* Build configuration list for PBXNativeTarget "TextToSpeechV1" */;
			buildPhases = (
				124C2DEA1D19E29000D9F602 /* Sources */,
				124C2DEB1D19E29000D9F602 /* Frameworks */,
				124C2DEC1D19E29000D9F602 /* Headers */,
				124C2DED1D19E29000D9F602 /* Resources */,
			);
			buildRules = (
			);
			dependencies = (
			);
			name = TextToSpeechV1;
			productName = TextToSpeechV1;
			productReference = 124C2DEF1D19E29000D9F602 /* TextToSpeechV1.framework */;
			productType = "com.apple.product-type.framework";
		};
		124C2DF71D19E29100D9F602 /* TextToSpeechV1Tests */ = {
			isa = PBXNativeTarget;
			buildConfigurationList = 124C2E031D19E29100D9F602 /* Build configuration list for PBXNativeTarget "TextToSpeechV1Tests" */;
			buildPhases = (
				124C2DF41D19E29100D9F602 /* Sources */,
				124C2DF51D19E29100D9F602 /* Frameworks */,
				124C2DF61D19E29100D9F602 /* Resources */,
				124C2E291D19E3AE00D9F602 /* CopyFiles */,
			);
			buildRules = (
			);
			dependencies = (
				124C2DFB1D19E29100D9F602 /* PBXTargetDependency */,
			);
			name = TextToSpeechV1Tests;
			productName = TextToSpeechV1Tests;
			productReference = 124C2DF81D19E29100D9F602 /* TextToSpeechV1Tests.xctest */;
			productType = "com.apple.product-type.bundle.unit-test";
		};
		12F8003F1DF71921006851D6 /* DiscoveryV1 */ = {
			isa = PBXNativeTarget;
			buildConfigurationList = 12F800511DF71922006851D6 /* Build configuration list for PBXNativeTarget "DiscoveryV1" */;
			buildPhases = (
				12F8003B1DF71921006851D6 /* Sources */,
				12F8003C1DF71921006851D6 /* Frameworks */,
				12F8003D1DF71921006851D6 /* Headers */,
				12F8003E1DF71921006851D6 /* Resources */,
			);
			buildRules = (
			);
			dependencies = (
			);
			name = DiscoveryV1;
			productName = DiscoveryV1;
			productReference = 12F800401DF71921006851D6 /* DiscoveryV1.framework */;
			productType = "com.apple.product-type.framework";
		};
		12F800471DF71921006851D6 /* DiscoveryV1Tests */ = {
			isa = PBXNativeTarget;
			buildConfigurationList = 12F800541DF71922006851D6 /* Build configuration list for PBXNativeTarget "DiscoveryV1Tests" */;
			buildPhases = (
				12F800441DF71921006851D6 /* Sources */,
				12F800451DF71921006851D6 /* Frameworks */,
				12F800461DF71921006851D6 /* Resources */,
			);
			buildRules = (
			);
			dependencies = (
				12F8004B1DF71922006851D6 /* PBXTargetDependency */,
			);
			name = DiscoveryV1Tests;
			productName = DiscoveryV1Tests;
			productReference = 12F800481DF71921006851D6 /* DiscoveryV1Tests.xctest */;
			productType = "com.apple.product-type.bundle.unit-test";
		};
		7A67117F1DD0EEEB0070CA9D /* PersonalityInsightsV3 */ = {
			isa = PBXNativeTarget;
			buildConfigurationList = 7A6711951DD0EEEB0070CA9D /* Build configuration list for PBXNativeTarget "PersonalityInsightsV3" */;
			buildPhases = (
				7A67117B1DD0EEEB0070CA9D /* Sources */,
				7A67117C1DD0EEEB0070CA9D /* Frameworks */,
				7A67117D1DD0EEEB0070CA9D /* Headers */,
				7A67117E1DD0EEEB0070CA9D /* Resources */,
			);
			buildRules = (
			);
			dependencies = (
			);
			name = PersonalityInsightsV3;
			productName = PersonalityInsightsV3;
			productReference = 7A6711801DD0EEEB0070CA9D /* PersonalityInsightsV3.framework */;
			productType = "com.apple.product-type.framework";
		};
		7A6711871DD0EEEB0070CA9D /* PersonalityInsightsV3Tests */ = {
			isa = PBXNativeTarget;
			buildConfigurationList = 7A6711961DD0EEEB0070CA9D /* Build configuration list for PBXNativeTarget "PersonalityInsightsV3Tests" */;
			buildPhases = (
				7A6711841DD0EEEB0070CA9D /* Sources */,
				7A6711851DD0EEEB0070CA9D /* Frameworks */,
				7A6711861DD0EEEB0070CA9D /* Resources */,
			);
			buildRules = (
			);
			dependencies = (
				7A67118B1DD0EEEB0070CA9D /* PBXTargetDependency */,
			);
			name = PersonalityInsightsV3Tests;
			productName = PersonalityInsightsV3Tests;
			productReference = 7A6711881DD0EEEB0070CA9D /* PersonalityInsightsV3Tests.xctest */;
			productType = "com.apple.product-type.bundle.unit-test";
		};
		7A987D131D19D424003626B2 /* TradeoffAnalyticsV1 */ = {
			isa = PBXNativeTarget;
			buildConfigurationList = 7A987D291D19D424003626B2 /* Build configuration list for PBXNativeTarget "TradeoffAnalyticsV1" */;
			buildPhases = (
				7A987D0F1D19D424003626B2 /* Sources */,
				7A987D101D19D424003626B2 /* Frameworks */,
				7A987D111D19D424003626B2 /* Headers */,
				7A987D121D19D424003626B2 /* Resources */,
			);
			buildRules = (
			);
			dependencies = (
			);
			name = TradeoffAnalyticsV1;
			productName = TradeoffAnalyticsV1;
			productReference = 7A987D141D19D424003626B2 /* TradeoffAnalyticsV1.framework */;
			productType = "com.apple.product-type.framework";
		};
		7A987D1C1D19D424003626B2 /* TradeoffAnalyticsV1Tests */ = {
			isa = PBXNativeTarget;
			buildConfigurationList = 7A987D2A1D19D424003626B2 /* Build configuration list for PBXNativeTarget "TradeoffAnalyticsV1Tests" */;
			buildPhases = (
				7A987D191D19D424003626B2 /* Sources */,
				7A987D1A1D19D424003626B2 /* Frameworks */,
				7A987D1B1D19D424003626B2 /* Resources */,
				7A987D431D19D531003626B2 /* CopyFiles */,
			);
			buildRules = (
			);
			dependencies = (
				7A987D201D19D424003626B2 /* PBXTargetDependency */,
			);
			name = TradeoffAnalyticsV1Tests;
			productName = TradeoffAnalyticsV1Tests;
			productReference = 7A987D1D1D19D424003626B2 /* TradeoffAnalyticsV1Tests.xctest */;
			productType = "com.apple.product-type.bundle.unit-test";
		};
		7A987D4A1D19D887003626B2 /* RelationshipExtractionV1Beta */ = {
			isa = PBXNativeTarget;
			buildConfigurationList = 7A987D601D19D887003626B2 /* Build configuration list for PBXNativeTarget "RelationshipExtractionV1Beta" */;
			buildPhases = (
				7A987D461D19D887003626B2 /* Sources */,
				7A987D471D19D887003626B2 /* Frameworks */,
				7A987D481D19D887003626B2 /* Headers */,
				7A987D491D19D887003626B2 /* Resources */,
			);
			buildRules = (
			);
			dependencies = (
			);
			name = RelationshipExtractionV1Beta;
			productName = RelationshipExtractionV1Beta;
			productReference = 7A987D4B1D19D887003626B2 /* RelationshipExtractionV1Beta.framework */;
			productType = "com.apple.product-type.framework";
		};
		7A987D531D19D887003626B2 /* RelationshipExtractionV1BetaTests */ = {
			isa = PBXNativeTarget;
			buildConfigurationList = 7A987D611D19D887003626B2 /* Build configuration list for PBXNativeTarget "RelationshipExtractionV1BetaTests" */;
			buildPhases = (
				7A987D501D19D887003626B2 /* Sources */,
				7A987D511D19D887003626B2 /* Frameworks */,
				7A987D521D19D887003626B2 /* Resources */,
				7A987D771D19D9C6003626B2 /* CopyFiles */,
			);
			buildRules = (
			);
			dependencies = (
				7A987D571D19D887003626B2 /* PBXTargetDependency */,
			);
			name = RelationshipExtractionV1BetaTests;
			productName = RelationshipExtractionV1BetaTests;
			productReference = 7A987D541D19D887003626B2 /* RelationshipExtractionV1BetaTests.xctest */;
			productType = "com.apple.product-type.bundle.unit-test";
		};
		7AAAF39D1CEE99FC00B74848 /* RestKit */ = {
			isa = PBXNativeTarget;
			buildConfigurationList = 7AAAF3B31CEE99FC00B74848 /* Build configuration list for PBXNativeTarget "RestKit" */;
			buildPhases = (
				7AAAF3991CEE99FC00B74848 /* Sources */,
				7AAAF39A1CEE99FC00B74848 /* Frameworks */,
				7AAAF39B1CEE99FC00B74848 /* Headers */,
				7AAAF39C1CEE99FC00B74848 /* Resources */,
			);
			buildRules = (
			);
			dependencies = (
			);
			name = RestKit;
			productName = RestKit;
			productReference = 7AAAF39E1CEE99FC00B74848 /* RestKit.framework */;
			productType = "com.apple.product-type.framework";
		};
		7AAAF3A61CEE99FC00B74848 /* RestKitTests */ = {
			isa = PBXNativeTarget;
			buildConfigurationList = 7AAAF3B41CEE99FC00B74848 /* Build configuration list for PBXNativeTarget "RestKitTests" */;
			buildPhases = (
				7AAAF3A31CEE99FC00B74848 /* Sources */,
				7AAAF3A41CEE99FC00B74848 /* Frameworks */,
				7AAAF3A51CEE99FC00B74848 /* Resources */,
				7AAAF3B71CEE9A1200B74848 /* CopyFiles */,
			);
			buildRules = (
			);
			dependencies = (
				7AAAF3AA1CEE99FC00B74848 /* PBXTargetDependency */,
			);
			name = RestKitTests;
			productName = RestKitTests;
			productReference = 7AAAF3A71CEE99FC00B74848 /* RestKitTests.xctest */;
			productType = "com.apple.product-type.bundle.unit-test";
		};
		7AAAF3C21CEE9A3700B74848 /* VisualRecognitionV3 */ = {
			isa = PBXNativeTarget;
			buildConfigurationList = 7AAAF3D41CEE9A3700B74848 /* Build configuration list for PBXNativeTarget "VisualRecognitionV3" */;
			buildPhases = (
				7AAAF3BE1CEE9A3700B74848 /* Sources */,
				7AAAF3BF1CEE9A3700B74848 /* Frameworks */,
				7AAAF3C01CEE9A3700B74848 /* Headers */,
				7AAAF3C11CEE9A3700B74848 /* Resources */,
			);
			buildRules = (
			);
			dependencies = (
			);
			name = VisualRecognitionV3;
			productName = VisualRecognitionV3;
			productReference = 7AAAF3C31CEE9A3700B74848 /* VisualRecognitionV3.framework */;
			productType = "com.apple.product-type.framework";
		};
		7AAAF3CB1CEE9A3700B74848 /* VisualRecognitionV3Tests */ = {
			isa = PBXNativeTarget;
			buildConfigurationList = 7AAAF3D71CEE9A3700B74848 /* Build configuration list for PBXNativeTarget "VisualRecognitionV3Tests" */;
			buildPhases = (
				7AAAF3C81CEE9A3700B74848 /* Sources */,
				7AAAF3C91CEE9A3700B74848 /* Frameworks */,
				7AAAF3CA1CEE9A3700B74848 /* Resources */,
				7AAAF3EB1CEE9A7200B74848 /* CopyFiles */,
			);
			buildRules = (
			);
			dependencies = (
				7AAAF3CF1CEE9A3700B74848 /* PBXTargetDependency */,
			);
			name = VisualRecognitionV3Tests;
			productName = VisualRecognitionV3Tests;
			productReference = 7AAAF3CC1CEE9A3700B74848 /* VisualRecognitionV3Tests.xctest */;
			productType = "com.apple.product-type.bundle.unit-test";
		};
		7AAAF3F71CEE9D1900B74848 /* ToneAnalyzerV3 */ = {
			isa = PBXNativeTarget;
			buildConfigurationList = 7AAAF4091CEE9D1900B74848 /* Build configuration list for PBXNativeTarget "ToneAnalyzerV3" */;
			buildPhases = (
				7AAAF3F31CEE9D1900B74848 /* Sources */,
				7AAAF3F41CEE9D1900B74848 /* Frameworks */,
				7AAAF3F51CEE9D1900B74848 /* Headers */,
				7AAAF3F61CEE9D1900B74848 /* Resources */,
			);
			buildRules = (
			);
			dependencies = (
			);
			name = ToneAnalyzerV3;
			productName = ToneAnalyzerV3;
			productReference = 7AAAF3F81CEE9D1900B74848 /* ToneAnalyzerV3.framework */;
			productType = "com.apple.product-type.framework";
		};
		7AAAF4001CEE9D1900B74848 /* ToneAnalyzerV3Tests */ = {
			isa = PBXNativeTarget;
			buildConfigurationList = 7AAAF40C1CEE9D1900B74848 /* Build configuration list for PBXNativeTarget "ToneAnalyzerV3Tests" */;
			buildPhases = (
				7AAAF3FD1CEE9D1900B74848 /* Sources */,
				7AAAF3FE1CEE9D1900B74848 /* Frameworks */,
				7AAAF3FF1CEE9D1900B74848 /* Resources */,
				7AAAF41B1CEE9E0300B74848 /* CopyFiles */,
			);
			buildRules = (
			);
			dependencies = (
				7AAAF4041CEE9D1900B74848 /* PBXTargetDependency */,
			);
			name = ToneAnalyzerV3Tests;
			productName = ToneAnalyzerV3Tests;
			productReference = 7AAAF4011CEE9D1900B74848 /* ToneAnalyzerV3Tests.xctest */;
			productType = "com.apple.product-type.bundle.unit-test";
		};
		7AAAF44D1CEE9F8800B74848 /* SpeechToTextV1 */ = {
			isa = PBXNativeTarget;
			buildConfigurationList = 7AAAF45F1CEE9F8800B74848 /* Build configuration list for PBXNativeTarget "SpeechToTextV1" */;
			buildPhases = (
				7AAAF4491CEE9F8800B74848 /* Sources */,
				7AAAF44A1CEE9F8800B74848 /* Frameworks */,
				7AAAF44B1CEE9F8800B74848 /* Headers */,
				7AAAF44C1CEE9F8800B74848 /* Resources */,
			);
			buildRules = (
			);
			dependencies = (
			);
			name = SpeechToTextV1;
			productName = SpeechToTextV1;
			productReference = 7AAAF44E1CEE9F8800B74848 /* SpeechToTextV1.framework */;
			productType = "com.apple.product-type.framework";
		};
		7AAAF4561CEE9F8800B74848 /* SpeechToTextV1Tests */ = {
			isa = PBXNativeTarget;
			buildConfigurationList = 7AAAF4621CEE9F8800B74848 /* Build configuration list for PBXNativeTarget "SpeechToTextV1Tests" */;
			buildPhases = (
				7AAAF4531CEE9F8800B74848 /* Sources */,
				7AAAF4541CEE9F8800B74848 /* Frameworks */,
				7AAAF4551CEE9F8800B74848 /* Resources */,
			);
			buildRules = (
			);
			dependencies = (
				7AAAF45A1CEE9F8800B74848 /* PBXTargetDependency */,
			);
			name = SpeechToTextV1Tests;
			productName = SpeechToTextV1Tests;
			productReference = 7AAAF4571CEE9F8800B74848 /* SpeechToTextV1Tests.xctest */;
			productType = "com.apple.product-type.bundle.unit-test";
		};
		7AAAF4841CEEA07900B74848 /* PersonalityInsightsV2 */ = {
			isa = PBXNativeTarget;
			buildConfigurationList = 7AAAF4961CEEA07900B74848 /* Build configuration list for PBXNativeTarget "PersonalityInsightsV2" */;
			buildPhases = (
				7AAAF4801CEEA07900B74848 /* Sources */,
				7AAAF4811CEEA07900B74848 /* Frameworks */,
				7AAAF4821CEEA07900B74848 /* Headers */,
				7AAAF4831CEEA07900B74848 /* Resources */,
			);
			buildRules = (
			);
			dependencies = (
			);
			name = PersonalityInsightsV2;
			productName = PersonalityInsightsV2;
			productReference = 7AAAF4851CEEA07900B74848 /* PersonalityInsightsV2.framework */;
			productType = "com.apple.product-type.framework";
		};
		7AAAF48D1CEEA07900B74848 /* PersonalityInsightsV2Tests */ = {
			isa = PBXNativeTarget;
			buildConfigurationList = 7AAAF4991CEEA07900B74848 /* Build configuration list for PBXNativeTarget "PersonalityInsightsV2Tests" */;
			buildPhases = (
				7AAAF48A1CEEA07900B74848 /* Sources */,
				7AAAF48B1CEEA07900B74848 /* Frameworks */,
				7AAAF48C1CEEA07900B74848 /* Resources */,
				7A9EE3BE1D4FD90400FA2932 /* CopyFiles */,
			);
			buildRules = (
			);
			dependencies = (
				7AAAF4911CEEA07900B74848 /* PBXTargetDependency */,
			);
			name = PersonalityInsightsV2Tests;
			productName = PersonalityInsightsV2Tests;
			productReference = 7AAAF48E1CEEA07900B74848 /* PersonalityInsightsV2Tests.xctest */;
			productType = "com.apple.product-type.bundle.unit-test";
		};
		7AAAF4AE1CEEA10600B74848 /* NaturalLanguageClassifierV1 */ = {
			isa = PBXNativeTarget;
			buildConfigurationList = 7AAAF4C01CEEA10700B74848 /* Build configuration list for PBXNativeTarget "NaturalLanguageClassifierV1" */;
			buildPhases = (
				7AAAF4AA1CEEA10600B74848 /* Sources */,
				7AAAF4AB1CEEA10600B74848 /* Frameworks */,
				7AAAF4AC1CEEA10600B74848 /* Headers */,
				7AAAF4AD1CEEA10600B74848 /* Resources */,
			);
			buildRules = (
			);
			dependencies = (
			);
			name = NaturalLanguageClassifierV1;
			productName = NaturalLanguageClassifierV1;
			productReference = 7AAAF4AF1CEEA10600B74848 /* NaturalLanguageClassifierV1.framework */;
			productType = "com.apple.product-type.framework";
		};
		7AAAF4B71CEEA10700B74848 /* NaturalLanguageClassifierV1Tests */ = {
			isa = PBXNativeTarget;
			buildConfigurationList = 7AAAF4C31CEEA10700B74848 /* Build configuration list for PBXNativeTarget "NaturalLanguageClassifierV1Tests" */;
			buildPhases = (
				7AAAF4B41CEEA10700B74848 /* Sources */,
				7AAAF4B51CEEA10700B74848 /* Frameworks */,
				7AAAF4B61CEEA10700B74848 /* Resources */,
				7AAAF4D41CEEA13A00B74848 /* CopyFiles */,
			);
			buildRules = (
			);
			dependencies = (
				7AAAF4BB1CEEA10700B74848 /* PBXTargetDependency */,
			);
			name = NaturalLanguageClassifierV1Tests;
			productName = NaturalLanguageClassifierV1Tests;
			productReference = 7AAAF4B81CEEA10700B74848 /* NaturalLanguageClassifierV1Tests.xctest */;
			productType = "com.apple.product-type.bundle.unit-test";
		};
		7AAAF4DB1CEEA16100B74848 /* LanguageTranslatorV2 */ = {
			isa = PBXNativeTarget;
			buildConfigurationList = 7AAAF4ED1CEEA16100B74848 /* Build configuration list for PBXNativeTarget "LanguageTranslatorV2" */;
			buildPhases = (
				7AAAF4D71CEEA16100B74848 /* Sources */,
				7AAAF4D81CEEA16100B74848 /* Frameworks */,
				7AAAF4D91CEEA16100B74848 /* Headers */,
				7AAAF4DA1CEEA16100B74848 /* Resources */,
			);
			buildRules = (
			);
			dependencies = (
			);
			name = LanguageTranslatorV2;
			productName = LanguageTranslatorV2;
			productReference = 7AAAF4DC1CEEA16100B74848 /* LanguageTranslatorV2.framework */;
			productType = "com.apple.product-type.framework";
		};
		7AAAF4E41CEEA16100B74848 /* LanguageTranslatorV2Tests */ = {
			isa = PBXNativeTarget;
			buildConfigurationList = 7AAAF4F01CEEA16100B74848 /* Build configuration list for PBXNativeTarget "LanguageTranslatorV2Tests" */;
			buildPhases = (
				7AAAF4E11CEEA16100B74848 /* Sources */,
				7AAAF4E21CEEA16100B74848 /* Frameworks */,
				7AAAF4E31CEEA16100B74848 /* Resources */,
				7AAAF5011CEEA1B000B74848 /* CopyFiles */,
			);
			buildRules = (
			);
			dependencies = (
				7AAAF4E81CEEA16100B74848 /* PBXTargetDependency */,
			);
			name = LanguageTranslatorV2Tests;
			productName = LanguageTranslatorV2Tests;
			productReference = 7AAAF4E51CEEA16100B74848 /* LanguageTranslatorV2Tests.xctest */;
			productType = "com.apple.product-type.bundle.unit-test";
		};
		7AAAF5081CEEA1DA00B74848 /* DialogV1 */ = {
			isa = PBXNativeTarget;
			buildConfigurationList = 7AAAF51A1CEEA1DA00B74848 /* Build configuration list for PBXNativeTarget "DialogV1" */;
			buildPhases = (
				7AAAF5041CEEA1DA00B74848 /* Sources */,
				7AAAF5051CEEA1DA00B74848 /* Frameworks */,
				7AAAF5061CEEA1DA00B74848 /* Headers */,
				7AAAF5071CEEA1DA00B74848 /* Resources */,
			);
			buildRules = (
			);
			dependencies = (
			);
			name = DialogV1;
			productName = DialogV1;
			productReference = 7AAAF5091CEEA1DA00B74848 /* DialogV1.framework */;
			productType = "com.apple.product-type.framework";
		};
		7AAAF5111CEEA1DA00B74848 /* DialogV1Tests */ = {
			isa = PBXNativeTarget;
			buildConfigurationList = 7AAAF51D1CEEA1DA00B74848 /* Build configuration list for PBXNativeTarget "DialogV1Tests" */;
			buildPhases = (
				7AAAF50E1CEEA1DA00B74848 /* Sources */,
				7AAAF50F1CEEA1DA00B74848 /* Frameworks */,
				7AAAF5101CEEA1DA00B74848 /* Resources */,
				7AAAF52E1CEEA20900B74848 /* CopyFiles */,
			);
			buildRules = (
			);
			dependencies = (
				7AAAF5151CEEA1DA00B74848 /* PBXTargetDependency */,
			);
			name = DialogV1Tests;
			productName = DialogV1Tests;
			productReference = 7AAAF5121CEEA1DA00B74848 /* DialogV1Tests.xctest */;
			productType = "com.apple.product-type.bundle.unit-test";
		};
		7AAAF5351CEEA23D00B74848 /* AlchemyVisionV1 */ = {
			isa = PBXNativeTarget;
			buildConfigurationList = 7AAAF5471CEEA23E00B74848 /* Build configuration list for PBXNativeTarget "AlchemyVisionV1" */;
			buildPhases = (
				7AAAF5311CEEA23D00B74848 /* Sources */,
				7AAAF5321CEEA23D00B74848 /* Frameworks */,
				7AAAF5331CEEA23D00B74848 /* Headers */,
				7AAAF5341CEEA23D00B74848 /* Resources */,
			);
			buildRules = (
			);
			dependencies = (
			);
			name = AlchemyVisionV1;
			productName = AlchemyVisionV1;
			productReference = 7AAAF5361CEEA23D00B74848 /* AlchemyVisionV1.framework */;
			productType = "com.apple.product-type.framework";
		};
		7AAAF53E1CEEA23E00B74848 /* AlchemyVisionV1Tests */ = {
			isa = PBXNativeTarget;
			buildConfigurationList = 7AAAF54A1CEEA23E00B74848 /* Build configuration list for PBXNativeTarget "AlchemyVisionV1Tests" */;
			buildPhases = (
				7AAAF53B1CEEA23E00B74848 /* Sources */,
				7AAAF53C1CEEA23E00B74848 /* Frameworks */,
				7AAAF53D1CEEA23E00B74848 /* Resources */,
				7AAAF55C1CEEA29D00B74848 /* CopyFiles */,
			);
			buildRules = (
			);
			dependencies = (
				7AAAF5421CEEA23E00B74848 /* PBXTargetDependency */,
			);
			name = AlchemyVisionV1Tests;
			productName = AlchemyVisionV1Tests;
			productReference = 7AAAF53F1CEEA23E00B74848 /* AlchemyVisionV1Tests.xctest */;
			productType = "com.apple.product-type.bundle.unit-test";
		};
		7AAAF5631CEEA2DF00B74848 /* AlchemyLanguageV1 */ = {
			isa = PBXNativeTarget;
			buildConfigurationList = 7AAAF5751CEEA2DF00B74848 /* Build configuration list for PBXNativeTarget "AlchemyLanguageV1" */;
			buildPhases = (
				7AAAF55F1CEEA2DF00B74848 /* Sources */,
				7AAAF5601CEEA2DF00B74848 /* Frameworks */,
				7AAAF5611CEEA2DF00B74848 /* Headers */,
				7AAAF5621CEEA2DF00B74848 /* Resources */,
			);
			buildRules = (
			);
			dependencies = (
			);
			name = AlchemyLanguageV1;
			productName = AlchemyLanguageV1;
			productReference = 7AAAF5641CEEA2DF00B74848 /* AlchemyLanguageV1.framework */;
			productType = "com.apple.product-type.framework";
		};
		7AAAF56C1CEEA2DF00B74848 /* AlchemyLanguageV1Tests */ = {
			isa = PBXNativeTarget;
			buildConfigurationList = 7AAAF5781CEEA2DF00B74848 /* Build configuration list for PBXNativeTarget "AlchemyLanguageV1Tests" */;
			buildPhases = (
				7AAAF5691CEEA2DF00B74848 /* Sources */,
				7AAAF56A1CEEA2DF00B74848 /* Frameworks */,
				7AAAF56B1CEEA2DF00B74848 /* Resources */,
				7AAAF5A91CEEA35D00B74848 /* CopyFiles */,
			);
			buildRules = (
			);
			dependencies = (
				7AAAF5701CEEA2DF00B74848 /* PBXTargetDependency */,
			);
			name = AlchemyLanguageV1Tests;
			productName = AlchemyLanguageV1Tests;
			productReference = 7AAAF56D1CEEA2DF00B74848 /* AlchemyLanguageV1Tests.xctest */;
			productType = "com.apple.product-type.bundle.unit-test";
		};
		7AB445231D3E647A00E8748A /* ConversationV1 */ = {
			isa = PBXNativeTarget;
			buildConfigurationList = 7AB445351D3E647A00E8748A /* Build configuration list for PBXNativeTarget "ConversationV1" */;
			buildPhases = (
				7AB4451F1D3E647A00E8748A /* Sources */,
				7AB445201D3E647A00E8748A /* Frameworks */,
				7AB445211D3E647A00E8748A /* Headers */,
				7AB445221D3E647A00E8748A /* Resources */,
			);
			buildRules = (
			);
			dependencies = (
			);
			name = ConversationV1;
			productName = ConversationV1;
			productReference = 7AB445241D3E647A00E8748A /* ConversationV1.framework */;
			productType = "com.apple.product-type.framework";
		};
		7AB4452C1D3E647A00E8748A /* ConversationV1Tests */ = {
			isa = PBXNativeTarget;
			buildConfigurationList = 7AB445381D3E647A00E8748A /* Build configuration list for PBXNativeTarget "ConversationV1Tests" */;
			buildPhases = (
				7AB445291D3E647A00E8748A /* Sources */,
				7AB4452A1D3E647A00E8748A /* Frameworks */,
				7AB4452B1D3E647A00E8748A /* Resources */,
				7AB4453E1D3E652700E8748A /* CopyFiles */,
			);
			buildRules = (
			);
			dependencies = (
				7AB445301D3E647A00E8748A /* PBXTargetDependency */,
			);
			name = ConversationV1Tests;
			productName = ConversationV1Tests;
			productReference = 7AB4452D1D3E647A00E8748A /* ConversationV1Tests.xctest */;
			productType = "com.apple.product-type.bundle.unit-test";
		};
		B1A8E4FB1D19CEDA00678412 /* AlchemyDataNewsV1 */ = {
			isa = PBXNativeTarget;
			buildConfigurationList = B1A8E5111D19CEDB00678412 /* Build configuration list for PBXNativeTarget "AlchemyDataNewsV1" */;
			buildPhases = (
				B1A8E4F71D19CEDA00678412 /* Sources */,
				B1A8E4F81D19CEDA00678412 /* Frameworks */,
				B1A8E4F91D19CEDA00678412 /* Headers */,
				B1A8E4FA1D19CEDA00678412 /* Resources */,
			);
			buildRules = (
			);
			dependencies = (
			);
			name = AlchemyDataNewsV1;
			productName = AlchemyDataNewsV1;
			productReference = B1A8E4FC1D19CEDA00678412 /* AlchemyDataNewsV1.framework */;
			productType = "com.apple.product-type.framework";
		};
		B1A8E5041D19CEDB00678412 /* AlchemyDataNewsV1Tests */ = {
			isa = PBXNativeTarget;
			buildConfigurationList = B1A8E5121D19CEDB00678412 /* Build configuration list for PBXNativeTarget "AlchemyDataNewsV1Tests" */;
			buildPhases = (
				B1A8E5011D19CEDB00678412 /* Sources */,
				B1A8E5021D19CEDB00678412 /* Frameworks */,
				B1A8E5031D19CEDB00678412 /* Resources */,
			);
			buildRules = (
			);
			dependencies = (
				B1A8E5081D19CEDB00678412 /* PBXTargetDependency */,
			);
			name = AlchemyDataNewsV1Tests;
			productName = AlchemyDataNewsV1Tests;
			productReference = B1A8E5051D19CEDB00678412 /* AlchemyDataNewsV1Tests.xctest */;
			productType = "com.apple.product-type.bundle.unit-test";
		};
		B1AAD2D21D08656B002DAB84 /* DocumentConversionV1 */ = {
			isa = PBXNativeTarget;
			buildConfigurationList = B1AAD2E81D08656B002DAB84 /* Build configuration list for PBXNativeTarget "DocumentConversionV1" */;
			buildPhases = (
				B1AAD2CE1D08656B002DAB84 /* Sources */,
				B1AAD2CF1D08656B002DAB84 /* Frameworks */,
				B1AAD2D01D08656B002DAB84 /* Headers */,
				B1AAD2D11D08656B002DAB84 /* Resources */,
			);
			buildRules = (
			);
			dependencies = (
			);
			name = DocumentConversionV1;
			productName = DocumentConversionV1;
			productReference = B1AAD2D31D08656B002DAB84 /* DocumentConversionV1.framework */;
			productType = "com.apple.product-type.framework";
		};
		B1AAD2DB1D08656B002DAB84 /* DocumentConversionV1Tests */ = {
			isa = PBXNativeTarget;
			buildConfigurationList = B1AAD2E91D08656B002DAB84 /* Build configuration list for PBXNativeTarget "DocumentConversionV1Tests" */;
			buildPhases = (
				B1AAD2D81D08656B002DAB84 /* Sources */,
				B1AAD2D91D08656B002DAB84 /* Frameworks */,
				B1AAD2DA1D08656B002DAB84 /* Resources */,
				B1AAD2F01D086742002DAB84 /* CopyFiles */,
			);
			buildRules = (
			);
			dependencies = (
				B1AAD2DF1D08656B002DAB84 /* PBXTargetDependency */,
			);
			name = DocumentConversionV1Tests;
			productName = DocumentConversionV1Tests;
			productReference = B1AAD2DC1D08656B002DAB84 /* DocumentConversionV1Tests.xctest */;
			productType = "com.apple.product-type.bundle.unit-test";
		};
/* End PBXNativeTarget section */

/* Begin PBXProject section */
		7A0F95AA1C23288E004C01C0 /* Project object */ = {
			isa = PBXProject;
			attributes = {
				LastSwiftUpdateCheck = 0820;
				LastUpgradeCheck = 0820;
				ORGANIZATIONNAME = "Glenn R. Fisher";
				TargetAttributes = {
					123B47111D1B3ABA007D0B22 = {
						CreatedOnToolsVersion = 7.3.1;
						LastSwiftMigration = 0800;
					};
					123B471A1D1B3ABA007D0B22 = {
						CreatedOnToolsVersion = 7.3.1;
						LastSwiftMigration = 0800;
					};
					1241DFAD1E380F0A00B8B33E = {
						CreatedOnToolsVersion = 8.2.1;
						LastSwiftMigration = 0820;
						ProvisioningStyle = Manual;
					};
					1241DFB51E380F0A00B8B33E = {
						CreatedOnToolsVersion = 8.2.1;
						ProvisioningStyle = Automatic;
					};
					124C2DEE1D19E29000D9F602 = {
						CreatedOnToolsVersion = 7.3.1;
						LastSwiftMigration = 0800;
					};
					124C2DF71D19E29100D9F602 = {
						CreatedOnToolsVersion = 7.3.1;
						LastSwiftMigration = 0800;
					};
					12F8003F1DF71921006851D6 = {
						CreatedOnToolsVersion = 8.1;
						LastSwiftMigration = 0810;
						ProvisioningStyle = Manual;
					};
					12F800471DF71921006851D6 = {
						CreatedOnToolsVersion = 8.1;
						ProvisioningStyle = Automatic;
					};
					7A67117F1DD0EEEB0070CA9D = {
						CreatedOnToolsVersion = 8.0;
						ProvisioningStyle = Automatic;
					};
					7A6711871DD0EEEB0070CA9D = {
						CreatedOnToolsVersion = 8.0;
						ProvisioningStyle = Automatic;
					};
					7A987D131D19D424003626B2 = {
						CreatedOnToolsVersion = 7.3.1;
						LastSwiftMigration = 0800;
					};
					7A987D1C1D19D424003626B2 = {
						CreatedOnToolsVersion = 7.3.1;
						DevelopmentTeam = CDXLDASP22;
						LastSwiftMigration = 0800;
					};
					7A987D4A1D19D887003626B2 = {
						CreatedOnToolsVersion = 7.3.1;
						LastSwiftMigration = 0800;
					};
					7A987D531D19D887003626B2 = {
						CreatedOnToolsVersion = 7.3.1;
						DevelopmentTeam = CDXLDASP22;
						LastSwiftMigration = 0800;
					};
					7AAAF39D1CEE99FC00B74848 = {
						CreatedOnToolsVersion = 7.3.1;
						LastSwiftMigration = 0800;
					};
					7AAAF3A61CEE99FC00B74848 = {
						CreatedOnToolsVersion = 7.3.1;
					};
					7AAAF3C21CEE9A3700B74848 = {
						CreatedOnToolsVersion = 7.3.1;
						LastSwiftMigration = 0800;
					};
					7AAAF3CB1CEE9A3700B74848 = {
						CreatedOnToolsVersion = 7.3.1;
						LastSwiftMigration = 0800;
					};
					7AAAF3F71CEE9D1900B74848 = {
						CreatedOnToolsVersion = 7.3.1;
						LastSwiftMigration = 0800;
					};
					7AAAF4001CEE9D1900B74848 = {
						CreatedOnToolsVersion = 7.3.1;
						LastSwiftMigration = 0800;
					};
					7AAAF44D1CEE9F8800B74848 = {
						CreatedOnToolsVersion = 7.3.1;
						LastSwiftMigration = 0800;
					};
					7AAAF4561CEE9F8800B74848 = {
						CreatedOnToolsVersion = 7.3.1;
						LastSwiftMigration = 0800;
					};
					7AAAF4841CEEA07900B74848 = {
						CreatedOnToolsVersion = 7.3.1;
						LastSwiftMigration = 0800;
					};
					7AAAF48D1CEEA07900B74848 = {
						CreatedOnToolsVersion = 7.3.1;
						LastSwiftMigration = 0800;
					};
					7AAAF4AE1CEEA10600B74848 = {
						CreatedOnToolsVersion = 7.3.1;
						LastSwiftMigration = 0800;
					};
					7AAAF4B71CEEA10700B74848 = {
						CreatedOnToolsVersion = 7.3.1;
						LastSwiftMigration = 0800;
					};
					7AAAF4DB1CEEA16100B74848 = {
						CreatedOnToolsVersion = 7.3.1;
						LastSwiftMigration = 0800;
					};
					7AAAF4E41CEEA16100B74848 = {
						CreatedOnToolsVersion = 7.3.1;
						LastSwiftMigration = 0800;
					};
					7AAAF5081CEEA1DA00B74848 = {
						CreatedOnToolsVersion = 7.3.1;
						LastSwiftMigration = 0800;
					};
					7AAAF5111CEEA1DA00B74848 = {
						CreatedOnToolsVersion = 7.3.1;
						LastSwiftMigration = 0800;
					};
					7AAAF5351CEEA23D00B74848 = {
						CreatedOnToolsVersion = 7.3.1;
						LastSwiftMigration = 0800;
					};
					7AAAF53E1CEEA23E00B74848 = {
						CreatedOnToolsVersion = 7.3.1;
						LastSwiftMigration = 0800;
					};
					7AAAF5631CEEA2DF00B74848 = {
						CreatedOnToolsVersion = 7.3.1;
						LastSwiftMigration = 0800;
					};
					7AAAF56C1CEEA2DF00B74848 = {
						CreatedOnToolsVersion = 7.3.1;
						LastSwiftMigration = 0800;
					};
					7AB445231D3E647A00E8748A = {
						CreatedOnToolsVersion = 7.3.1;
						LastSwiftMigration = 0800;
					};
					7AB4452C1D3E647A00E8748A = {
						CreatedOnToolsVersion = 7.3.1;
						DevelopmentTeam = CDXLDASP22;
						LastSwiftMigration = 0800;
					};
					B1A8E4FB1D19CEDA00678412 = {
						CreatedOnToolsVersion = 7.3.1;
						LastSwiftMigration = 0800;
					};
					B1A8E5041D19CEDB00678412 = {
						CreatedOnToolsVersion = 7.3.1;
						LastSwiftMigration = 0800;
					};
					B1AAD2D21D08656B002DAB84 = {
						CreatedOnToolsVersion = 7.3.1;
						LastSwiftMigration = 0800;
					};
					B1AAD2DB1D08656B002DAB84 = {
						CreatedOnToolsVersion = 7.3.1;
						LastSwiftMigration = 0800;
					};
				};
			};
			buildConfigurationList = 7A0F95AD1C23288E004C01C0 /* Build configuration list for PBXProject "WatsonDeveloperCloud" */;
			compatibilityVersion = "Xcode 3.2";
			developmentRegion = English;
			hasScannedForEncodings = 0;
			knownRegions = (
				en,
			);
			mainGroup = 7A0F95A91C23288E004C01C0;
			productRefGroup = 7A0F95B41C23288E004C01C0 /* Products */;
			projectDirPath = "";
			projectRoot = "";
			targets = (
				B1A8E4FB1D19CEDA00678412 /* AlchemyDataNewsV1 */,
				B1A8E5041D19CEDB00678412 /* AlchemyDataNewsV1Tests */,
				7AAAF5631CEEA2DF00B74848 /* AlchemyLanguageV1 */,
				7AAAF56C1CEEA2DF00B74848 /* AlchemyLanguageV1Tests */,
				7AAAF5351CEEA23D00B74848 /* AlchemyVisionV1 */,
				7AAAF53E1CEEA23E00B74848 /* AlchemyVisionV1Tests */,
				7AB445231D3E647A00E8748A /* ConversationV1 */,
				7AB4452C1D3E647A00E8748A /* ConversationV1Tests */,
				7AAAF5081CEEA1DA00B74848 /* DialogV1 */,
				7AAAF5111CEEA1DA00B74848 /* DialogV1Tests */,
				12F8003F1DF71921006851D6 /* DiscoveryV1 */,
				12F800471DF71921006851D6 /* DiscoveryV1Tests */,
				B1AAD2D21D08656B002DAB84 /* DocumentConversionV1 */,
				B1AAD2DB1D08656B002DAB84 /* DocumentConversionV1Tests */,
				7AAAF4DB1CEEA16100B74848 /* LanguageTranslatorV2 */,
				7AAAF4E41CEEA16100B74848 /* LanguageTranslatorV2Tests */,
				7AAAF4AE1CEEA10600B74848 /* NaturalLanguageClassifierV1 */,
				7AAAF4B71CEEA10700B74848 /* NaturalLanguageClassifierV1Tests */,
				1241DFAD1E380F0A00B8B33E /* NaturalLanguageUnderstandingV1 */,
				1241DFB51E380F0A00B8B33E /* NaturalLanguageUnderstandingV1Tests */,
				7AAAF4841CEEA07900B74848 /* PersonalityInsightsV2 */,
				7AAAF48D1CEEA07900B74848 /* PersonalityInsightsV2Tests */,
				7A67117F1DD0EEEB0070CA9D /* PersonalityInsightsV3 */,
				7A6711871DD0EEEB0070CA9D /* PersonalityInsightsV3Tests */,
				7A987D4A1D19D887003626B2 /* RelationshipExtractionV1Beta */,
				7A987D531D19D887003626B2 /* RelationshipExtractionV1BetaTests */,
				123B47111D1B3ABA007D0B22 /* RetrieveAndRankV1 */,
				123B471A1D1B3ABA007D0B22 /* RetrieveAndRankV1Tests */,
				7AAAF44D1CEE9F8800B74848 /* SpeechToTextV1 */,
				7AAAF4561CEE9F8800B74848 /* SpeechToTextV1Tests */,
				124C2DEE1D19E29000D9F602 /* TextToSpeechV1 */,
				124C2DF71D19E29100D9F602 /* TextToSpeechV1Tests */,
				7AAAF3F71CEE9D1900B74848 /* ToneAnalyzerV3 */,
				7AAAF4001CEE9D1900B74848 /* ToneAnalyzerV3Tests */,
				7A987D131D19D424003626B2 /* TradeoffAnalyticsV1 */,
				7A987D1C1D19D424003626B2 /* TradeoffAnalyticsV1Tests */,
				7AAAF3C21CEE9A3700B74848 /* VisualRecognitionV3 */,
				7AAAF3CB1CEE9A3700B74848 /* VisualRecognitionV3Tests */,
				7AAAF39D1CEE99FC00B74848 /* RestKit */,
				7AAAF3A61CEE99FC00B74848 /* RestKitTests */,
			);
		};
/* End PBXProject section */

/* Begin PBXResourcesBuildPhase section */
		123B47101D1B3ABA007D0B22 /* Resources */ = {
			isa = PBXResourcesBuildPhase;
			buildActionMask = 2147483647;
			files = (
			);
			runOnlyForDeploymentPostprocessing = 0;
		};
		123B47191D1B3ABA007D0B22 /* Resources */ = {
			isa = PBXResourcesBuildPhase;
			buildActionMask = 2147483647;
			files = (
				12DBA9371D512D9100966E41 /* ranker_train_data.csv in Resources */,
				123A09231D237F2D00A8DA56 /* cranfield_solr_config.zip in Resources */,
				123A09251D2579BF00A8DA56 /* cranfield_data.json in Resources */,
				12DBA93A1D52435900966E41 /* ranker_test_data.csv in Resources */,
			);
			runOnlyForDeploymentPostprocessing = 0;
		};
		1241DFAC1E380F0A00B8B33E /* Resources */ = {
			isa = PBXResourcesBuildPhase;
			buildActionMask = 2147483647;
			files = (
			);
			runOnlyForDeploymentPostprocessing = 0;
		};
		1241DFB41E380F0A00B8B33E /* Resources */ = {
			isa = PBXResourcesBuildPhase;
			buildActionMask = 2147483647;
			files = (
			);
			runOnlyForDeploymentPostprocessing = 0;
		};
		124C2DED1D19E29000D9F602 /* Resources */ = {
			isa = PBXResourcesBuildPhase;
			buildActionMask = 2147483647;
			files = (
			);
			runOnlyForDeploymentPostprocessing = 0;
		};
		124C2DF61D19E29100D9F602 /* Resources */ = {
			isa = PBXResourcesBuildPhase;
			buildActionMask = 2147483647;
			files = (
			);
			runOnlyForDeploymentPostprocessing = 0;
		};
		12F8003E1DF71921006851D6 /* Resources */ = {
			isa = PBXResourcesBuildPhase;
			buildActionMask = 2147483647;
			files = (
			);
			runOnlyForDeploymentPostprocessing = 0;
		};
		12F800461DF71921006851D6 /* Resources */ = {
			isa = PBXResourcesBuildPhase;
			buildActionMask = 2147483647;
			files = (
				CE7BEE391E0A165C000367FE /* discoverySample.json in Resources */,
				CE7BEE3B1E0A221B000367FE /* metadata.json in Resources */,
				CE7BEE361E09E358000367FE /* KennedySpeech.html in Resources */,
			);
			runOnlyForDeploymentPostprocessing = 0;
		};
		7A67117E1DD0EEEB0070CA9D /* Resources */ = {
			isa = PBXResourcesBuildPhase;
			buildActionMask = 2147483647;
			files = (
			);
			runOnlyForDeploymentPostprocessing = 0;
		};
		7A6711861DD0EEEB0070CA9D /* Resources */ = {
			isa = PBXResourcesBuildPhase;
			buildActionMask = 2147483647;
			files = (
				7A6711A51DD0F1970070CA9D /* KennedySpeech.txt in Resources */,
				7A6711A61DD0F1970070CA9D /* MobyDickIntro.txt in Resources */,
				CE75BAA91DDE5F2F006EBB51 /* KennedySpeech.html in Resources */,
			);
			runOnlyForDeploymentPostprocessing = 0;
		};
		7A987D121D19D424003626B2 /* Resources */ = {
			isa = PBXResourcesBuildPhase;
			buildActionMask = 2147483647;
			files = (
			);
			runOnlyForDeploymentPostprocessing = 0;
		};
		7A987D1B1D19D424003626B2 /* Resources */ = {
			isa = PBXResourcesBuildPhase;
			buildActionMask = 2147483647;
			files = (
			);
			runOnlyForDeploymentPostprocessing = 0;
		};
		7A987D491D19D887003626B2 /* Resources */ = {
			isa = PBXResourcesBuildPhase;
			buildActionMask = 2147483647;
			files = (
			);
			runOnlyForDeploymentPostprocessing = 0;
		};
		7A987D521D19D887003626B2 /* Resources */ = {
			isa = PBXResourcesBuildPhase;
			buildActionMask = 2147483647;
			files = (
			);
			runOnlyForDeploymentPostprocessing = 0;
		};
		7AAAF39C1CEE99FC00B74848 /* Resources */ = {
			isa = PBXResourcesBuildPhase;
			buildActionMask = 2147483647;
			files = (
			);
			runOnlyForDeploymentPostprocessing = 0;
		};
		7AAAF3A51CEE99FC00B74848 /* Resources */ = {
			isa = PBXResourcesBuildPhase;
			buildActionMask = 2147483647;
			files = (
			);
			runOnlyForDeploymentPostprocessing = 0;
		};
		7AAAF3C11CEE9A3700B74848 /* Resources */ = {
			isa = PBXResourcesBuildPhase;
			buildActionMask = 2147483647;
			files = (
			);
			runOnlyForDeploymentPostprocessing = 0;
		};
		7AAAF3CA1CEE9A3700B74848 /* Resources */ = {
			isa = PBXResourcesBuildPhase;
			buildActionMask = 2147483647;
			files = (
				7AAD66541DCA5D730010481E /* car.png in Resources */,
				7AAD66531DCA5D730010481E /* trucks.zip in Resources */,
				CE6B98D41DF09D4B004CD6B5 /* face1.jpg in Resources */,
				7AAD66571DCA5D730010481E /* sign.jpg in Resources */,
				CE6B98DC1DF22638004CD6B5 /* metadata.txt in Resources */,
				7AAD66521DCA5D730010481E /* cars.zip in Resources */,
				7AAD66551DCA5D730010481E /* faces.zip in Resources */,
				7AAD66561DCA5D730010481E /* obama.jpg in Resources */,
				7AAD66511DCA5D730010481E /* baseball.zip in Resources */,
			);
			runOnlyForDeploymentPostprocessing = 0;
		};
		7AAAF3F61CEE9D1900B74848 /* Resources */ = {
			isa = PBXResourcesBuildPhase;
			buildActionMask = 2147483647;
			files = (
			);
			runOnlyForDeploymentPostprocessing = 0;
		};
		7AAAF3FF1CEE9D1900B74848 /* Resources */ = {
			isa = PBXResourcesBuildPhase;
			buildActionMask = 2147483647;
			files = (
			);
			runOnlyForDeploymentPostprocessing = 0;
		};
		7AAAF44C1CEE9F8800B74848 /* Resources */ = {
			isa = PBXResourcesBuildPhase;
			buildActionMask = 2147483647;
			files = (
			);
			runOnlyForDeploymentPostprocessing = 0;
		};
		7AAAF4551CEE9F8800B74848 /* Resources */ = {
			isa = PBXResourcesBuildPhase;
			buildActionMask = 2147483647;
			files = (
				7A31CA8E1DD3A31C0001D469 /* StockAnnouncement.wav in Resources */,
				7AAAF4731CEE9FBA00B74848 /* SpeechSample.flac in Resources */,
				7AAAF4741CEE9FBA00B74848 /* SpeechSample.ogg in Resources */,
				12D82B4E1E26DBAE00430DB3 /* healthcare.txt in Resources */,
				12D82B501E2D2E5300430DB3 /* healthcare-short.txt in Resources */,
				7AAAF4751CEE9FBA00B74848 /* SpeechSample.wav in Resources */,
			);
			runOnlyForDeploymentPostprocessing = 0;
		};
		7AAAF4831CEEA07900B74848 /* Resources */ = {
			isa = PBXResourcesBuildPhase;
			buildActionMask = 2147483647;
			files = (
			);
			runOnlyForDeploymentPostprocessing = 0;
		};
		7AAAF48C1CEEA07900B74848 /* Resources */ = {
			isa = PBXResourcesBuildPhase;
			buildActionMask = 2147483647;
			files = (
				7AAAF4A01CEEA09200B74848 /* KennedySpeech.txt in Resources */,
				7AAAF4A11CEEA09200B74848 /* MobyDickIntro.txt in Resources */,
			);
			runOnlyForDeploymentPostprocessing = 0;
		};
		7AAAF4AD1CEEA10600B74848 /* Resources */ = {
			isa = PBXResourcesBuildPhase;
			buildActionMask = 2147483647;
			files = (
			);
			runOnlyForDeploymentPostprocessing = 0;
		};
		7AAAF4B61CEEA10700B74848 /* Resources */ = {
			isa = PBXResourcesBuildPhase;
			buildActionMask = 2147483647;
			files = (
				7A552C441DC945F10002CB48 /* trained_meta.txt in Resources */,
				7AAAF4CD1CEEA11E00B74848 /* training_meta_empty.txt in Resources */,
				CEEFC6141E3164CD004011D5 /* training_meta.txt in Resources */,
				7AAAF4CB1CEEA11E00B74848 /* weather_data_train.csv in Resources */,
				7AAAF4CE1CEEA11E00B74848 /* training_meta_missing_name.txt in Resources */,
			);
			runOnlyForDeploymentPostprocessing = 0;
		};
		7AAAF4DA1CEEA16100B74848 /* Resources */ = {
			isa = PBXResourcesBuildPhase;
			buildActionMask = 2147483647;
			files = (
			);
			runOnlyForDeploymentPostprocessing = 0;
		};
		7AAAF4E31CEEA16100B74848 /* Resources */ = {
			isa = PBXResourcesBuildPhase;
			buildActionMask = 2147483647;
			files = (
				7AAAF4FB1CEEA17C00B74848 /* glossary.tmx in Resources */,
			);
			runOnlyForDeploymentPostprocessing = 0;
		};
		7AAAF5071CEEA1DA00B74848 /* Resources */ = {
			isa = PBXResourcesBuildPhase;
			buildActionMask = 2147483647;
			files = (
			);
			runOnlyForDeploymentPostprocessing = 0;
		};
		7AAAF5101CEEA1DA00B74848 /* Resources */ = {
			isa = PBXResourcesBuildPhase;
			buildActionMask = 2147483647;
			files = (
				7AAAF5291CEEA1EF00B74848 /* pizza_sample_invalid.xml in Resources */,
				7AAAF5281CEEA1EF00B74848 /* pizza_sample.xml in Resources */,
			);
			runOnlyForDeploymentPostprocessing = 0;
		};
		7AAAF5341CEEA23D00B74848 /* Resources */ = {
			isa = PBXResourcesBuildPhase;
			buildActionMask = 2147483647;
			files = (
			);
			runOnlyForDeploymentPostprocessing = 0;
		};
		7AAAF53D1CEEA23E00B74848 /* Resources */ = {
			isa = PBXResourcesBuildPhase;
			buildActionMask = 2147483647;
			files = (
				7AAAF5571CEEA26400B74848 /* sign.jpg in Resources */,
				BE1733921D1FE60C003E8966 /* thomas.png in Resources */,
				7AAAF5541CEEA26400B74848 /* car.png in Resources */,
				7AAAF5561CEEA26400B74848 /* obama.jpg in Resources */,
				7AAAF5551CEEA26400B74848 /* example.html in Resources */,
			);
			runOnlyForDeploymentPostprocessing = 0;
		};
		7AAAF5621CEEA2DF00B74848 /* Resources */ = {
			isa = PBXResourcesBuildPhase;
			buildActionMask = 2147483647;
			files = (
			);
			runOnlyForDeploymentPostprocessing = 0;
		};
		7AAAF56B1CEEA2DF00B74848 /* Resources */ = {
			isa = PBXResourcesBuildPhase;
			buildActionMask = 2147483647;
			files = (
				7AB53B931CF64DE700FFC9DD /* testArticle.html in Resources */,
				7AB53B941CF64DE700FFC9DD /* testText.txt in Resources */,
			);
			runOnlyForDeploymentPostprocessing = 0;
		};
		7AB445221D3E647A00E8748A /* Resources */ = {
			isa = PBXResourcesBuildPhase;
			buildActionMask = 2147483647;
			files = (
			);
			runOnlyForDeploymentPostprocessing = 0;
		};
		7AB4452B1D3E647A00E8748A /* Resources */ = {
			isa = PBXResourcesBuildPhase;
			buildActionMask = 2147483647;
			files = (
			);
			runOnlyForDeploymentPostprocessing = 0;
		};
		B1A8E4FA1D19CEDA00678412 /* Resources */ = {
			isa = PBXResourcesBuildPhase;
			buildActionMask = 2147483647;
			files = (
			);
			runOnlyForDeploymentPostprocessing = 0;
		};
		B1A8E5031D19CEDB00678412 /* Resources */ = {
			isa = PBXResourcesBuildPhase;
			buildActionMask = 2147483647;
			files = (
			);
			runOnlyForDeploymentPostprocessing = 0;
		};
		B1AAD2D11D08656B002DAB84 /* Resources */ = {
			isa = PBXResourcesBuildPhase;
			buildActionMask = 2147483647;
			files = (
			);
			runOnlyForDeploymentPostprocessing = 0;
		};
		B1AAD2DA1D08656B002DAB84 /* Resources */ = {
			isa = PBXResourcesBuildPhase;
			buildActionMask = 2147483647;
			files = (
				7A552C3B1DC9424E0002CB48 /* polygonArticle.html in Resources */,
				7A552C3C1DC9424E0002CB48 /* testConfigAU.json in Resources */,
				7A552C3A1DC9424E0002CB48 /* car.png in Resources */,
				7A552C3D1DC9424E0002CB48 /* testConfigHtml.json in Resources */,
				7A552C3E1DC9424E0002CB48 /* testConfigText.json in Resources */,
				7A552C391DC9424E0002CB48 /* arsArticle.html in Resources */,
			);
			runOnlyForDeploymentPostprocessing = 0;
		};
/* End PBXResourcesBuildPhase section */

/* Begin PBXSourcesBuildPhase section */
		123B470D1D1B3ABA007D0B22 /* Sources */ = {
			isa = PBXSourcesBuildPhase;
			buildActionMask = 2147483647;
			files = (
				121F96941D2EF66400E295B0 /* RankerDetails.swift in Sources */,
				122819761D3D2C910060C745 /* SearchResponse.swift in Sources */,
				121F96921D2EAD1600E295B0 /* Ranking.swift in Sources */,
				123B47381D1C6822007D0B22 /* SolrCluster.swift in Sources */,
				12DEF7BD1D3DD0F8009A7FA0 /* SearchAndRankResponse.swift in Sources */,
				121F96901D2D8A9600E295B0 /* Ranker.swift in Sources */,
				123B47331D1B3D63007D0B22 /* RetrieveAndRank.swift in Sources */,
			);
			runOnlyForDeploymentPostprocessing = 0;
		};
		123B47171D1B3ABA007D0B22 /* Sources */ = {
			isa = PBXSourcesBuildPhase;
			buildActionMask = 2147483647;
			files = (
				7A6C7B481D8C960300CD97FA /* Credentials.swift in Sources */,
				123B47351D1B3D88007D0B22 /* RetrieveAndRankTests.swift in Sources */,
			);
			runOnlyForDeploymentPostprocessing = 0;
		};
		1241DFA91E380F0A00B8B33E /* Sources */ = {
			isa = PBXSourcesBuildPhase;
			buildActionMask = 2147483647;
			files = (
				CED4F5B91E3AB353007E9F6A /* Model.swift in Sources */,
				CED4F58D1E3AB323007E9F6A /* AnalyzeRequest.swift in Sources */,
				CED4F5211E392F77007E9F6A /* AnalysisResults.swift in Sources */,
<<<<<<< HEAD
				CED4F5B61E3AB353007E9F6A /* ListModelsResults.swift in Sources */,
				CED4F5BF1E3AB353007E9F6A /* SemanticRolesResult.swift in Sources */,
				CED4F5AE1E3AB353007E9F6A /* EmotionResult.swift in Sources */,
				CED4F5B11E3AB353007E9F6A /* Features.swift in Sources */,
				CED4F5B01E3AB353007E9F6A /* EntitiesResult.swift in Sources */,
				CED4F5A81E3AB353007E9F6A /* Author.swift in Sources */,
				CED4F5BB1E3AB353007E9F6A /* RelationEntity.swift in Sources */,
				CED4F5B41E3AB353007E9F6A /* KeywordsResult.swift in Sources */,
				CED4F5A91E3AB353007E9F6A /* CategoriesOptions.swift in Sources */,
				CED4F5B21E3AB353007E9F6A /* FeaturesResults.swift in Sources */,
				CED4F5AB1E3AB353007E9F6A /* ConceptsOptions.swift in Sources */,
				CED4F5B51E3AB353007E9F6A /* LinkedDataResult.swift in Sources */,
				CED4F5BC1E3AB353007E9F6A /* RelationsOptions.swift in Sources */,
				CED4F5C01E3AB353007E9F6A /* SentimentOptions.swift in Sources */,
				CED4F5AC1E3AB353007E9F6A /* ConceptsResult.swift in Sources */,
				CED4F5C11E3AB353007E9F6A /* SentimentResult.swift in Sources */,
				CED4F5AA1E3AB353007E9F6A /* CategoriesResult.swift in Sources */,
				CED4F5B31E3AB353007E9F6A /* KeywordsOptions.swift in Sources */,
				CED4F5AD1E3AB353007E9F6A /* EmotionOptions.swift in Sources */,
				1241DFC81E38105C00B8B33E /* NaturalLanguageUnderstanding.swift in Sources */,
				CED4F5AF1E3AB353007E9F6A /* EntitiesOptions.swift in Sources */,
				CED4F5B71E3AB353007E9F6A /* MetadataOptions.swift in Sources */,
				CED4F5BE1E3AB353007E9F6A /* SemanticRolesOptions.swift in Sources */,
				CED4F5B81E3AB353007E9F6A /* MetadataResult.swift in Sources */,
				CED4F5BD1E3AB353007E9F6A /* RelationsResult.swift in Sources */,
				CED4F5BA1E3AB353007E9F6A /* Parameters.swift in Sources */,
=======
				124E7B551E39093500F09E38 /* AnalyzeRequest.swift in Sources */,
				CED4F5631E3A84BE007E9F6A /* EmotionOptions.swift in Sources */,
				CED4F5781E3A84BE007E9F6A /* RelationsOptions.swift in Sources */,
				CED4F56C1E3A84BE007E9F6A /* KeywordsOptions.swift in Sources */,
				CED4F5591E3A84BE007E9F6A /* Author.swift in Sources */,
				CED4F5791E3A84BE007E9F6A /* RelationsResult.swift in Sources */,
				CED4F5841E3A84BE007E9F6A /* SentimentOptions.swift in Sources */,
				CED4F56D1E3A84BE007E9F6A /* KeywordsResult.swift in Sources */,
				CED4F55E1E3A84BE007E9F6A /* ConceptsResult.swift in Sources */,
				CED4F55D1E3A84BE007E9F6A /* ConceptsOptions.swift in Sources */,
				CED4F5721E3A84BE007E9F6A /* MetadataResult.swift in Sources */,
				CED4F5701E3A84BE007E9F6A /* ListModelsResults.swift in Sources */,
				CED4F5851E3A84BE007E9F6A /* SentimentResult.swift in Sources */,
				CED4F5801E3A84BE007E9F6A /* SemanticRolesResult.swift in Sources */,
				CED4F5771E3A84BE007E9F6A /* RelationEntity.swift in Sources */,
				CED4F56A1E3A84BE007E9F6A /* Features.swift in Sources */,
				CED4F5741E3A84BE007E9F6A /* Model.swift in Sources */,
				CED4F5681E3A84BE007E9F6A /* EntitiesResult.swift in Sources */,
				CED4F5641E3A84BE007E9F6A /* EmotionResult.swift in Sources */,
				CED4F56F1E3A84BE007E9F6A /* LinkedDataResult.swift in Sources */,
				CED4F5671E3A84BE007E9F6A /* EntitiesOptions.swift in Sources */,
				CED4F57F1E3A84BE007E9F6A /* SemanticRolesOptions.swift in Sources */,
				CED4F56B1E3A84BE007E9F6A /* FeaturesResults.swift in Sources */,
				CED4F55A1E3A84BE007E9F6A /* CategoriesOptions.swift in Sources */,
				CED4F55B1E3A84BE007E9F6A /* CategoriesResult.swift in Sources */,
				CED4F5711E3A84BE007E9F6A /* MetadataOptions.swift in Sources */,
				1241DFC81E38105C00B8B33E /* NaturalLanguageUnderstanding.swift in Sources */,
				CED4F5751E3A84BE007E9F6A /* Parameters.swift in Sources */,
>>>>>>> 01c07fe0
			);
			runOnlyForDeploymentPostprocessing = 0;
		};
		1241DFB21E380F0A00B8B33E /* Sources */ = {
			isa = PBXSourcesBuildPhase;
			buildActionMask = 2147483647;
			files = (
				1241DFCE1E38111500B8B33E /* Credentials.swift in Sources */,
				1241DFCB1E38106F00B8B33E /* NaturalLanguageUnderstandingV1Tests.swift in Sources */,
			);
			runOnlyForDeploymentPostprocessing = 0;
		};
		124C2DEA1D19E29000D9F602 /* Sources */ = {
			isa = PBXSourcesBuildPhase;
			buildActionMask = 2147483647;
			files = (
				124C2E1C1D19E2FA00D9F602 /* Pronunciation.swift in Sources */,
				124C2E1A1D19E2FA00D9F602 /* CustomVoiceUpdate.swift in Sources */,
				124C2E1E1D19E2FA00D9F602 /* Translation.swift in Sources */,
				124C2E1B1D19E2FA00D9F602 /* PhonemeFormat.swift in Sources */,
				124C2E181D19E2FA00D9F602 /* CustomizationID.swift in Sources */,
				124C2E161D19E2FA00D9F602 /* AudioFormat.swift in Sources */,
				124C2E201D19E2FA00D9F602 /* Word.swift in Sources */,
				124C2E171D19E2FA00D9F602 /* Customization.swift in Sources */,
				124C2E191D19E2FA00D9F602 /* CustomizationWords.swift in Sources */,
				124C2E1F1D19E2FA00D9F602 /* Voice.swift in Sources */,
				124C2E221D19E2FA00D9F602 /* TextToSpeech.swift in Sources */,
				124C2E1D1D19E2FA00D9F602 /* SynthesisVoice.swift in Sources */,
			);
			runOnlyForDeploymentPostprocessing = 0;
		};
		124C2DF41D19E29100D9F602 /* Sources */ = {
			isa = PBXSourcesBuildPhase;
			buildActionMask = 2147483647;
			files = (
				7A6C7B4A1D8C960300CD97FA /* Credentials.swift in Sources */,
				12819F6F1DCA8753004E8467 /* TextToSpeechPlaybackTests.swift in Sources */,
				124C2E231D19E30700D9F602 /* TextToSpeechTests.swift in Sources */,
			);
			runOnlyForDeploymentPostprocessing = 0;
		};
		12F8003B1DF71921006851D6 /* Sources */ = {
			isa = PBXSourcesBuildPhase;
			buildActionMask = 2147483647;
			files = (
				CE95E9A91E0195D700DBB27A /* Result.swift in Sources */,
				CE95E9B71E0446C300DBB27A /* Taxonomy.swift in Sources */,
				CE8AEBD91E04613500E61E10 /* KnowledgeGraph.swift in Sources */,
				CE61C35E1DF8734E0060B4A2 /* Collection.swift in Sources */,
				CE8AEBDB1E0464FA00E61E10 /* Concept.swift in Sources */,
				CE95E9B11E01BAF000DBB27A /* QueryResponse.swift in Sources */,
				CE95E9B31E01D8E600DBB27A /* EnrichedTitle.swift in Sources */,
				CE7BEE401E0C7F69000367FE /* TestConfigurationDetails.swift in Sources */,
				CE8AEBDD1E04752500E61E10 /* Keyword.swift in Sources */,
				CE61C3601DF8C8470060B4A2 /* Configuration.swift in Sources */,
				CE95E9B51E04448300DBB27A /* Sentiment.swift in Sources */,
				CE3AC7311E045CBA00543AA9 /* Entity.swift in Sources */,
				CE8AEBE11E04800100E61E10 /* BlekkoResult.swift in Sources */,
				CE3AC72F1E0450BA00543AA9 /* Relation.swift in Sources */,
				CE8AEBD71E0460D200E61E10 /* DisambiguatedLinks.swift in Sources */,
				CE95E9AB1E0195E600DBB27A /* Aggregation.swift in Sources */,
				CE95E9A31DFB661F00DBB27A /* Document.swift in Sources */,
				CE95E9A51DFB6D4900DBB27A /* Notice.swift in Sources */,
				1200926B1E005A7300107C0A /* ConfigurationDetails.swift in Sources */,
				120092691DFF0EF900107C0A /* DeletedConfiguration.swift in Sources */,
				CE8AEBDF1E04782F00E61E10 /* PublicationDate.swift in Sources */,
				12F800631DF770BC006851D6 /* Environment.swift in Sources */,
				1200926D1E01947500107C0A /* DeletedEnvironment.swift in Sources */,
				12F8005C1DF71BA1006851D6 /* Discovery.swift in Sources */,
			);
			runOnlyForDeploymentPostprocessing = 0;
		};
		12F800441DF71921006851D6 /* Sources */ = {
			isa = PBXSourcesBuildPhase;
			buildActionMask = 2147483647;
			files = (
				12F800581DF71AD9006851D6 /* Credentials.swift in Sources */,
				12F8005E1DF71BED006851D6 /* DiscoveryTests.swift in Sources */,
			);
			runOnlyForDeploymentPostprocessing = 0;
		};
		7A67117B1DD0EEEB0070CA9D /* Sources */ = {
			isa = PBXSourcesBuildPhase;
			buildActionMask = 2147483647;
			files = (
				7A67119D1DD0F1790070CA9D /* ContentItem.swift in Sources */,
				7A67119E1DD0F1790070CA9D /* Profile.swift in Sources */,
				CE78B77D1DD13935003336BD /* ConsumptionPreferencesNode.swift in Sources */,
				7A67119F1DD0F1790070CA9D /* TraitTreeNode.swift in Sources */,
				CE78B77F1DD233E9003336BD /* BehaviorNode.swift in Sources */,
				7A6711A01DD0F1790070CA9D /* PersonalityInsights.swift in Sources */,
				CE78B7811DD258B8003336BD /* Warning.swift in Sources */,
				CE78B7791DD12F88003336BD /* ConsumptionPreferencesCategoryNode.swift in Sources */,
			);
			runOnlyForDeploymentPostprocessing = 0;
		};
		7A6711841DD0EEEB0070CA9D /* Sources */ = {
			isa = PBXSourcesBuildPhase;
			buildActionMask = 2147483647;
			files = (
				7A6711A81DD0F1CC0070CA9D /* Credentials.swift in Sources */,
				7A6711A71DD0F1970070CA9D /* PersonalityInsightsTests.swift in Sources */,
			);
			runOnlyForDeploymentPostprocessing = 0;
		};
		7A987D0F1D19D424003626B2 /* Sources */ = {
			isa = PBXSourcesBuildPhase;
			buildActionMask = 2147483647;
			files = (
				7A987D361D19D47D003626B2 /* Resolution.swift in Sources */,
				7A987D381D19D47D003626B2 /* TradeoffAnalytics.swift in Sources */,
				7A987D341D19D47D003626B2 /* Dilemma.swift in Sources */,
				7A987D351D19D47D003626B2 /* Problem.swift in Sources */,
			);
			runOnlyForDeploymentPostprocessing = 0;
		};
		7A987D191D19D424003626B2 /* Sources */ = {
			isa = PBXSourcesBuildPhase;
			buildActionMask = 2147483647;
			files = (
				7A6C7B4C1D8C960300CD97FA /* Credentials.swift in Sources */,
				7A987D391D19D488003626B2 /* TradeoffAnalyticsTests.swift in Sources */,
			);
			runOnlyForDeploymentPostprocessing = 0;
		};
		7A987D461D19D887003626B2 /* Sources */ = {
			isa = PBXSourcesBuildPhase;
			buildActionMask = 2147483647;
			files = (
				7A987D6D1D19D923003626B2 /* Entity.swift in Sources */,
				7A987D6E1D19D923003626B2 /* Mention.swift in Sources */,
				7A987D711D19D923003626B2 /* RelationshipExtraction.swift in Sources */,
				7A987D701D19D923003626B2 /* Sentence.swift in Sources */,
				7A987D6C1D19D923003626B2 /* Doc.swift in Sources */,
				7A987D6F1D19D923003626B2 /* Relations.swift in Sources */,
			);
			runOnlyForDeploymentPostprocessing = 0;
		};
		7A987D501D19D887003626B2 /* Sources */ = {
			isa = PBXSourcesBuildPhase;
			buildActionMask = 2147483647;
			files = (
				7A6C7B471D8C960300CD97FA /* Credentials.swift in Sources */,
				7A987D731D19D92F003626B2 /* RelationshipExtractionTests.swift in Sources */,
			);
			runOnlyForDeploymentPostprocessing = 0;
		};
		7AAAF3991CEE99FC00B74848 /* Sources */ = {
			isa = PBXSourcesBuildPhase;
			buildActionMask = 2147483647;
			files = (
				7AAAF3BA1CEE9A2400B74848 /* RestUtilities.swift in Sources */,
				7AAAF3BB1CEE9A2400B74848 /* RestRequest.swift in Sources */,
				7A10AA1E1DC254E200BCCEE2 /* RestToken.swift in Sources */,
				7A10AA1F1DC2613F00BCCEE2 /* JSON.swift in Sources */,
				7AD240091DC7B4360002FEB5 /* MultipartFormData.swift in Sources */,
			);
			runOnlyForDeploymentPostprocessing = 0;
		};
		7AAAF3A31CEE99FC00B74848 /* Sources */ = {
			isa = PBXSourcesBuildPhase;
			buildActionMask = 2147483647;
			files = (
			);
			runOnlyForDeploymentPostprocessing = 0;
		};
		7AAAF3BE1CEE9A3700B74848 /* Sources */ = {
			isa = PBXSourcesBuildPhase;
			buildActionMask = 2147483647;
			files = (
				CE5DA8481DECDE5500736D31 /* Collection.swift in Sources */,
				7AAAF3E51CEE9A5300B74848 /* Classifier.swift in Sources */,
				7AAAF3E61CEE9A5300B74848 /* ErrorInfo.swift in Sources */,
				7AFAC9071DCC59F300CADF12 /* PositiveExample.swift in Sources */,
				7AAAF3E71CEE9A5300B74848 /* ImagesWithFaces.swift in Sources */,
				7AAAF3E81CEE9A5300B74848 /* WarningInfo.swift in Sources */,
				CE5DA8421DEC961400736D31 /* CollectionImages.swift in Sources */,
				7AAAF3E41CEE9A5300B74848 /* ClassifiedImages.swift in Sources */,
				7AAAF3DA1CEE9A4700B74848 /* VisualRecognition.swift in Sources */,
			);
			runOnlyForDeploymentPostprocessing = 0;
		};
		7AAAF3C81CEE9A3700B74848 /* Sources */ = {
			isa = PBXSourcesBuildPhase;
			buildActionMask = 2147483647;
			files = (
				7A6C7B4D1D8C960300CD97FA /* Credentials.swift in Sources */,
				7AAD66581DCA5D730010481E /* VisualRecognitionTests.swift in Sources */,
			);
			runOnlyForDeploymentPostprocessing = 0;
		};
		7AAAF3F31CEE9D1900B74848 /* Sources */ = {
			isa = PBXSourcesBuildPhase;
			buildActionMask = 2147483647;
			files = (
				7AAAF4101CEE9D5300B74848 /* SentenceAnalysis.swift in Sources */,
				7AAAF4131CEE9D5300B74848 /* ToneScore.swift in Sources */,
				7AAAF4121CEE9D5300B74848 /* ToneCategory.swift in Sources */,
				7AAAF4141CEE9D5600B74848 /* ToneAnalyzer.swift in Sources */,
				7AAAF4111CEE9D5300B74848 /* ToneAnalysis.swift in Sources */,
			);
			runOnlyForDeploymentPostprocessing = 0;
		};
		7AAAF3FD1CEE9D1900B74848 /* Sources */ = {
			isa = PBXSourcesBuildPhase;
			buildActionMask = 2147483647;
			files = (
				7A6C7B4B1D8C960300CD97FA /* Credentials.swift in Sources */,
				7AAAF4151CEE9D5A00B74848 /* ToneAnalyzerTests.swift in Sources */,
			);
			runOnlyForDeploymentPostprocessing = 0;
		};
		7AAAF4491CEE9F8800B74848 /* Sources */ = {
			isa = PBXSourcesBuildPhase;
			buildActionMask = 2147483647;
			files = (
				7A9EC8201D79D7E300507725 /* SpeechToTextSocket.swift in Sources */,
				7A9EC80C1D79B75100507725 /* SpeechToTextSession.swift in Sources */,
				1221C9291E1DACA800B740C1 /* CustomizationID.swift in Sources */,
				7AAAF4671CEE9FB300B74848 /* KeywordResult.swift in Sources */,
				7A9EC8221D79D8F300507725 /* SpeechToTextState.swift in Sources */,
				7A818EB91D81B470008C9720 /* SpeechRecognitionResults.swift in Sources */,
				7AAAF4661CEE9FB300B74848 /* WordAlternativeResults.swift in Sources */,
				7AAEE5D91DCCCFC50056A346 /* SSLSecurity.swift in Sources */,
				7A9EC8231D7A054400507725 /* SpeechToText.swift in Sources */,
				7AAAF46A1CEE9FB300B74848 /* SpeechRecognitionEvent.swift in Sources */,
				7AAAF46B1CEE9FB300B74848 /* RecognitionSettings.swift in Sources */,
				7AAAF46C1CEE9FB300B74848 /* RecognitionState.swift in Sources */,
				7A9EC80A1D79B75100507725 /* SpeechToTextEncoder.swift in Sources */,
				7AAAF46F1CEE9FB300B74848 /* WordTimestamp.swift in Sources */,
				7AAEE5DA1DCCCFC50056A346 /* WebSocket.swift in Sources */,
				7AAAF4691CEE9FB300B74848 /* SpeechRecognitionResult.swift in Sources */,
				7AAAF46D1CEE9FB300B74848 /* RecognitionStop.swift in Sources */,
				1221C92D1E1EFCB100B740C1 /* Word.swift in Sources */,
				7AAAF46E1CEE9FB300B74848 /* WordConfidence.swift in Sources */,
				1221C9271E1DA3F000B740C1 /* Customization.swift in Sources */,
				1221C92B1E1EB0AD00B740C1 /* Corpus.swift in Sources */,
				7A9EC80B1D79B75100507725 /* SpeechToTextRecorder.swift in Sources */,
				7A1B0F291D82645100783EA3 /* Model.swift in Sources */,
				7AAAF4681CEE9FB300B74848 /* SpeechRecognitionAlternative.swift in Sources */,
				7AAAF4651CEE9FB300B74848 /* WordAlternativeResult.swift in Sources */,
			);
			runOnlyForDeploymentPostprocessing = 0;
		};
		7AAAF4531CEE9F8800B74848 /* Sources */ = {
			isa = PBXSourcesBuildPhase;
			buildActionMask = 2147483647;
			files = (
				7A6C7B491D8C960300CD97FA /* Credentials.swift in Sources */,
				7AF31BFB1D7A414D0040D944 /* SpeechToTextTests.swift in Sources */,
			);
			runOnlyForDeploymentPostprocessing = 0;
		};
		7AAAF4801CEEA07900B74848 /* Sources */ = {
			isa = PBXSourcesBuildPhase;
			buildActionMask = 2147483647;
			files = (
				7AAAF49C1CEEA08600B74848 /* ContentItem.swift in Sources */,
				7AAAF49D1CEEA08600B74848 /* Profile.swift in Sources */,
				7AAAF49E1CEEA08600B74848 /* TraitTreeNode.swift in Sources */,
				7AAAF49F1CEEA08900B74848 /* PersonalityInsights.swift in Sources */,
			);
			runOnlyForDeploymentPostprocessing = 0;
		};
		7AAAF48A1CEEA07900B74848 /* Sources */ = {
			isa = PBXSourcesBuildPhase;
			buildActionMask = 2147483647;
			files = (
				7A6C7B461D8C960300CD97FA /* Credentials.swift in Sources */,
				7AAAF4A21CEEA09200B74848 /* PersonalityInsightsTests.swift in Sources */,
			);
			runOnlyForDeploymentPostprocessing = 0;
		};
		7AAAF4AA1CEEA10600B74848 /* Sources */ = {
			isa = PBXSourcesBuildPhase;
			buildActionMask = 2147483647;
			files = (
				7AAAF4C61CEEA11700B74848 /* ClassifierModel.swift in Sources */,
				7AAAF4C71CEEA11700B74848 /* ClassifierDetails.swift in Sources */,
				7AAAF4C91CEEA11900B74848 /* NaturalLanguageClassifier.swift in Sources */,
				7AAAF4C81CEEA11700B74848 /* Classification.swift in Sources */,
			);
			runOnlyForDeploymentPostprocessing = 0;
		};
		7AAAF4B41CEEA10700B74848 /* Sources */ = {
			isa = PBXSourcesBuildPhase;
			buildActionMask = 2147483647;
			files = (
				7A6C7B451D8C960300CD97FA /* Credentials.swift in Sources */,
				7AAAF4CA1CEEA11E00B74848 /* NaturalLanguageClassifierTests.swift in Sources */,
			);
			runOnlyForDeploymentPostprocessing = 0;
		};
		7AAAF4D71CEEA16100B74848 /* Sources */ = {
			isa = PBXSourcesBuildPhase;
			buildActionMask = 2147483647;
			files = (
				7AAAF4F41CEEA17400B74848 /* IdentifiedLanguage.swift in Sources */,
				7AAAF4F71CEEA17400B74848 /* TranslateRequest.swift in Sources */,
				7AAAF4F51CEEA17400B74848 /* MonitorTraining.swift in Sources */,
				7AAAF4F31CEEA17400B74848 /* IdentifiableLanguage.swift in Sources */,
				7AAAF4F61CEEA17400B74848 /* TrainingStatus.swift in Sources */,
				7AAAF4F91CEEA17400B74848 /* TranslationModel.swift in Sources */,
				7AAAF4F81CEEA17400B74848 /* TranslateResponse.swift in Sources */,
				7AAAF4FA1CEEA17600B74848 /* LanguageTranslator.swift in Sources */,
			);
			runOnlyForDeploymentPostprocessing = 0;
		};
		7AAAF4E11CEEA16100B74848 /* Sources */ = {
			isa = PBXSourcesBuildPhase;
			buildActionMask = 2147483647;
			files = (
				7A6C7B441D8C960300CD97FA /* Credentials.swift in Sources */,
				7AAAF4FC1CEEA17C00B74848 /* LanguageTranslatorTests.swift in Sources */,
			);
			runOnlyForDeploymentPostprocessing = 0;
		};
		7AAAF5041CEEA1DA00B74848 /* Sources */ = {
			isa = PBXSourcesBuildPhase;
			buildActionMask = 2147483647;
			files = (
				7AAAF5221CEEA1EA00B74848 /* ConversationResponse.swift in Sources */,
				7AAAF5241CEEA1EA00B74848 /* DialogModel.swift in Sources */,
				7AAAF5211CEEA1EA00B74848 /* Conversation.swift in Sources */,
				7AAAF5251CEEA1EA00B74848 /* Node.swift in Sources */,
				7AAAF5261CEEA1EA00B74848 /* Profile.swift in Sources */,
				7AAAF5231CEEA1EA00B74848 /* Format.swift in Sources */,
				7AAAF5201CEEA1E700B74848 /* Dialog.swift in Sources */,
			);
			runOnlyForDeploymentPostprocessing = 0;
		};
		7AAAF50E1CEEA1DA00B74848 /* Sources */ = {
			isa = PBXSourcesBuildPhase;
			buildActionMask = 2147483647;
			files = (
				7A6C7B421D8C960300CD97FA /* Credentials.swift in Sources */,
				7AAAF5271CEEA1EF00B74848 /* DialogTests.swift in Sources */,
			);
			runOnlyForDeploymentPostprocessing = 0;
		};
		7AAAF5311CEEA23D00B74848 /* Sources */ = {
			isa = PBXSourcesBuildPhase;
			buildActionMask = 2147483647;
			files = (
				7AAAF54D1CEEA26000B74848 /* AlchemyVision.swift in Sources */,
				7AAAF5521CEEA26000B74848 /* SceneText.swift in Sources */,
				7AAAF5511CEEA26000B74848 /* KnowledgeGraph.swift in Sources */,
				7AAAF54E1CEEA26000B74848 /* FaceTags.swift in Sources */,
				7AAAF54F1CEEA26000B74848 /* ImageKeyWords.swift in Sources */,
				7AAAF5501CEEA26000B74848 /* ImageLink.swift in Sources */,
			);
			runOnlyForDeploymentPostprocessing = 0;
		};
		7AAAF53B1CEEA23E00B74848 /* Sources */ = {
			isa = PBXSourcesBuildPhase;
			buildActionMask = 2147483647;
			files = (
				7A6C7B3F1D8C960300CD97FA /* Credentials.swift in Sources */,
				7AAAF5531CEEA26400B74848 /* AlchemyVisionTests.swift in Sources */,
			);
			runOnlyForDeploymentPostprocessing = 0;
		};
		7AAAF55F1CEEA2DF00B74848 /* Sources */ = {
			isa = PBXSourcesBuildPhase;
			buildActionMask = 2147483647;
			files = (
				B11545ED1CF76D5100A31024 /* AlchemyLanguage.swift in Sources */,
				7AB53B861CF64DE000FFC9DD /* PublicationDate.swift in Sources */,
				7AB53B8D1CF64DE000FFC9DD /* Taxonomies.swift in Sources */,
				7AB53B8A1CF64DE000FFC9DD /* SAORelations.swift in Sources */,
				7AB53B891CF64DE000FFC9DD /* SAORelation.swift in Sources */,
				7AB53B7C1CF64DE000FFC9DD /* Entities.swift in Sources */,
				7AB53B881CF64DE000FFC9DD /* Quotation.swift in Sources */,
				7AB53B821CF64DE000FFC9DD /* KnowledgeGraph.swift in Sources */,
				7AB53B7E1CF64DE000FFC9DD /* Feed.swift in Sources */,
				7AB53B841CF64DE000FFC9DD /* Microformat.swift in Sources */,
				B104CA921CFDE0BE00083E87 /* QueryParam.swift in Sources */,
				7AB53B8C1CF64DE000FFC9DD /* SentimentResponse.swift in Sources */,
				7AB53B741CF64DE000FFC9DD /* Authors.swift in Sources */,
				7AB53B811CF64DE000FFC9DD /* Keywords.swift in Sources */,
				B11545F11CF77D1F00A31024 /* Emotions.swift in Sources */,
				7AB53B7A1CF64DE000FFC9DD /* DocumentText.swift in Sources */,
				7AB53B871CF64DE000FFC9DD /* PublicationResponse.swift in Sources */,
				B11545EF1CF77B0400A31024 /* DocumentEmotion.swift in Sources */,
				7AB53B771CF64DE000FFC9DD /* DisambiguatedLinks.swift in Sources */,
				7AB53B7F1CF64DE000FFC9DD /* Feeds.swift in Sources */,
				7AB53B831CF64DE000FFC9DD /* Language.swift in Sources */,
				7AB53B801CF64DE000FFC9DD /* Keyword.swift in Sources */,
				7AB53B7B1CF64DE000FFC9DD /* DocumentTitle.swift in Sources */,
				7AB53B8E1CF64DE000FFC9DD /* Taxonomy.swift in Sources */,
				7AB53B781CF64DE000FFC9DD /* DocumentAuthors.swift in Sources */,
				7AB53B7D1CF64DE000FFC9DD /* Entity.swift in Sources */,
				7AB53B8B1CF64DE000FFC9DD /* Sentiment.swift in Sources */,
				7AB53B751CF64DE000FFC9DD /* Concept.swift in Sources */,
				7AB53B791CF64DE000FFC9DD /* DocumentSentiment.swift in Sources */,
				7AB53B761CF64DE000FFC9DD /* ConceptResponse.swift in Sources */,
				7AB53B851CF64DE000FFC9DD /* Microformats.swift in Sources */,
			);
			runOnlyForDeploymentPostprocessing = 0;
		};
		7AAAF5691CEEA2DF00B74848 /* Sources */ = {
			isa = PBXSourcesBuildPhase;
			buildActionMask = 2147483647;
			files = (
				7A6C7B3E1D8C960300CD97FA /* Credentials.swift in Sources */,
				7AB53B921CF64DE700FFC9DD /* AlchemyLanguageTests.swift in Sources */,
			);
			runOnlyForDeploymentPostprocessing = 0;
		};
		7AB4451F1D3E647A00E8748A /* Sources */ = {
			isa = PBXSourcesBuildPhase;
			buildActionMask = 2147483647;
			files = (
				7AB445481D3E740800E8748A /* Input.swift in Sources */,
				7AB445411D3E657900E8748A /* Conversation.swift in Sources */,
				7AFD74411D4F8A1600666173 /* Entity.swift in Sources */,
				7AFD74431D4F8A3800666173 /* Intent.swift in Sources */,
				7AB445461D3E6DE900E8748A /* Context.swift in Sources */,
				7AB445431D3E657E00E8748A /* MessageResponse.swift in Sources */,
				7AFD74451D4F8A5200666173 /* Output.swift in Sources */,
				7AB445421D3E657E00E8748A /* MessageRequest.swift in Sources */,
			);
			runOnlyForDeploymentPostprocessing = 0;
		};
		7AB445291D3E647A00E8748A /* Sources */ = {
			isa = PBXSourcesBuildPhase;
			buildActionMask = 2147483647;
			files = (
				7A6C7B401D8C960300CD97FA /* Credentials.swift in Sources */,
				7AB445441D3E658200E8748A /* ConversationTests.swift in Sources */,
			);
			runOnlyForDeploymentPostprocessing = 0;
		};
		B1A8E4F71D19CEDA00678412 /* Sources */ = {
			isa = PBXSourcesBuildPhase;
			buildActionMask = 2147483647;
			files = (
				B1A8E5491D19DCDF00678412 /* Document.swift in Sources */,
				B1A8E5511D19DCDF00678412 /* Keyword.swift in Sources */,
				B1A8E5541D19DCDF00678412 /* NewsResult.swift in Sources */,
				B1A8E54F1D19DCDF00678412 /* Feed.swift in Sources */,
				B1A8E54A1D19DCDF00678412 /* DocumentEnriched.swift in Sources */,
				B1A8E54D1D19DCDF00678412 /* EnrichedTitle.swift in Sources */,
				B1A8E54C1D19DCDF00678412 /* DocumentUrl.swift in Sources */,
				B1A8E5521D19DCDF00678412 /* KnowledgeGraph.swift in Sources */,
				B1A8E5551D19DCDF00678412 /* PublicationDate.swift in Sources */,
				B1A8E5531D19DCDF00678412 /* NewsResponse.swift in Sources */,
				B1A8E5481D19DCDF00678412 /* DisambiguatedLinks.swift in Sources */,
				B1A8E54E1D19DCDF00678412 /* Entity.swift in Sources */,
				B1A8E5581D19DCDF00678412 /* Sentiment.swift in Sources */,
				B1A8E5471D19DCDF00678412 /* Concept.swift in Sources */,
				B1A8E5571D19DCDF00678412 /* SAORelation.swift in Sources */,
				B1A8E5461D19DCD800678412 /* AlchemyDataNews.swift in Sources */,
				B1A8E5591D19DCDF00678412 /* Taxonomy.swift in Sources */,
				B1A8E54B1D19DCDF00678412 /* DocumentSource.swift in Sources */,
				B1A8E5561D19DCDF00678412 /* Quotation.swift in Sources */,
				B1A8E5501D19DCDF00678412 /* ImageKeyword.swift in Sources */,
			);
			runOnlyForDeploymentPostprocessing = 0;
		};
		B1A8E5011D19CEDB00678412 /* Sources */ = {
			isa = PBXSourcesBuildPhase;
			buildActionMask = 2147483647;
			files = (
				7A6C7B3D1D8C960300CD97FA /* Credentials.swift in Sources */,
				B1A8E55A1D19DCE600678412 /* AlchemyDataNewsTests.swift in Sources */,
			);
			runOnlyForDeploymentPostprocessing = 0;
		};
		B1AAD2CE1D08656B002DAB84 /* Sources */ = {
			isa = PBXSourcesBuildPhase;
			buildActionMask = 2147483647;
			files = (
				B1AAD3001D0880AE002DAB84 /* AnswerUnits.swift in Sources */,
				B1AAD2F61D086AE8002DAB84 /* DocumentConversion.swift in Sources */,
				B1AAD2FC1D087A33002DAB84 /* ConversionResponse.swift in Sources */,
				B1AAD2FE1D087E8D002DAB84 /* ConversionMetadata.swift in Sources */,
				B1AAD2F91D086B90002DAB84 /* FileType.swift in Sources */,
				B1AAD3021D0881BC002DAB84 /* Content.swift in Sources */,
			);
			runOnlyForDeploymentPostprocessing = 0;
		};
		B1AAD2D81D08656B002DAB84 /* Sources */ = {
			isa = PBXSourcesBuildPhase;
			buildActionMask = 2147483647;
			files = (
				7A552C371DC941FD0002CB48 /* DocumentConversionTests.swift in Sources */,
				7A6C7B431D8C960300CD97FA /* Credentials.swift in Sources */,
			);
			runOnlyForDeploymentPostprocessing = 0;
		};
/* End PBXSourcesBuildPhase section */

/* Begin PBXTargetDependency section */
		123B471E1D1B3ABA007D0B22 /* PBXTargetDependency */ = {
			isa = PBXTargetDependency;
			target = 123B47111D1B3ABA007D0B22 /* RetrieveAndRankV1 */;
			targetProxy = 123B471D1D1B3ABA007D0B22 /* PBXContainerItemProxy */;
		};
		1241DFB91E380F0A00B8B33E /* PBXTargetDependency */ = {
			isa = PBXTargetDependency;
			target = 1241DFAD1E380F0A00B8B33E /* NaturalLanguageUnderstandingV1 */;
			targetProxy = 1241DFB81E380F0A00B8B33E /* PBXContainerItemProxy */;
		};
		124C2DFB1D19E29100D9F602 /* PBXTargetDependency */ = {
			isa = PBXTargetDependency;
			target = 124C2DEE1D19E29000D9F602 /* TextToSpeechV1 */;
			targetProxy = 124C2DFA1D19E29100D9F602 /* PBXContainerItemProxy */;
		};
		12F8004B1DF71922006851D6 /* PBXTargetDependency */ = {
			isa = PBXTargetDependency;
			target = 12F8003F1DF71921006851D6 /* DiscoveryV1 */;
			targetProxy = 12F8004A1DF71922006851D6 /* PBXContainerItemProxy */;
		};
		7A67118B1DD0EEEB0070CA9D /* PBXTargetDependency */ = {
			isa = PBXTargetDependency;
			target = 7A67117F1DD0EEEB0070CA9D /* PersonalityInsightsV3 */;
			targetProxy = 7A67118A1DD0EEEB0070CA9D /* PBXContainerItemProxy */;
		};
		7A987D201D19D424003626B2 /* PBXTargetDependency */ = {
			isa = PBXTargetDependency;
			target = 7A987D131D19D424003626B2 /* TradeoffAnalyticsV1 */;
			targetProxy = 7A987D1F1D19D424003626B2 /* PBXContainerItemProxy */;
		};
		7A987D571D19D887003626B2 /* PBXTargetDependency */ = {
			isa = PBXTargetDependency;
			target = 7A987D4A1D19D887003626B2 /* RelationshipExtractionV1Beta */;
			targetProxy = 7A987D561D19D887003626B2 /* PBXContainerItemProxy */;
		};
		7AAAF3AA1CEE99FC00B74848 /* PBXTargetDependency */ = {
			isa = PBXTargetDependency;
			target = 7AAAF39D1CEE99FC00B74848 /* RestKit */;
			targetProxy = 7AAAF3A91CEE99FC00B74848 /* PBXContainerItemProxy */;
		};
		7AAAF3CF1CEE9A3700B74848 /* PBXTargetDependency */ = {
			isa = PBXTargetDependency;
			target = 7AAAF3C21CEE9A3700B74848 /* VisualRecognitionV3 */;
			targetProxy = 7AAAF3CE1CEE9A3700B74848 /* PBXContainerItemProxy */;
		};
		7AAAF4041CEE9D1900B74848 /* PBXTargetDependency */ = {
			isa = PBXTargetDependency;
			target = 7AAAF3F71CEE9D1900B74848 /* ToneAnalyzerV3 */;
			targetProxy = 7AAAF4031CEE9D1900B74848 /* PBXContainerItemProxy */;
		};
		7AAAF45A1CEE9F8800B74848 /* PBXTargetDependency */ = {
			isa = PBXTargetDependency;
			target = 7AAAF44D1CEE9F8800B74848 /* SpeechToTextV1 */;
			targetProxy = 7AAAF4591CEE9F8800B74848 /* PBXContainerItemProxy */;
		};
		7AAAF4911CEEA07900B74848 /* PBXTargetDependency */ = {
			isa = PBXTargetDependency;
			target = 7AAAF4841CEEA07900B74848 /* PersonalityInsightsV2 */;
			targetProxy = 7AAAF4901CEEA07900B74848 /* PBXContainerItemProxy */;
		};
		7AAAF4BB1CEEA10700B74848 /* PBXTargetDependency */ = {
			isa = PBXTargetDependency;
			target = 7AAAF4AE1CEEA10600B74848 /* NaturalLanguageClassifierV1 */;
			targetProxy = 7AAAF4BA1CEEA10700B74848 /* PBXContainerItemProxy */;
		};
		7AAAF4E81CEEA16100B74848 /* PBXTargetDependency */ = {
			isa = PBXTargetDependency;
			target = 7AAAF4DB1CEEA16100B74848 /* LanguageTranslatorV2 */;
			targetProxy = 7AAAF4E71CEEA16100B74848 /* PBXContainerItemProxy */;
		};
		7AAAF5151CEEA1DA00B74848 /* PBXTargetDependency */ = {
			isa = PBXTargetDependency;
			target = 7AAAF5081CEEA1DA00B74848 /* DialogV1 */;
			targetProxy = 7AAAF5141CEEA1DA00B74848 /* PBXContainerItemProxy */;
		};
		7AAAF5421CEEA23E00B74848 /* PBXTargetDependency */ = {
			isa = PBXTargetDependency;
			target = 7AAAF5351CEEA23D00B74848 /* AlchemyVisionV1 */;
			targetProxy = 7AAAF5411CEEA23E00B74848 /* PBXContainerItemProxy */;
		};
		7AAAF5701CEEA2DF00B74848 /* PBXTargetDependency */ = {
			isa = PBXTargetDependency;
			target = 7AAAF5631CEEA2DF00B74848 /* AlchemyLanguageV1 */;
			targetProxy = 7AAAF56F1CEEA2DF00B74848 /* PBXContainerItemProxy */;
		};
		7AB445301D3E647A00E8748A /* PBXTargetDependency */ = {
			isa = PBXTargetDependency;
			target = 7AB445231D3E647A00E8748A /* ConversationV1 */;
			targetProxy = 7AB4452F1D3E647A00E8748A /* PBXContainerItemProxy */;
		};
		B1A8E5081D19CEDB00678412 /* PBXTargetDependency */ = {
			isa = PBXTargetDependency;
			target = B1A8E4FB1D19CEDA00678412 /* AlchemyDataNewsV1 */;
			targetProxy = B1A8E5071D19CEDB00678412 /* PBXContainerItemProxy */;
		};
		B1AAD2DF1D08656B002DAB84 /* PBXTargetDependency */ = {
			isa = PBXTargetDependency;
			target = B1AAD2D21D08656B002DAB84 /* DocumentConversionV1 */;
			targetProxy = B1AAD2DE1D08656B002DAB84 /* PBXContainerItemProxy */;
		};
/* End PBXTargetDependency section */

/* Begin XCBuildConfiguration section */
		123B47231D1B3ABA007D0B22 /* Debug */ = {
			isa = XCBuildConfiguration;
			buildSettings = {
				CLANG_ANALYZER_NONNULL = YES;
				CLANG_ENABLE_MODULES = YES;
				"CODE_SIGN_IDENTITY[sdk=iphoneos*]" = "";
				DEFINES_MODULE = YES;
				DYLIB_COMPATIBILITY_VERSION = 1;
				DYLIB_CURRENT_VERSION = 1;
				DYLIB_INSTALL_NAME_BASE = "@rpath";
				FRAMEWORK_SEARCH_PATHS = "$(inherited)";
				INFOPLIST_FILE = "Source/SupportingFiles/Info-Release.plist";
				INSTALL_PATH = "$(LOCAL_LIBRARY_DIR)/Frameworks";
				IPHONEOS_DEPLOYMENT_TARGET = 8.0;
				LD_RUNPATH_SEARCH_PATHS = "$(inherited) @executable_path/Frameworks @loader_path/Frameworks";
				PRODUCT_BUNDLE_IDENTIFIER = "com.ibm.watson.developer-cloud.RetrieveAndRankV1";
				PRODUCT_NAME = "$(TARGET_NAME)";
				SKIP_INSTALL = YES;
				SWIFT_OPTIMIZATION_LEVEL = "-Onone";
				SWIFT_VERSION = 3.0;
			};
			name = Debug;
		};
		123B47241D1B3ABA007D0B22 /* Release */ = {
			isa = XCBuildConfiguration;
			buildSettings = {
				CLANG_ANALYZER_NONNULL = YES;
				CLANG_ENABLE_MODULES = YES;
				"CODE_SIGN_IDENTITY[sdk=iphoneos*]" = "";
				DEFINES_MODULE = YES;
				DYLIB_COMPATIBILITY_VERSION = 1;
				DYLIB_CURRENT_VERSION = 1;
				DYLIB_INSTALL_NAME_BASE = "@rpath";
				FRAMEWORK_SEARCH_PATHS = "$(inherited)";
				INFOPLIST_FILE = "Source/SupportingFiles/Info-Release.plist";
				INSTALL_PATH = "$(LOCAL_LIBRARY_DIR)/Frameworks";
				IPHONEOS_DEPLOYMENT_TARGET = 8.0;
				LD_RUNPATH_SEARCH_PATHS = "$(inherited) @executable_path/Frameworks @loader_path/Frameworks";
				PRODUCT_BUNDLE_IDENTIFIER = "com.ibm.watson.developer-cloud.RetrieveAndRankV1";
				PRODUCT_NAME = "$(TARGET_NAME)";
				SKIP_INSTALL = YES;
				SWIFT_VERSION = 3.0;
			};
			name = Release;
		};
		123B47251D1B3ABA007D0B22 /* Debug */ = {
			isa = XCBuildConfiguration;
			buildSettings = {
				CLANG_ANALYZER_NONNULL = YES;
				CLANG_ENABLE_MODULES = YES;
				FRAMEWORK_SEARCH_PATHS = "$(inherited)";
				INFOPLIST_FILE = "Source/SupportingFiles/Info-Tests.plist";
				IPHONEOS_DEPLOYMENT_TARGET = 9.3;
				LD_RUNPATH_SEARCH_PATHS = "$(inherited) @executable_path/Frameworks @loader_path/Frameworks";
				PRODUCT_BUNDLE_IDENTIFIER = "com.ibm.watson.developer-cloud.RetrieveAndRankV1Tests";
				PRODUCT_NAME = "$(TARGET_NAME)";
				SWIFT_OPTIMIZATION_LEVEL = "-Onone";
				SWIFT_VERSION = 3.0;
			};
			name = Debug;
		};
		123B47261D1B3ABA007D0B22 /* Release */ = {
			isa = XCBuildConfiguration;
			buildSettings = {
				CLANG_ANALYZER_NONNULL = YES;
				CLANG_ENABLE_MODULES = YES;
				FRAMEWORK_SEARCH_PATHS = "$(inherited)";
				INFOPLIST_FILE = "Source/SupportingFiles/Info-Tests.plist";
				IPHONEOS_DEPLOYMENT_TARGET = 9.3;
				LD_RUNPATH_SEARCH_PATHS = "$(inherited) @executable_path/Frameworks @loader_path/Frameworks";
				PRODUCT_BUNDLE_IDENTIFIER = "com.ibm.watson.developer-cloud.RetrieveAndRankV1Tests";
				PRODUCT_NAME = "$(TARGET_NAME)";
				SWIFT_VERSION = 3.0;
			};
			name = Release;
		};
		1241DFC01E380F0A00B8B33E /* Debug */ = {
			isa = XCBuildConfiguration;
			buildSettings = {
				CLANG_ANALYZER_NONNULL = YES;
				CLANG_ENABLE_MODULES = YES;
				CLANG_WARN_DOCUMENTATION_COMMENTS = YES;
				CODE_SIGN_IDENTITY = "";
				DEFINES_MODULE = YES;
				DEVELOPMENT_TEAM = "";
				DYLIB_COMPATIBILITY_VERSION = 1;
				DYLIB_CURRENT_VERSION = 1;
				DYLIB_INSTALL_NAME_BASE = "@rpath";
				INFOPLIST_FILE = "Source/SupportingFiles/Info-Release.plist";
				INSTALL_PATH = "$(LOCAL_LIBRARY_DIR)/Frameworks";
				IPHONEOS_DEPLOYMENT_TARGET = 8.0;
				LD_RUNPATH_SEARCH_PATHS = "$(inherited) @executable_path/Frameworks @loader_path/Frameworks";
				PRODUCT_BUNDLE_IDENTIFIER = "com.ibm.watson.developer-cloud.NaturalLanguageUnderstandingV1";
				PRODUCT_NAME = "$(TARGET_NAME)";
				SKIP_INSTALL = YES;
				SWIFT_ACTIVE_COMPILATION_CONDITIONS = DEBUG;
				SWIFT_OPTIMIZATION_LEVEL = "-Onone";
				SWIFT_VERSION = 3.0;
			};
			name = Debug;
		};
		1241DFC11E380F0A00B8B33E /* Release */ = {
			isa = XCBuildConfiguration;
			buildSettings = {
				CLANG_ANALYZER_NONNULL = YES;
				CLANG_ENABLE_MODULES = YES;
				CLANG_WARN_DOCUMENTATION_COMMENTS = YES;
				CODE_SIGN_IDENTITY = "";
				DEFINES_MODULE = YES;
				DEVELOPMENT_TEAM = "";
				DYLIB_COMPATIBILITY_VERSION = 1;
				DYLIB_CURRENT_VERSION = 1;
				DYLIB_INSTALL_NAME_BASE = "@rpath";
				INFOPLIST_FILE = "Source/SupportingFiles/Info-Release.plist";
				INSTALL_PATH = "$(LOCAL_LIBRARY_DIR)/Frameworks";
				IPHONEOS_DEPLOYMENT_TARGET = 8.0;
				LD_RUNPATH_SEARCH_PATHS = "$(inherited) @executable_path/Frameworks @loader_path/Frameworks";
				PRODUCT_BUNDLE_IDENTIFIER = "com.ibm.watson.developer-cloud.NaturalLanguageUnderstandingV1";
				PRODUCT_NAME = "$(TARGET_NAME)";
				SKIP_INSTALL = YES;
				SWIFT_VERSION = 3.0;
			};
			name = Release;
		};
		1241DFC31E380F0A00B8B33E /* Debug */ = {
			isa = XCBuildConfiguration;
			buildSettings = {
				ALWAYS_EMBED_SWIFT_STANDARD_LIBRARIES = YES;
				CLANG_ANALYZER_NONNULL = YES;
				CLANG_WARN_DOCUMENTATION_COMMENTS = YES;
				INFOPLIST_FILE = "Source/SupportingFiles/Info-Tests.plist";
				IPHONEOS_DEPLOYMENT_TARGET = 10.2;
				LD_RUNPATH_SEARCH_PATHS = "$(inherited) @executable_path/Frameworks @loader_path/Frameworks";
				PRODUCT_BUNDLE_IDENTIFIER = "com.ibm.watson.developer-cloud.NaturalLanguageUnderstandingV1Tests";
				PRODUCT_NAME = "$(TARGET_NAME)";
				SWIFT_ACTIVE_COMPILATION_CONDITIONS = DEBUG;
				SWIFT_VERSION = 3.0;
			};
			name = Debug;
		};
		1241DFC41E380F0A00B8B33E /* Release */ = {
			isa = XCBuildConfiguration;
			buildSettings = {
				ALWAYS_EMBED_SWIFT_STANDARD_LIBRARIES = YES;
				CLANG_ANALYZER_NONNULL = YES;
				CLANG_WARN_DOCUMENTATION_COMMENTS = YES;
				INFOPLIST_FILE = "Source/SupportingFiles/Info-Tests.plist";
				IPHONEOS_DEPLOYMENT_TARGET = 10.2;
				LD_RUNPATH_SEARCH_PATHS = "$(inherited) @executable_path/Frameworks @loader_path/Frameworks";
				PRODUCT_BUNDLE_IDENTIFIER = "com.ibm.watson.developer-cloud.NaturalLanguageUnderstandingV1Tests";
				PRODUCT_NAME = "$(TARGET_NAME)";
				SWIFT_VERSION = 3.0;
			};
			name = Release;
		};
		124C2E011D19E29100D9F602 /* Debug */ = {
			isa = XCBuildConfiguration;
			buildSettings = {
				CLANG_ANALYZER_NONNULL = YES;
				"CODE_SIGN_IDENTITY[sdk=iphoneos*]" = "";
				DEFINES_MODULE = YES;
				DYLIB_COMPATIBILITY_VERSION = 1;
				DYLIB_CURRENT_VERSION = 1;
				DYLIB_INSTALL_NAME_BASE = "@rpath";
				FRAMEWORK_SEARCH_PATHS = "$(inherited)";
				INFOPLIST_FILE = "Source/SupportingFiles/Info-Release.plist";
				INSTALL_PATH = "$(LOCAL_LIBRARY_DIR)/Frameworks";
				IPHONEOS_DEPLOYMENT_TARGET = 8.0;
				LD_RUNPATH_SEARCH_PATHS = "$(inherited) @executable_path/Frameworks @loader_path/Frameworks";
				PRODUCT_BUNDLE_IDENTIFIER = "com.ibm.watson.developer-cloud.TextToSpeechV1";
				PRODUCT_NAME = "$(TARGET_NAME)";
				SKIP_INSTALL = YES;
				SWIFT_VERSION = 3.0;
			};
			name = Debug;
		};
		124C2E021D19E29100D9F602 /* Release */ = {
			isa = XCBuildConfiguration;
			buildSettings = {
				CLANG_ANALYZER_NONNULL = YES;
				"CODE_SIGN_IDENTITY[sdk=iphoneos*]" = "";
				DEFINES_MODULE = YES;
				DYLIB_COMPATIBILITY_VERSION = 1;
				DYLIB_CURRENT_VERSION = 1;
				DYLIB_INSTALL_NAME_BASE = "@rpath";
				FRAMEWORK_SEARCH_PATHS = "$(inherited)";
				INFOPLIST_FILE = "Source/SupportingFiles/Info-Release.plist";
				INSTALL_PATH = "$(LOCAL_LIBRARY_DIR)/Frameworks";
				IPHONEOS_DEPLOYMENT_TARGET = 8.0;
				LD_RUNPATH_SEARCH_PATHS = "$(inherited) @executable_path/Frameworks @loader_path/Frameworks";
				PRODUCT_BUNDLE_IDENTIFIER = "com.ibm.watson.developer-cloud.TextToSpeechV1";
				PRODUCT_NAME = "$(TARGET_NAME)";
				SKIP_INSTALL = YES;
				SWIFT_VERSION = 3.0;
			};
			name = Release;
		};
		124C2E041D19E29100D9F602 /* Debug */ = {
			isa = XCBuildConfiguration;
			buildSettings = {
				CLANG_ANALYZER_NONNULL = YES;
				INFOPLIST_FILE = "Source/SupportingFiles/Info-Tests.plist";
				IPHONEOS_DEPLOYMENT_TARGET = 9.3;
				LD_RUNPATH_SEARCH_PATHS = "$(inherited) @executable_path/Frameworks @loader_path/Frameworks";
				PRODUCT_BUNDLE_IDENTIFIER = "com.ibm.watson.developer-cloud.TextToSpeechV1Tests";
				PRODUCT_NAME = "$(TARGET_NAME)";
				SWIFT_VERSION = 3.0;
			};
			name = Debug;
		};
		124C2E051D19E29100D9F602 /* Release */ = {
			isa = XCBuildConfiguration;
			buildSettings = {
				CLANG_ANALYZER_NONNULL = YES;
				INFOPLIST_FILE = "Source/SupportingFiles/Info-Tests.plist";
				IPHONEOS_DEPLOYMENT_TARGET = 9.3;
				LD_RUNPATH_SEARCH_PATHS = "$(inherited) @executable_path/Frameworks @loader_path/Frameworks";
				PRODUCT_BUNDLE_IDENTIFIER = "com.ibm.watson.developer-cloud.TextToSpeechV1Tests";
				PRODUCT_NAME = "$(TARGET_NAME)";
				SWIFT_VERSION = 3.0;
			};
			name = Release;
		};
		12F800521DF71922006851D6 /* Debug */ = {
			isa = XCBuildConfiguration;
			buildSettings = {
				CLANG_ANALYZER_NONNULL = YES;
				CLANG_ENABLE_MODULES = YES;
				CLANG_WARN_DOCUMENTATION_COMMENTS = YES;
				CLANG_WARN_SUSPICIOUS_MOVES = YES;
				CODE_SIGN_IDENTITY = "";
				DEFINES_MODULE = YES;
				DEVELOPMENT_TEAM = "";
				DYLIB_COMPATIBILITY_VERSION = 1;
				DYLIB_CURRENT_VERSION = 1;
				DYLIB_INSTALL_NAME_BASE = "@rpath";
				INFOPLIST_FILE = "Source/SupportingFiles/Info-Release.plist";
				INSTALL_PATH = "$(LOCAL_LIBRARY_DIR)/Frameworks";
				IPHONEOS_DEPLOYMENT_TARGET = 8.0;
				LD_RUNPATH_SEARCH_PATHS = "$(inherited) @executable_path/Frameworks @loader_path/Frameworks";
				PRODUCT_BUNDLE_IDENTIFIER = "com.ibm.watson.developer-cloud.DiscoveryV1";
				PRODUCT_NAME = "$(TARGET_NAME)";
				SKIP_INSTALL = YES;
				SWIFT_ACTIVE_COMPILATION_CONDITIONS = DEBUG;
				SWIFT_OPTIMIZATION_LEVEL = "-Onone";
				SWIFT_VERSION = 3.0;
			};
			name = Debug;
		};
		12F800531DF71922006851D6 /* Release */ = {
			isa = XCBuildConfiguration;
			buildSettings = {
				CLANG_ANALYZER_NONNULL = YES;
				CLANG_ENABLE_MODULES = YES;
				CLANG_WARN_DOCUMENTATION_COMMENTS = YES;
				CLANG_WARN_SUSPICIOUS_MOVES = YES;
				CODE_SIGN_IDENTITY = "";
				DEFINES_MODULE = YES;
				DEVELOPMENT_TEAM = "";
				DYLIB_COMPATIBILITY_VERSION = 1;
				DYLIB_CURRENT_VERSION = 1;
				DYLIB_INSTALL_NAME_BASE = "@rpath";
				INFOPLIST_FILE = "Source/SupportingFiles/Info-Release.plist";
				INSTALL_PATH = "$(LOCAL_LIBRARY_DIR)/Frameworks";
				IPHONEOS_DEPLOYMENT_TARGET = 8.0;
				LD_RUNPATH_SEARCH_PATHS = "$(inherited) @executable_path/Frameworks @loader_path/Frameworks";
				PRODUCT_BUNDLE_IDENTIFIER = "com.ibm.watson.developer-cloud.DiscoveryV1";
				PRODUCT_NAME = "$(TARGET_NAME)";
				SKIP_INSTALL = YES;
				SWIFT_VERSION = 3.0;
			};
			name = Release;
		};
		12F800551DF71922006851D6 /* Debug */ = {
			isa = XCBuildConfiguration;
			buildSettings = {
				ALWAYS_EMBED_SWIFT_STANDARD_LIBRARIES = YES;
				CLANG_ANALYZER_NONNULL = YES;
				CLANG_WARN_DOCUMENTATION_COMMENTS = YES;
				CLANG_WARN_SUSPICIOUS_MOVES = YES;
				INFOPLIST_FILE = "Source/SupportingFiles/Info-Tests.plist";
				IPHONEOS_DEPLOYMENT_TARGET = 10.1;
				LD_RUNPATH_SEARCH_PATHS = "$(inherited) @executable_path/Frameworks @loader_path/Frameworks";
				PRODUCT_BUNDLE_IDENTIFIER = "com.ibm.watson.developer-cloud.DiscoveryV1Tests";
				PRODUCT_NAME = "$(TARGET_NAME)";
				SWIFT_ACTIVE_COMPILATION_CONDITIONS = DEBUG;
				SWIFT_VERSION = 3.0;
			};
			name = Debug;
		};
		12F800561DF71922006851D6 /* Release */ = {
			isa = XCBuildConfiguration;
			buildSettings = {
				ALWAYS_EMBED_SWIFT_STANDARD_LIBRARIES = YES;
				CLANG_ANALYZER_NONNULL = YES;
				CLANG_WARN_DOCUMENTATION_COMMENTS = YES;
				CLANG_WARN_SUSPICIOUS_MOVES = YES;
				INFOPLIST_FILE = "Source/SupportingFiles/Info-Tests.plist";
				IPHONEOS_DEPLOYMENT_TARGET = 10.1;
				LD_RUNPATH_SEARCH_PATHS = "$(inherited) @executable_path/Frameworks @loader_path/Frameworks";
				PRODUCT_BUNDLE_IDENTIFIER = "com.ibm.watson.developer-cloud.DiscoveryV1Tests";
				PRODUCT_NAME = "$(TARGET_NAME)";
				SWIFT_VERSION = 3.0;
			};
			name = Release;
		};
		7A0F95C51C23288E004C01C0 /* Debug */ = {
			isa = XCBuildConfiguration;
			buildSettings = {
				ALWAYS_SEARCH_USER_PATHS = NO;
				CLANG_CXX_LANGUAGE_STANDARD = "gnu++0x";
				CLANG_CXX_LIBRARY = "libc++";
				CLANG_ENABLE_MODULES = YES;
				CLANG_ENABLE_OBJC_ARC = YES;
				CLANG_WARN_BOOL_CONVERSION = YES;
				CLANG_WARN_CONSTANT_CONVERSION = YES;
				CLANG_WARN_DIRECT_OBJC_ISA_USAGE = YES_ERROR;
				CLANG_WARN_EMPTY_BODY = YES;
				CLANG_WARN_ENUM_CONVERSION = YES;
				CLANG_WARN_INFINITE_RECURSION = YES;
				CLANG_WARN_INT_CONVERSION = YES;
				CLANG_WARN_OBJC_ROOT_CLASS = YES_ERROR;
				CLANG_WARN_SUSPICIOUS_MOVE = YES;
				CLANG_WARN_UNREACHABLE_CODE = YES;
				CLANG_WARN__DUPLICATE_METHOD_MATCH = YES;
				"CODE_SIGN_IDENTITY[sdk=iphoneos*]" = "iPhone Developer";
				COPY_PHASE_STRIP = NO;
				CURRENT_PROJECT_VERSION = 1;
				DEBUG_INFORMATION_FORMAT = dwarf;
				ENABLE_STRICT_OBJC_MSGSEND = YES;
				ENABLE_TESTABILITY = YES;
				GCC_C_LANGUAGE_STANDARD = gnu99;
				GCC_DYNAMIC_NO_PIC = NO;
				GCC_NO_COMMON_BLOCKS = YES;
				GCC_OPTIMIZATION_LEVEL = 0;
				GCC_PREPROCESSOR_DEFINITIONS = (
					"DEBUG=1",
					"$(inherited)",
				);
				GCC_WARN_64_TO_32_BIT_CONVERSION = YES;
				GCC_WARN_ABOUT_RETURN_TYPE = YES_ERROR;
				GCC_WARN_UNDECLARED_SELECTOR = YES;
				GCC_WARN_UNINITIALIZED_AUTOS = YES_AGGRESSIVE;
				GCC_WARN_UNUSED_FUNCTION = YES;
				GCC_WARN_UNUSED_VARIABLE = YES;
				IPHONEOS_DEPLOYMENT_TARGET = 9.0;
				MTL_ENABLE_DEBUG_INFO = YES;
				ONLY_ACTIVE_ARCH = YES;
				SDKROOT = iphoneos;
				SWIFT_OPTIMIZATION_LEVEL = "-Onone";
				TARGETED_DEVICE_FAMILY = "1,2";
				VERSIONING_SYSTEM = "apple-generic";
				VERSION_INFO_PREFIX = "";
			};
			name = Debug;
		};
		7A0F95C61C23288E004C01C0 /* Release */ = {
			isa = XCBuildConfiguration;
			buildSettings = {
				ALWAYS_SEARCH_USER_PATHS = NO;
				CLANG_CXX_LANGUAGE_STANDARD = "gnu++0x";
				CLANG_CXX_LIBRARY = "libc++";
				CLANG_ENABLE_MODULES = YES;
				CLANG_ENABLE_OBJC_ARC = YES;
				CLANG_WARN_BOOL_CONVERSION = YES;
				CLANG_WARN_CONSTANT_CONVERSION = YES;
				CLANG_WARN_DIRECT_OBJC_ISA_USAGE = YES_ERROR;
				CLANG_WARN_EMPTY_BODY = YES;
				CLANG_WARN_ENUM_CONVERSION = YES;
				CLANG_WARN_INFINITE_RECURSION = YES;
				CLANG_WARN_INT_CONVERSION = YES;
				CLANG_WARN_OBJC_ROOT_CLASS = YES_ERROR;
				CLANG_WARN_SUSPICIOUS_MOVE = YES;
				CLANG_WARN_UNREACHABLE_CODE = YES;
				CLANG_WARN__DUPLICATE_METHOD_MATCH = YES;
				"CODE_SIGN_IDENTITY[sdk=iphoneos*]" = "iPhone Developer";
				COPY_PHASE_STRIP = NO;
				CURRENT_PROJECT_VERSION = 1;
				DEBUG_INFORMATION_FORMAT = "dwarf-with-dsym";
				ENABLE_NS_ASSERTIONS = NO;
				ENABLE_STRICT_OBJC_MSGSEND = YES;
				GCC_C_LANGUAGE_STANDARD = gnu99;
				GCC_NO_COMMON_BLOCKS = YES;
				GCC_WARN_64_TO_32_BIT_CONVERSION = YES;
				GCC_WARN_ABOUT_RETURN_TYPE = YES_ERROR;
				GCC_WARN_UNDECLARED_SELECTOR = YES;
				GCC_WARN_UNINITIALIZED_AUTOS = YES_AGGRESSIVE;
				GCC_WARN_UNUSED_FUNCTION = YES;
				GCC_WARN_UNUSED_VARIABLE = YES;
				IPHONEOS_DEPLOYMENT_TARGET = 9.0;
				MTL_ENABLE_DEBUG_INFO = NO;
				SDKROOT = iphoneos;
				SWIFT_OPTIMIZATION_LEVEL = "-Owholemodule";
				TARGETED_DEVICE_FAMILY = "1,2";
				VALIDATE_PRODUCT = YES;
				VERSIONING_SYSTEM = "apple-generic";
				VERSION_INFO_PREFIX = "";
			};
			name = Release;
		};
		7A6711911DD0EEEB0070CA9D /* Debug */ = {
			isa = XCBuildConfiguration;
			buildSettings = {
				CLANG_ANALYZER_NONNULL = YES;
				CLANG_WARN_DOCUMENTATION_COMMENTS = YES;
				CLANG_WARN_SUSPICIOUS_MOVES = YES;
				CODE_SIGN_IDENTITY = "";
				DEFINES_MODULE = YES;
				DYLIB_COMPATIBILITY_VERSION = 1;
				DYLIB_CURRENT_VERSION = 1;
				DYLIB_INSTALL_NAME_BASE = "@rpath";
				INFOPLIST_FILE = "Source/SupportingFiles/Info-Release.plist";
				INSTALL_PATH = "$(LOCAL_LIBRARY_DIR)/Frameworks";
				IPHONEOS_DEPLOYMENT_TARGET = 10.0;
				LD_RUNPATH_SEARCH_PATHS = "$(inherited) @executable_path/Frameworks @loader_path/Frameworks";
				PRODUCT_BUNDLE_IDENTIFIER = "com.ibm.watson.developer-cloud.PersonalityInsightsV3";
				PRODUCT_NAME = "$(TARGET_NAME)";
				SKIP_INSTALL = YES;
				SWIFT_ACTIVE_COMPILATION_CONDITIONS = DEBUG;
				SWIFT_VERSION = 3.0;
			};
			name = Debug;
		};
		7A6711921DD0EEEB0070CA9D /* Release */ = {
			isa = XCBuildConfiguration;
			buildSettings = {
				CLANG_ANALYZER_NONNULL = YES;
				CLANG_WARN_DOCUMENTATION_COMMENTS = YES;
				CLANG_WARN_SUSPICIOUS_MOVES = YES;
				CODE_SIGN_IDENTITY = "";
				DEFINES_MODULE = YES;
				DYLIB_COMPATIBILITY_VERSION = 1;
				DYLIB_CURRENT_VERSION = 1;
				DYLIB_INSTALL_NAME_BASE = "@rpath";
				INFOPLIST_FILE = "Source/SupportingFiles/Info-Release.plist";
				INSTALL_PATH = "$(LOCAL_LIBRARY_DIR)/Frameworks";
				IPHONEOS_DEPLOYMENT_TARGET = 10.0;
				LD_RUNPATH_SEARCH_PATHS = "$(inherited) @executable_path/Frameworks @loader_path/Frameworks";
				PRODUCT_BUNDLE_IDENTIFIER = "com.ibm.watson.developer-cloud.PersonalityInsightsV3";
				PRODUCT_NAME = "$(TARGET_NAME)";
				SKIP_INSTALL = YES;
				SWIFT_VERSION = 3.0;
			};
			name = Release;
		};
		7A6711931DD0EEEB0070CA9D /* Debug */ = {
			isa = XCBuildConfiguration;
			buildSettings = {
				ALWAYS_EMBED_SWIFT_STANDARD_LIBRARIES = YES;
				CLANG_ANALYZER_NONNULL = YES;
				CLANG_WARN_DOCUMENTATION_COMMENTS = YES;
				CLANG_WARN_SUSPICIOUS_MOVES = YES;
				INFOPLIST_FILE = "Source/SupportingFiles/Info-Tests.plist";
				IPHONEOS_DEPLOYMENT_TARGET = 10.0;
				LD_RUNPATH_SEARCH_PATHS = "$(inherited) @executable_path/Frameworks @loader_path/Frameworks";
				PRODUCT_BUNDLE_IDENTIFIER = "com.ibm.watson.developer-cloud.PersonalityInsightsV3Tests";
				PRODUCT_NAME = "$(TARGET_NAME)";
				SWIFT_ACTIVE_COMPILATION_CONDITIONS = DEBUG;
				SWIFT_VERSION = 3.0;
			};
			name = Debug;
		};
		7A6711941DD0EEEB0070CA9D /* Release */ = {
			isa = XCBuildConfiguration;
			buildSettings = {
				ALWAYS_EMBED_SWIFT_STANDARD_LIBRARIES = YES;
				CLANG_ANALYZER_NONNULL = YES;
				CLANG_WARN_DOCUMENTATION_COMMENTS = YES;
				CLANG_WARN_SUSPICIOUS_MOVES = YES;
				INFOPLIST_FILE = "Source/SupportingFiles/Info-Tests.plist";
				IPHONEOS_DEPLOYMENT_TARGET = 10.0;
				LD_RUNPATH_SEARCH_PATHS = "$(inherited) @executable_path/Frameworks @loader_path/Frameworks";
				PRODUCT_BUNDLE_IDENTIFIER = "com.ibm.watson.developer-cloud.PersonalityInsightsV3Tests";
				PRODUCT_NAME = "$(TARGET_NAME)";
				SWIFT_VERSION = 3.0;
			};
			name = Release;
		};
		7A987D251D19D424003626B2 /* Debug */ = {
			isa = XCBuildConfiguration;
			buildSettings = {
				CLANG_ANALYZER_NONNULL = YES;
				CODE_SIGN_IDENTITY = "iPhone Developer";
				"CODE_SIGN_IDENTITY[sdk=iphoneos*]" = "";
				DEFINES_MODULE = YES;
				DYLIB_COMPATIBILITY_VERSION = 1;
				DYLIB_CURRENT_VERSION = 1;
				DYLIB_INSTALL_NAME_BASE = "@rpath";
				FRAMEWORK_SEARCH_PATHS = "$(inherited)";
				INFOPLIST_FILE = "Source/SupportingFiles/Info-Release.plist";
				INSTALL_PATH = "$(LOCAL_LIBRARY_DIR)/Frameworks";
				IPHONEOS_DEPLOYMENT_TARGET = 8.0;
				LD_RUNPATH_SEARCH_PATHS = "$(inherited) @executable_path/Frameworks @loader_path/Frameworks";
				PRODUCT_BUNDLE_IDENTIFIER = "com.ibm.watson.developer-cloud.TradeoffAnalyticsV1";
				PRODUCT_NAME = "$(TARGET_NAME)";
				SKIP_INSTALL = YES;
				SWIFT_VERSION = 3.0;
			};
			name = Debug;
		};
		7A987D261D19D424003626B2 /* Release */ = {
			isa = XCBuildConfiguration;
			buildSettings = {
				CLANG_ANALYZER_NONNULL = YES;
				CODE_SIGN_IDENTITY = "iPhone Developer";
				"CODE_SIGN_IDENTITY[sdk=iphoneos*]" = "";
				DEFINES_MODULE = YES;
				DYLIB_COMPATIBILITY_VERSION = 1;
				DYLIB_CURRENT_VERSION = 1;
				DYLIB_INSTALL_NAME_BASE = "@rpath";
				FRAMEWORK_SEARCH_PATHS = "$(inherited)";
				INFOPLIST_FILE = "Source/SupportingFiles/Info-Release.plist";
				INSTALL_PATH = "$(LOCAL_LIBRARY_DIR)/Frameworks";
				IPHONEOS_DEPLOYMENT_TARGET = 8.0;
				LD_RUNPATH_SEARCH_PATHS = "$(inherited) @executable_path/Frameworks @loader_path/Frameworks";
				PRODUCT_BUNDLE_IDENTIFIER = "com.ibm.watson.developer-cloud.TradeoffAnalyticsV1";
				PRODUCT_NAME = "$(TARGET_NAME)";
				SKIP_INSTALL = YES;
				SWIFT_VERSION = 3.0;
			};
			name = Release;
		};
		7A987D271D19D424003626B2 /* Debug */ = {
			isa = XCBuildConfiguration;
			buildSettings = {
				CLANG_ANALYZER_NONNULL = YES;
				INFOPLIST_FILE = "Source/SupportingFiles/Info-Tests.plist";
				IPHONEOS_DEPLOYMENT_TARGET = 9.3;
				LD_RUNPATH_SEARCH_PATHS = "$(inherited) @executable_path/Frameworks @loader_path/Frameworks";
				PRODUCT_BUNDLE_IDENTIFIER = "com.ibm.watson.developer-cloud.TradeoffAnalyticsV1Tests";
				PRODUCT_NAME = "$(TARGET_NAME)";
				SWIFT_VERSION = 3.0;
			};
			name = Debug;
		};
		7A987D281D19D424003626B2 /* Release */ = {
			isa = XCBuildConfiguration;
			buildSettings = {
				CLANG_ANALYZER_NONNULL = YES;
				INFOPLIST_FILE = "Source/SupportingFiles/Info-Tests.plist";
				IPHONEOS_DEPLOYMENT_TARGET = 9.3;
				LD_RUNPATH_SEARCH_PATHS = "$(inherited) @executable_path/Frameworks @loader_path/Frameworks";
				PRODUCT_BUNDLE_IDENTIFIER = "com.ibm.watson.developer-cloud.TradeoffAnalyticsV1Tests";
				PRODUCT_NAME = "$(TARGET_NAME)";
				SWIFT_VERSION = 3.0;
			};
			name = Release;
		};
		7A987D5C1D19D887003626B2 /* Debug */ = {
			isa = XCBuildConfiguration;
			buildSettings = {
				CLANG_ANALYZER_NONNULL = YES;
				CODE_SIGN_IDENTITY = "iPhone Developer";
				"CODE_SIGN_IDENTITY[sdk=iphoneos*]" = "";
				DEFINES_MODULE = YES;
				DYLIB_COMPATIBILITY_VERSION = 1;
				DYLIB_CURRENT_VERSION = 1;
				DYLIB_INSTALL_NAME_BASE = "@rpath";
				FRAMEWORK_SEARCH_PATHS = "$(inherited)";
				INFOPLIST_FILE = "Source/SupportingFiles/Info-Release.plist";
				INSTALL_PATH = "$(LOCAL_LIBRARY_DIR)/Frameworks";
				IPHONEOS_DEPLOYMENT_TARGET = 8.0;
				LD_RUNPATH_SEARCH_PATHS = "$(inherited) @executable_path/Frameworks @loader_path/Frameworks";
				PRODUCT_BUNDLE_IDENTIFIER = "com.ibm.watson.developer-cloud.RelationshipExtractionV1Beta";
				PRODUCT_NAME = "$(TARGET_NAME)";
				SKIP_INSTALL = YES;
				SWIFT_VERSION = 3.0;
			};
			name = Debug;
		};
		7A987D5D1D19D887003626B2 /* Release */ = {
			isa = XCBuildConfiguration;
			buildSettings = {
				CLANG_ANALYZER_NONNULL = YES;
				CODE_SIGN_IDENTITY = "iPhone Developer";
				"CODE_SIGN_IDENTITY[sdk=iphoneos*]" = "";
				DEFINES_MODULE = YES;
				DYLIB_COMPATIBILITY_VERSION = 1;
				DYLIB_CURRENT_VERSION = 1;
				DYLIB_INSTALL_NAME_BASE = "@rpath";
				FRAMEWORK_SEARCH_PATHS = "$(inherited)";
				INFOPLIST_FILE = "Source/SupportingFiles/Info-Release.plist";
				INSTALL_PATH = "$(LOCAL_LIBRARY_DIR)/Frameworks";
				IPHONEOS_DEPLOYMENT_TARGET = 8.0;
				LD_RUNPATH_SEARCH_PATHS = "$(inherited) @executable_path/Frameworks @loader_path/Frameworks";
				PRODUCT_BUNDLE_IDENTIFIER = "com.ibm.watson.developer-cloud.RelationshipExtractionV1Beta";
				PRODUCT_NAME = "$(TARGET_NAME)";
				SKIP_INSTALL = YES;
				SWIFT_VERSION = 3.0;
			};
			name = Release;
		};
		7A987D5E1D19D887003626B2 /* Debug */ = {
			isa = XCBuildConfiguration;
			buildSettings = {
				CLANG_ANALYZER_NONNULL = YES;
				INFOPLIST_FILE = "Source/SupportingFiles/Info-Tests.plist";
				IPHONEOS_DEPLOYMENT_TARGET = 9.3;
				LD_RUNPATH_SEARCH_PATHS = "$(inherited) @executable_path/Frameworks @loader_path/Frameworks";
				PRODUCT_BUNDLE_IDENTIFIER = "com.ibm.watson.developer-cloud.RelationshipExtractionV1BetaTests";
				PRODUCT_NAME = "$(TARGET_NAME)";
				SWIFT_VERSION = 3.0;
			};
			name = Debug;
		};
		7A987D5F1D19D887003626B2 /* Release */ = {
			isa = XCBuildConfiguration;
			buildSettings = {
				CLANG_ANALYZER_NONNULL = YES;
				INFOPLIST_FILE = "Source/SupportingFiles/Info-Tests.plist";
				IPHONEOS_DEPLOYMENT_TARGET = 9.3;
				LD_RUNPATH_SEARCH_PATHS = "$(inherited) @executable_path/Frameworks @loader_path/Frameworks";
				PRODUCT_BUNDLE_IDENTIFIER = "com.ibm.watson.developer-cloud.RelationshipExtractionV1BetaTests";
				PRODUCT_NAME = "$(TARGET_NAME)";
				SWIFT_VERSION = 3.0;
			};
			name = Release;
		};
		7AAAF3AF1CEE99FC00B74848 /* Debug */ = {
			isa = XCBuildConfiguration;
			buildSettings = {
				CLANG_ANALYZER_NONNULL = YES;
				"CODE_SIGN_IDENTITY[sdk=iphoneos*]" = "";
				DEFINES_MODULE = YES;
				DYLIB_COMPATIBILITY_VERSION = 1;
				DYLIB_CURRENT_VERSION = 1;
				DYLIB_INSTALL_NAME_BASE = "@rpath";
				FRAMEWORK_SEARCH_PATHS = "$(inherited)";
				INFOPLIST_FILE = "Source/SupportingFiles/Info-Release.plist";
				INSTALL_PATH = "$(LOCAL_LIBRARY_DIR)/Frameworks";
				IPHONEOS_DEPLOYMENT_TARGET = 8.0;
				LD_RUNPATH_SEARCH_PATHS = "$(inherited) @executable_path/Frameworks @loader_path/Frameworks";
				PRODUCT_BUNDLE_IDENTIFIER = "com.ibm.watson.developer-cloud.RestKit";
				PRODUCT_NAME = "$(TARGET_NAME)";
				SKIP_INSTALL = YES;
				SWIFT_VERSION = 3.0;
			};
			name = Debug;
		};
		7AAAF3B01CEE99FC00B74848 /* Release */ = {
			isa = XCBuildConfiguration;
			buildSettings = {
				CLANG_ANALYZER_NONNULL = YES;
				"CODE_SIGN_IDENTITY[sdk=iphoneos*]" = "";
				DEFINES_MODULE = YES;
				DYLIB_COMPATIBILITY_VERSION = 1;
				DYLIB_CURRENT_VERSION = 1;
				DYLIB_INSTALL_NAME_BASE = "@rpath";
				FRAMEWORK_SEARCH_PATHS = "$(inherited)";
				INFOPLIST_FILE = "Source/SupportingFiles/Info-Release.plist";
				INSTALL_PATH = "$(LOCAL_LIBRARY_DIR)/Frameworks";
				IPHONEOS_DEPLOYMENT_TARGET = 8.0;
				LD_RUNPATH_SEARCH_PATHS = "$(inherited) @executable_path/Frameworks @loader_path/Frameworks";
				PRODUCT_BUNDLE_IDENTIFIER = "com.ibm.watson.developer-cloud.RestKit";
				PRODUCT_NAME = "$(TARGET_NAME)";
				SKIP_INSTALL = YES;
				SWIFT_VERSION = 3.0;
			};
			name = Release;
		};
		7AAAF3B11CEE99FC00B74848 /* Debug */ = {
			isa = XCBuildConfiguration;
			buildSettings = {
				CLANG_ANALYZER_NONNULL = YES;
				INFOPLIST_FILE = "Source/SupportingFiles/Info-Tests.plist";
				IPHONEOS_DEPLOYMENT_TARGET = 9.3;
				LD_RUNPATH_SEARCH_PATHS = "$(inherited) @executable_path/Frameworks @loader_path/Frameworks";
				PRODUCT_BUNDLE_IDENTIFIER = "com.ibm.watson.developer-cloud.RestKitTests";
				PRODUCT_NAME = "$(TARGET_NAME)";
			};
			name = Debug;
		};
		7AAAF3B21CEE99FC00B74848 /* Release */ = {
			isa = XCBuildConfiguration;
			buildSettings = {
				CLANG_ANALYZER_NONNULL = YES;
				INFOPLIST_FILE = "Source/SupportingFiles/Info-Tests.plist";
				IPHONEOS_DEPLOYMENT_TARGET = 9.3;
				LD_RUNPATH_SEARCH_PATHS = "$(inherited) @executable_path/Frameworks @loader_path/Frameworks";
				PRODUCT_BUNDLE_IDENTIFIER = "com.ibm.watson.developer-cloud.RestKitTests";
				PRODUCT_NAME = "$(TARGET_NAME)";
			};
			name = Release;
		};
		7AAAF3D51CEE9A3700B74848 /* Debug */ = {
			isa = XCBuildConfiguration;
			buildSettings = {
				CLANG_ANALYZER_NONNULL = YES;
				"CODE_SIGN_IDENTITY[sdk=iphoneos*]" = "";
				DEFINES_MODULE = YES;
				DYLIB_COMPATIBILITY_VERSION = 1;
				DYLIB_CURRENT_VERSION = 1;
				DYLIB_INSTALL_NAME_BASE = "@rpath";
				FRAMEWORK_SEARCH_PATHS = "$(inherited)";
				INFOPLIST_FILE = "Source/SupportingFiles/Info-Release.plist";
				INSTALL_PATH = "$(LOCAL_LIBRARY_DIR)/Frameworks";
				IPHONEOS_DEPLOYMENT_TARGET = 8.0;
				LD_RUNPATH_SEARCH_PATHS = "$(inherited) @executable_path/Frameworks @loader_path/Frameworks";
				PRODUCT_BUNDLE_IDENTIFIER = "com.ibm.watson.developer-cloud.VisualRecognitionV3";
				PRODUCT_NAME = "$(TARGET_NAME)";
				SKIP_INSTALL = YES;
				SWIFT_VERSION = 3.0;
			};
			name = Debug;
		};
		7AAAF3D61CEE9A3700B74848 /* Release */ = {
			isa = XCBuildConfiguration;
			buildSettings = {
				CLANG_ANALYZER_NONNULL = YES;
				"CODE_SIGN_IDENTITY[sdk=iphoneos*]" = "";
				DEFINES_MODULE = YES;
				DYLIB_COMPATIBILITY_VERSION = 1;
				DYLIB_CURRENT_VERSION = 1;
				DYLIB_INSTALL_NAME_BASE = "@rpath";
				FRAMEWORK_SEARCH_PATHS = "$(inherited)";
				INFOPLIST_FILE = "Source/SupportingFiles/Info-Release.plist";
				INSTALL_PATH = "$(LOCAL_LIBRARY_DIR)/Frameworks";
				IPHONEOS_DEPLOYMENT_TARGET = 8.0;
				LD_RUNPATH_SEARCH_PATHS = "$(inherited) @executable_path/Frameworks @loader_path/Frameworks";
				PRODUCT_BUNDLE_IDENTIFIER = "com.ibm.watson.developer-cloud.VisualRecognitionV3";
				PRODUCT_NAME = "$(TARGET_NAME)";
				SKIP_INSTALL = YES;
				SWIFT_VERSION = 3.0;
			};
			name = Release;
		};
		7AAAF3D81CEE9A3700B74848 /* Debug */ = {
			isa = XCBuildConfiguration;
			buildSettings = {
				CLANG_ANALYZER_NONNULL = YES;
				INFOPLIST_FILE = "Source/SupportingFiles/Info-Tests.plist";
				IPHONEOS_DEPLOYMENT_TARGET = 9.3;
				LD_RUNPATH_SEARCH_PATHS = "$(inherited) @executable_path/Frameworks @loader_path/Frameworks";
				PRODUCT_BUNDLE_IDENTIFIER = "com.ibm.watson.developer-cloud.VisualRecognitionV3Tests";
				PRODUCT_NAME = "$(TARGET_NAME)";
				SWIFT_VERSION = 3.0;
			};
			name = Debug;
		};
		7AAAF3D91CEE9A3700B74848 /* Release */ = {
			isa = XCBuildConfiguration;
			buildSettings = {
				CLANG_ANALYZER_NONNULL = YES;
				INFOPLIST_FILE = "Source/SupportingFiles/Info-Tests.plist";
				IPHONEOS_DEPLOYMENT_TARGET = 9.3;
				LD_RUNPATH_SEARCH_PATHS = "$(inherited) @executable_path/Frameworks @loader_path/Frameworks";
				PRODUCT_BUNDLE_IDENTIFIER = "com.ibm.watson.developer-cloud.VisualRecognitionV3Tests";
				PRODUCT_NAME = "$(TARGET_NAME)";
				SWIFT_VERSION = 3.0;
			};
			name = Release;
		};
		7AAAF40A1CEE9D1900B74848 /* Debug */ = {
			isa = XCBuildConfiguration;
			buildSettings = {
				CLANG_ANALYZER_NONNULL = YES;
				"CODE_SIGN_IDENTITY[sdk=iphoneos*]" = "";
				DEFINES_MODULE = YES;
				DYLIB_COMPATIBILITY_VERSION = 1;
				DYLIB_CURRENT_VERSION = 1;
				DYLIB_INSTALL_NAME_BASE = "@rpath";
				FRAMEWORK_SEARCH_PATHS = "$(inherited)";
				INFOPLIST_FILE = "Source/SupportingFiles/Info-Release.plist";
				INSTALL_PATH = "$(LOCAL_LIBRARY_DIR)/Frameworks";
				IPHONEOS_DEPLOYMENT_TARGET = 8.0;
				LD_RUNPATH_SEARCH_PATHS = "$(inherited) @executable_path/Frameworks @loader_path/Frameworks";
				PRODUCT_BUNDLE_IDENTIFIER = "com.ibm.watson.developer-cloud.ToneAnalyzerV3";
				PRODUCT_NAME = "$(TARGET_NAME)";
				SKIP_INSTALL = YES;
				SWIFT_VERSION = 3.0;
			};
			name = Debug;
		};
		7AAAF40B1CEE9D1900B74848 /* Release */ = {
			isa = XCBuildConfiguration;
			buildSettings = {
				CLANG_ANALYZER_NONNULL = YES;
				"CODE_SIGN_IDENTITY[sdk=iphoneos*]" = "";
				DEFINES_MODULE = YES;
				DYLIB_COMPATIBILITY_VERSION = 1;
				DYLIB_CURRENT_VERSION = 1;
				DYLIB_INSTALL_NAME_BASE = "@rpath";
				FRAMEWORK_SEARCH_PATHS = "$(inherited)";
				INFOPLIST_FILE = "Source/SupportingFiles/Info-Release.plist";
				INSTALL_PATH = "$(LOCAL_LIBRARY_DIR)/Frameworks";
				IPHONEOS_DEPLOYMENT_TARGET = 8.0;
				LD_RUNPATH_SEARCH_PATHS = "$(inherited) @executable_path/Frameworks @loader_path/Frameworks";
				PRODUCT_BUNDLE_IDENTIFIER = "com.ibm.watson.developer-cloud.ToneAnalyzerV3";
				PRODUCT_NAME = "$(TARGET_NAME)";
				SKIP_INSTALL = YES;
				SWIFT_VERSION = 3.0;
			};
			name = Release;
		};
		7AAAF40D1CEE9D1900B74848 /* Debug */ = {
			isa = XCBuildConfiguration;
			buildSettings = {
				CLANG_ANALYZER_NONNULL = YES;
				FRAMEWORK_SEARCH_PATHS = "$(inherited)";
				INFOPLIST_FILE = "Source/SupportingFiles/Info-Tests.plist";
				IPHONEOS_DEPLOYMENT_TARGET = 9.3;
				LD_RUNPATH_SEARCH_PATHS = "$(inherited) @executable_path/Frameworks @loader_path/Frameworks";
				PRODUCT_BUNDLE_IDENTIFIER = "com.ibm.watson.developer-cloud.ToneAnalyzerV3Tests";
				PRODUCT_NAME = "$(TARGET_NAME)";
				SWIFT_VERSION = 3.0;
			};
			name = Debug;
		};
		7AAAF40E1CEE9D1900B74848 /* Release */ = {
			isa = XCBuildConfiguration;
			buildSettings = {
				CLANG_ANALYZER_NONNULL = YES;
				FRAMEWORK_SEARCH_PATHS = "$(inherited)";
				INFOPLIST_FILE = "Source/SupportingFiles/Info-Tests.plist";
				IPHONEOS_DEPLOYMENT_TARGET = 9.3;
				LD_RUNPATH_SEARCH_PATHS = "$(inherited) @executable_path/Frameworks @loader_path/Frameworks";
				PRODUCT_BUNDLE_IDENTIFIER = "com.ibm.watson.developer-cloud.ToneAnalyzerV3Tests";
				PRODUCT_NAME = "$(TARGET_NAME)";
				SWIFT_VERSION = 3.0;
			};
			name = Release;
		};
		7AAAF4601CEE9F8800B74848 /* Debug */ = {
			isa = XCBuildConfiguration;
			buildSettings = {
				CLANG_ANALYZER_NONNULL = YES;
				"CODE_SIGN_IDENTITY[sdk=iphoneos*]" = "";
				DEFINES_MODULE = YES;
				DYLIB_COMPATIBILITY_VERSION = 1;
				DYLIB_CURRENT_VERSION = 1;
				DYLIB_INSTALL_NAME_BASE = "@rpath";
				FRAMEWORK_SEARCH_PATHS = "$(inherited)";
				INFOPLIST_FILE = "Source/SupportingFiles/Info-Release.plist";
				INSTALL_PATH = "$(LOCAL_LIBRARY_DIR)/Frameworks";
				IPHONEOS_DEPLOYMENT_TARGET = 8.0;
				LD_RUNPATH_SEARCH_PATHS = "$(inherited) @executable_path/Frameworks @loader_path/Frameworks";
				LIBRARY_SEARCH_PATHS = (
					"$(inherited)",
					"$(PROJECT_DIR)/Source/SpeechToTextV1/Dependencies/lib",
				);
				PRODUCT_BUNDLE_IDENTIFIER = "com.ibm.watson.developer-cloud.SpeechToTextV1";
				PRODUCT_NAME = "$(TARGET_NAME)";
				SKIP_INSTALL = YES;
				SWIFT_INCLUDE_PATHS = "";
				SWIFT_VERSION = 3.0;
			};
			name = Debug;
		};
		7AAAF4611CEE9F8800B74848 /* Release */ = {
			isa = XCBuildConfiguration;
			buildSettings = {
				CLANG_ANALYZER_NONNULL = YES;
				"CODE_SIGN_IDENTITY[sdk=iphoneos*]" = "";
				DEFINES_MODULE = YES;
				DYLIB_COMPATIBILITY_VERSION = 1;
				DYLIB_CURRENT_VERSION = 1;
				DYLIB_INSTALL_NAME_BASE = "@rpath";
				FRAMEWORK_SEARCH_PATHS = "$(inherited)";
				INFOPLIST_FILE = "Source/SupportingFiles/Info-Release.plist";
				INSTALL_PATH = "$(LOCAL_LIBRARY_DIR)/Frameworks";
				IPHONEOS_DEPLOYMENT_TARGET = 8.0;
				LD_RUNPATH_SEARCH_PATHS = "$(inherited) @executable_path/Frameworks @loader_path/Frameworks";
				LIBRARY_SEARCH_PATHS = (
					"$(inherited)",
					"$(PROJECT_DIR)/Source/SpeechToTextV1/Dependencies/lib",
				);
				PRODUCT_BUNDLE_IDENTIFIER = "com.ibm.watson.developer-cloud.SpeechToTextV1";
				PRODUCT_NAME = "$(TARGET_NAME)";
				SKIP_INSTALL = YES;
				SWIFT_INCLUDE_PATHS = "";
				SWIFT_VERSION = 3.0;
			};
			name = Release;
		};
		7AAAF4631CEE9F8800B74848 /* Debug */ = {
			isa = XCBuildConfiguration;
			buildSettings = {
				CLANG_ANALYZER_NONNULL = YES;
				INFOPLIST_FILE = "Source/SupportingFiles/Info-Tests.plist";
				IPHONEOS_DEPLOYMENT_TARGET = 9.3;
				LD_RUNPATH_SEARCH_PATHS = "$(inherited) @executable_path/Frameworks @loader_path/Frameworks";
				PRODUCT_BUNDLE_IDENTIFIER = "com.ibm.watson.developer-cloud.SpeechToTextV1Tests";
				PRODUCT_NAME = "$(TARGET_NAME)";
				SWIFT_VERSION = 3.0;
			};
			name = Debug;
		};
		7AAAF4641CEE9F8800B74848 /* Release */ = {
			isa = XCBuildConfiguration;
			buildSettings = {
				CLANG_ANALYZER_NONNULL = YES;
				INFOPLIST_FILE = "Source/SupportingFiles/Info-Tests.plist";
				IPHONEOS_DEPLOYMENT_TARGET = 9.3;
				LD_RUNPATH_SEARCH_PATHS = "$(inherited) @executable_path/Frameworks @loader_path/Frameworks";
				PRODUCT_BUNDLE_IDENTIFIER = "com.ibm.watson.developer-cloud.SpeechToTextV1Tests";
				PRODUCT_NAME = "$(TARGET_NAME)";
				SWIFT_VERSION = 3.0;
			};
			name = Release;
		};
		7AAAF4971CEEA07900B74848 /* Debug */ = {
			isa = XCBuildConfiguration;
			buildSettings = {
				CLANG_ANALYZER_NONNULL = YES;
				"CODE_SIGN_IDENTITY[sdk=iphoneos*]" = "";
				DEFINES_MODULE = YES;
				DYLIB_COMPATIBILITY_VERSION = 1;
				DYLIB_CURRENT_VERSION = 1;
				DYLIB_INSTALL_NAME_BASE = "@rpath";
				FRAMEWORK_SEARCH_PATHS = "$(inherited)";
				INFOPLIST_FILE = "Source/SupportingFiles/Info-Release.plist";
				INSTALL_PATH = "$(LOCAL_LIBRARY_DIR)/Frameworks";
				IPHONEOS_DEPLOYMENT_TARGET = 8.0;
				LD_RUNPATH_SEARCH_PATHS = "$(inherited) @executable_path/Frameworks @loader_path/Frameworks";
				PRODUCT_BUNDLE_IDENTIFIER = "com.ibm.watson.developer-cloud.PersonalityInsightsV2";
				PRODUCT_NAME = "$(TARGET_NAME)";
				SKIP_INSTALL = YES;
				SWIFT_VERSION = 3.0;
			};
			name = Debug;
		};
		7AAAF4981CEEA07900B74848 /* Release */ = {
			isa = XCBuildConfiguration;
			buildSettings = {
				CLANG_ANALYZER_NONNULL = YES;
				"CODE_SIGN_IDENTITY[sdk=iphoneos*]" = "";
				DEFINES_MODULE = YES;
				DYLIB_COMPATIBILITY_VERSION = 1;
				DYLIB_CURRENT_VERSION = 1;
				DYLIB_INSTALL_NAME_BASE = "@rpath";
				FRAMEWORK_SEARCH_PATHS = "$(inherited)";
				INFOPLIST_FILE = "Source/SupportingFiles/Info-Release.plist";
				INSTALL_PATH = "$(LOCAL_LIBRARY_DIR)/Frameworks";
				IPHONEOS_DEPLOYMENT_TARGET = 8.0;
				LD_RUNPATH_SEARCH_PATHS = "$(inherited) @executable_path/Frameworks @loader_path/Frameworks";
				PRODUCT_BUNDLE_IDENTIFIER = "com.ibm.watson.developer-cloud.PersonalityInsightsV2";
				PRODUCT_NAME = "$(TARGET_NAME)";
				SKIP_INSTALL = YES;
				SWIFT_VERSION = 3.0;
			};
			name = Release;
		};
		7AAAF49A1CEEA07900B74848 /* Debug */ = {
			isa = XCBuildConfiguration;
			buildSettings = {
				CLANG_ANALYZER_NONNULL = YES;
				INFOPLIST_FILE = "Source/SupportingFiles/Info-Tests.plist";
				IPHONEOS_DEPLOYMENT_TARGET = 9.3;
				LD_RUNPATH_SEARCH_PATHS = "$(inherited) @executable_path/Frameworks @loader_path/Frameworks";
				PRODUCT_BUNDLE_IDENTIFIER = "com.ibm.watson.developer-cloud.PersonalityInsightsV2Tests";
				PRODUCT_NAME = "$(TARGET_NAME)";
				SWIFT_VERSION = 3.0;
			};
			name = Debug;
		};
		7AAAF49B1CEEA07900B74848 /* Release */ = {
			isa = XCBuildConfiguration;
			buildSettings = {
				CLANG_ANALYZER_NONNULL = YES;
				INFOPLIST_FILE = "Source/SupportingFiles/Info-Tests.plist";
				IPHONEOS_DEPLOYMENT_TARGET = 9.3;
				LD_RUNPATH_SEARCH_PATHS = "$(inherited) @executable_path/Frameworks @loader_path/Frameworks";
				PRODUCT_BUNDLE_IDENTIFIER = "com.ibm.watson.developer-cloud.PersonalityInsightsV2Tests";
				PRODUCT_NAME = "$(TARGET_NAME)";
				SWIFT_VERSION = 3.0;
			};
			name = Release;
		};
		7AAAF4C11CEEA10700B74848 /* Debug */ = {
			isa = XCBuildConfiguration;
			buildSettings = {
				CLANG_ANALYZER_NONNULL = YES;
				"CODE_SIGN_IDENTITY[sdk=iphoneos*]" = "";
				DEFINES_MODULE = YES;
				DYLIB_COMPATIBILITY_VERSION = 1;
				DYLIB_CURRENT_VERSION = 1;
				DYLIB_INSTALL_NAME_BASE = "@rpath";
				FRAMEWORK_SEARCH_PATHS = "$(inherited)";
				INFOPLIST_FILE = "Source/SupportingFiles/Info-Release.plist";
				INSTALL_PATH = "$(LOCAL_LIBRARY_DIR)/Frameworks";
				IPHONEOS_DEPLOYMENT_TARGET = 8.0;
				LD_RUNPATH_SEARCH_PATHS = "$(inherited) @executable_path/Frameworks @loader_path/Frameworks";
				PRODUCT_BUNDLE_IDENTIFIER = "com.ibm.watson.developer-cloud.NaturalLanguageClassifierV1";
				PRODUCT_NAME = "$(TARGET_NAME)";
				SKIP_INSTALL = YES;
				SWIFT_VERSION = 3.0;
			};
			name = Debug;
		};
		7AAAF4C21CEEA10700B74848 /* Release */ = {
			isa = XCBuildConfiguration;
			buildSettings = {
				CLANG_ANALYZER_NONNULL = YES;
				"CODE_SIGN_IDENTITY[sdk=iphoneos*]" = "";
				DEFINES_MODULE = YES;
				DYLIB_COMPATIBILITY_VERSION = 1;
				DYLIB_CURRENT_VERSION = 1;
				DYLIB_INSTALL_NAME_BASE = "@rpath";
				FRAMEWORK_SEARCH_PATHS = "$(inherited)";
				INFOPLIST_FILE = "Source/SupportingFiles/Info-Release.plist";
				INSTALL_PATH = "$(LOCAL_LIBRARY_DIR)/Frameworks";
				IPHONEOS_DEPLOYMENT_TARGET = 8.0;
				LD_RUNPATH_SEARCH_PATHS = "$(inherited) @executable_path/Frameworks @loader_path/Frameworks";
				PRODUCT_BUNDLE_IDENTIFIER = "com.ibm.watson.developer-cloud.NaturalLanguageClassifierV1";
				PRODUCT_NAME = "$(TARGET_NAME)";
				SKIP_INSTALL = YES;
				SWIFT_VERSION = 3.0;
			};
			name = Release;
		};
		7AAAF4C41CEEA10700B74848 /* Debug */ = {
			isa = XCBuildConfiguration;
			buildSettings = {
				CLANG_ANALYZER_NONNULL = YES;
				INFOPLIST_FILE = "Source/SupportingFiles/Info-Tests.plist";
				IPHONEOS_DEPLOYMENT_TARGET = 9.3;
				LD_RUNPATH_SEARCH_PATHS = "$(inherited) @executable_path/Frameworks @loader_path/Frameworks";
				PRODUCT_BUNDLE_IDENTIFIER = "com.ibm.watson.developer-cloud.NaturalLanguageClassifierV1Tests";
				PRODUCT_NAME = "$(TARGET_NAME)";
				SWIFT_VERSION = 3.0;
			};
			name = Debug;
		};
		7AAAF4C51CEEA10700B74848 /* Release */ = {
			isa = XCBuildConfiguration;
			buildSettings = {
				CLANG_ANALYZER_NONNULL = YES;
				INFOPLIST_FILE = "Source/SupportingFiles/Info-Tests.plist";
				IPHONEOS_DEPLOYMENT_TARGET = 9.3;
				LD_RUNPATH_SEARCH_PATHS = "$(inherited) @executable_path/Frameworks @loader_path/Frameworks";
				PRODUCT_BUNDLE_IDENTIFIER = "com.ibm.watson.developer-cloud.NaturalLanguageClassifierV1Tests";
				PRODUCT_NAME = "$(TARGET_NAME)";
				SWIFT_VERSION = 3.0;
			};
			name = Release;
		};
		7AAAF4EE1CEEA16100B74848 /* Debug */ = {
			isa = XCBuildConfiguration;
			buildSettings = {
				CLANG_ANALYZER_NONNULL = YES;
				"CODE_SIGN_IDENTITY[sdk=iphoneos*]" = "";
				DEFINES_MODULE = YES;
				DYLIB_COMPATIBILITY_VERSION = 1;
				DYLIB_CURRENT_VERSION = 1;
				DYLIB_INSTALL_NAME_BASE = "@rpath";
				FRAMEWORK_SEARCH_PATHS = "$(inherited)";
				INFOPLIST_FILE = "Source/SupportingFiles/Info-Release.plist";
				INSTALL_PATH = "$(LOCAL_LIBRARY_DIR)/Frameworks";
				IPHONEOS_DEPLOYMENT_TARGET = 8.0;
				LD_RUNPATH_SEARCH_PATHS = "$(inherited) @executable_path/Frameworks @loader_path/Frameworks";
				PRODUCT_BUNDLE_IDENTIFIER = "com.ibm.watson.developer-cloud.LanguageTranslatorV2";
				PRODUCT_NAME = "$(TARGET_NAME)";
				SKIP_INSTALL = YES;
				SWIFT_VERSION = 3.0;
			};
			name = Debug;
		};
		7AAAF4EF1CEEA16100B74848 /* Release */ = {
			isa = XCBuildConfiguration;
			buildSettings = {
				CLANG_ANALYZER_NONNULL = YES;
				"CODE_SIGN_IDENTITY[sdk=iphoneos*]" = "";
				DEFINES_MODULE = YES;
				DYLIB_COMPATIBILITY_VERSION = 1;
				DYLIB_CURRENT_VERSION = 1;
				DYLIB_INSTALL_NAME_BASE = "@rpath";
				FRAMEWORK_SEARCH_PATHS = "$(inherited)";
				INFOPLIST_FILE = "Source/SupportingFiles/Info-Release.plist";
				INSTALL_PATH = "$(LOCAL_LIBRARY_DIR)/Frameworks";
				IPHONEOS_DEPLOYMENT_TARGET = 8.0;
				LD_RUNPATH_SEARCH_PATHS = "$(inherited) @executable_path/Frameworks @loader_path/Frameworks";
				PRODUCT_BUNDLE_IDENTIFIER = "com.ibm.watson.developer-cloud.LanguageTranslatorV2";
				PRODUCT_NAME = "$(TARGET_NAME)";
				SKIP_INSTALL = YES;
				SWIFT_VERSION = 3.0;
			};
			name = Release;
		};
		7AAAF4F11CEEA16100B74848 /* Debug */ = {
			isa = XCBuildConfiguration;
			buildSettings = {
				CLANG_ANALYZER_NONNULL = YES;
				INFOPLIST_FILE = "Source/SupportingFiles/Info-Tests.plist";
				IPHONEOS_DEPLOYMENT_TARGET = 9.3;
				LD_RUNPATH_SEARCH_PATHS = "$(inherited) @executable_path/Frameworks @loader_path/Frameworks";
				PRODUCT_BUNDLE_IDENTIFIER = "com.ibm.watson.developer-cloud.LanguageTranslatorV2Tests";
				PRODUCT_NAME = "$(TARGET_NAME)";
				SWIFT_VERSION = 3.0;
			};
			name = Debug;
		};
		7AAAF4F21CEEA16100B74848 /* Release */ = {
			isa = XCBuildConfiguration;
			buildSettings = {
				CLANG_ANALYZER_NONNULL = YES;
				INFOPLIST_FILE = "Source/SupportingFiles/Info-Tests.plist";
				IPHONEOS_DEPLOYMENT_TARGET = 9.3;
				LD_RUNPATH_SEARCH_PATHS = "$(inherited) @executable_path/Frameworks @loader_path/Frameworks";
				PRODUCT_BUNDLE_IDENTIFIER = "com.ibm.watson.developer-cloud.LanguageTranslatorV2Tests";
				PRODUCT_NAME = "$(TARGET_NAME)";
				SWIFT_VERSION = 3.0;
			};
			name = Release;
		};
		7AAAF51B1CEEA1DA00B74848 /* Debug */ = {
			isa = XCBuildConfiguration;
			buildSettings = {
				CLANG_ANALYZER_NONNULL = YES;
				"CODE_SIGN_IDENTITY[sdk=iphoneos*]" = "";
				DEFINES_MODULE = YES;
				DYLIB_COMPATIBILITY_VERSION = 1;
				DYLIB_CURRENT_VERSION = 1;
				DYLIB_INSTALL_NAME_BASE = "@rpath";
				FRAMEWORK_SEARCH_PATHS = "$(inherited)";
				INFOPLIST_FILE = "Source/SupportingFiles/Info-Release.plist";
				INSTALL_PATH = "$(LOCAL_LIBRARY_DIR)/Frameworks";
				IPHONEOS_DEPLOYMENT_TARGET = 8.0;
				LD_RUNPATH_SEARCH_PATHS = "$(inherited) @executable_path/Frameworks @loader_path/Frameworks";
				PRODUCT_BUNDLE_IDENTIFIER = "com.ibm.watson.developer-cloud.DialogV1";
				PRODUCT_NAME = "$(TARGET_NAME)";
				SKIP_INSTALL = YES;
				SWIFT_VERSION = 3.0;
			};
			name = Debug;
		};
		7AAAF51C1CEEA1DA00B74848 /* Release */ = {
			isa = XCBuildConfiguration;
			buildSettings = {
				CLANG_ANALYZER_NONNULL = YES;
				"CODE_SIGN_IDENTITY[sdk=iphoneos*]" = "";
				DEFINES_MODULE = YES;
				DYLIB_COMPATIBILITY_VERSION = 1;
				DYLIB_CURRENT_VERSION = 1;
				DYLIB_INSTALL_NAME_BASE = "@rpath";
				FRAMEWORK_SEARCH_PATHS = "$(inherited)";
				INFOPLIST_FILE = "Source/SupportingFiles/Info-Release.plist";
				INSTALL_PATH = "$(LOCAL_LIBRARY_DIR)/Frameworks";
				IPHONEOS_DEPLOYMENT_TARGET = 8.0;
				LD_RUNPATH_SEARCH_PATHS = "$(inherited) @executable_path/Frameworks @loader_path/Frameworks";
				PRODUCT_BUNDLE_IDENTIFIER = "com.ibm.watson.developer-cloud.DialogV1";
				PRODUCT_NAME = "$(TARGET_NAME)";
				SKIP_INSTALL = YES;
				SWIFT_VERSION = 3.0;
			};
			name = Release;
		};
		7AAAF51E1CEEA1DA00B74848 /* Debug */ = {
			isa = XCBuildConfiguration;
			buildSettings = {
				CLANG_ANALYZER_NONNULL = YES;
				INFOPLIST_FILE = "Source/SupportingFiles/Info-Tests.plist";
				IPHONEOS_DEPLOYMENT_TARGET = 9.3;
				LD_RUNPATH_SEARCH_PATHS = "$(inherited) @executable_path/Frameworks @loader_path/Frameworks";
				PRODUCT_BUNDLE_IDENTIFIER = "com.ibm.watson.developer-cloud.DialogV1Tests";
				PRODUCT_NAME = "$(TARGET_NAME)";
				SWIFT_VERSION = 3.0;
			};
			name = Debug;
		};
		7AAAF51F1CEEA1DA00B74848 /* Release */ = {
			isa = XCBuildConfiguration;
			buildSettings = {
				CLANG_ANALYZER_NONNULL = YES;
				INFOPLIST_FILE = "Source/SupportingFiles/Info-Tests.plist";
				IPHONEOS_DEPLOYMENT_TARGET = 9.3;
				LD_RUNPATH_SEARCH_PATHS = "$(inherited) @executable_path/Frameworks @loader_path/Frameworks";
				PRODUCT_BUNDLE_IDENTIFIER = "com.ibm.watson.developer-cloud.DialogV1Tests";
				PRODUCT_NAME = "$(TARGET_NAME)";
				SWIFT_VERSION = 3.0;
			};
			name = Release;
		};
		7AAAF5481CEEA23E00B74848 /* Debug */ = {
			isa = XCBuildConfiguration;
			buildSettings = {
				CLANG_ANALYZER_NONNULL = YES;
				"CODE_SIGN_IDENTITY[sdk=iphoneos*]" = "";
				DEFINES_MODULE = YES;
				DYLIB_COMPATIBILITY_VERSION = 1;
				DYLIB_CURRENT_VERSION = 1;
				DYLIB_INSTALL_NAME_BASE = "@rpath";
				FRAMEWORK_SEARCH_PATHS = "$(inherited)";
				INFOPLIST_FILE = "Source/SupportingFiles/Info-Release.plist";
				INSTALL_PATH = "$(LOCAL_LIBRARY_DIR)/Frameworks";
				IPHONEOS_DEPLOYMENT_TARGET = 8.0;
				LD_RUNPATH_SEARCH_PATHS = "$(inherited) @executable_path/Frameworks @loader_path/Frameworks";
				PRODUCT_BUNDLE_IDENTIFIER = "com.ibm.watson.developer-cloud.AlchemyVisionV1";
				PRODUCT_NAME = "$(TARGET_NAME)";
				SKIP_INSTALL = YES;
				SWIFT_VERSION = 3.0;
			};
			name = Debug;
		};
		7AAAF5491CEEA23E00B74848 /* Release */ = {
			isa = XCBuildConfiguration;
			buildSettings = {
				CLANG_ANALYZER_NONNULL = YES;
				"CODE_SIGN_IDENTITY[sdk=iphoneos*]" = "";
				DEFINES_MODULE = YES;
				DYLIB_COMPATIBILITY_VERSION = 1;
				DYLIB_CURRENT_VERSION = 1;
				DYLIB_INSTALL_NAME_BASE = "@rpath";
				FRAMEWORK_SEARCH_PATHS = "$(inherited)";
				INFOPLIST_FILE = "Source/SupportingFiles/Info-Release.plist";
				INSTALL_PATH = "$(LOCAL_LIBRARY_DIR)/Frameworks";
				IPHONEOS_DEPLOYMENT_TARGET = 8.0;
				LD_RUNPATH_SEARCH_PATHS = "$(inherited) @executable_path/Frameworks @loader_path/Frameworks";
				PRODUCT_BUNDLE_IDENTIFIER = "com.ibm.watson.developer-cloud.AlchemyVisionV1";
				PRODUCT_NAME = "$(TARGET_NAME)";
				SKIP_INSTALL = YES;
				SWIFT_VERSION = 3.0;
			};
			name = Release;
		};
		7AAAF54B1CEEA23E00B74848 /* Debug */ = {
			isa = XCBuildConfiguration;
			buildSettings = {
				CLANG_ANALYZER_NONNULL = YES;
				INFOPLIST_FILE = "Source/SupportingFiles/Info-Tests.plist";
				IPHONEOS_DEPLOYMENT_TARGET = 9.3;
				LD_RUNPATH_SEARCH_PATHS = "$(inherited) @executable_path/Frameworks @loader_path/Frameworks";
				PRODUCT_BUNDLE_IDENTIFIER = "com.ibm.watson.developer-cloud.AlchemyVisionV1Tests";
				PRODUCT_NAME = "$(TARGET_NAME)";
				SWIFT_VERSION = 3.0;
			};
			name = Debug;
		};
		7AAAF54C1CEEA23E00B74848 /* Release */ = {
			isa = XCBuildConfiguration;
			buildSettings = {
				CLANG_ANALYZER_NONNULL = YES;
				INFOPLIST_FILE = "Source/SupportingFiles/Info-Tests.plist";
				IPHONEOS_DEPLOYMENT_TARGET = 9.3;
				LD_RUNPATH_SEARCH_PATHS = "$(inherited) @executable_path/Frameworks @loader_path/Frameworks";
				PRODUCT_BUNDLE_IDENTIFIER = "com.ibm.watson.developer-cloud.AlchemyVisionV1Tests";
				PRODUCT_NAME = "$(TARGET_NAME)";
				SWIFT_VERSION = 3.0;
			};
			name = Release;
		};
		7AAAF5761CEEA2DF00B74848 /* Debug */ = {
			isa = XCBuildConfiguration;
			buildSettings = {
				CLANG_ANALYZER_NONNULL = YES;
				CLANG_ENABLE_MODULES = YES;
				"CODE_SIGN_IDENTITY[sdk=iphoneos*]" = "";
				DEFINES_MODULE = YES;
				DYLIB_COMPATIBILITY_VERSION = 1;
				DYLIB_CURRENT_VERSION = 1;
				DYLIB_INSTALL_NAME_BASE = "@rpath";
				FRAMEWORK_SEARCH_PATHS = "$(inherited)";
				INFOPLIST_FILE = "Source/SupportingFiles/Info-Release.plist";
				INSTALL_PATH = "$(LOCAL_LIBRARY_DIR)/Frameworks";
				IPHONEOS_DEPLOYMENT_TARGET = 8.0;
				LD_RUNPATH_SEARCH_PATHS = "$(inherited) @executable_path/Frameworks @loader_path/Frameworks";
				PRODUCT_BUNDLE_IDENTIFIER = "com.ibm.watson.developer-cloud.AlchemyLanguageV1";
				PRODUCT_NAME = "$(TARGET_NAME)";
				SKIP_INSTALL = YES;
				SWIFT_OPTIMIZATION_LEVEL = "-Onone";
				SWIFT_VERSION = 3.0;
			};
			name = Debug;
		};
		7AAAF5771CEEA2DF00B74848 /* Release */ = {
			isa = XCBuildConfiguration;
			buildSettings = {
				CLANG_ANALYZER_NONNULL = YES;
				CLANG_ENABLE_MODULES = YES;
				"CODE_SIGN_IDENTITY[sdk=iphoneos*]" = "";
				DEFINES_MODULE = YES;
				DYLIB_COMPATIBILITY_VERSION = 1;
				DYLIB_CURRENT_VERSION = 1;
				DYLIB_INSTALL_NAME_BASE = "@rpath";
				FRAMEWORK_SEARCH_PATHS = "$(inherited)";
				INFOPLIST_FILE = "Source/SupportingFiles/Info-Release.plist";
				INSTALL_PATH = "$(LOCAL_LIBRARY_DIR)/Frameworks";
				IPHONEOS_DEPLOYMENT_TARGET = 8.0;
				LD_RUNPATH_SEARCH_PATHS = "$(inherited) @executable_path/Frameworks @loader_path/Frameworks";
				PRODUCT_BUNDLE_IDENTIFIER = "com.ibm.watson.developer-cloud.AlchemyLanguageV1";
				PRODUCT_NAME = "$(TARGET_NAME)";
				SKIP_INSTALL = YES;
				SWIFT_VERSION = 3.0;
			};
			name = Release;
		};
		7AAAF5791CEEA2DF00B74848 /* Debug */ = {
			isa = XCBuildConfiguration;
			buildSettings = {
				CLANG_ANALYZER_NONNULL = YES;
				CLANG_ENABLE_MODULES = YES;
				INFOPLIST_FILE = "Source/SupportingFiles/Info-Tests.plist";
				IPHONEOS_DEPLOYMENT_TARGET = 9.3;
				LD_RUNPATH_SEARCH_PATHS = "$(inherited) @executable_path/Frameworks @loader_path/Frameworks";
				PRODUCT_BUNDLE_IDENTIFIER = "com.ibm.watson.developer-cloud.AlchemyLanguageV1Tests";
				PRODUCT_NAME = "$(TARGET_NAME)";
				SWIFT_OPTIMIZATION_LEVEL = "-Onone";
				SWIFT_VERSION = 3.0;
			};
			name = Debug;
		};
		7AAAF57A1CEEA2DF00B74848 /* Release */ = {
			isa = XCBuildConfiguration;
			buildSettings = {
				CLANG_ANALYZER_NONNULL = YES;
				CLANG_ENABLE_MODULES = YES;
				INFOPLIST_FILE = "Source/SupportingFiles/Info-Tests.plist";
				IPHONEOS_DEPLOYMENT_TARGET = 9.3;
				LD_RUNPATH_SEARCH_PATHS = "$(inherited) @executable_path/Frameworks @loader_path/Frameworks";
				PRODUCT_BUNDLE_IDENTIFIER = "com.ibm.watson.developer-cloud.AlchemyLanguageV1Tests";
				PRODUCT_NAME = "$(TARGET_NAME)";
				SWIFT_VERSION = 3.0;
			};
			name = Release;
		};
		7AB445361D3E647A00E8748A /* Debug */ = {
			isa = XCBuildConfiguration;
			buildSettings = {
				CLANG_ANALYZER_NONNULL = YES;
				CODE_SIGN_IDENTITY = "iPhone Developer";
				"CODE_SIGN_IDENTITY[sdk=iphoneos*]" = "";
				DEFINES_MODULE = YES;
				DYLIB_COMPATIBILITY_VERSION = 1;
				DYLIB_CURRENT_VERSION = 1;
				DYLIB_INSTALL_NAME_BASE = "@rpath";
				FRAMEWORK_SEARCH_PATHS = "$(inherited)";
				INFOPLIST_FILE = "Source/SupportingFiles/Info-Release.plist";
				INSTALL_PATH = "$(LOCAL_LIBRARY_DIR)/Frameworks";
				IPHONEOS_DEPLOYMENT_TARGET = 8.0;
				LD_RUNPATH_SEARCH_PATHS = "$(inherited) @executable_path/Frameworks @loader_path/Frameworks";
				PRODUCT_BUNDLE_IDENTIFIER = "com.ibm.watson.developer-cloud.ConversationV1";
				PRODUCT_NAME = "$(TARGET_NAME)";
				SKIP_INSTALL = YES;
				SWIFT_VERSION = 3.0;
			};
			name = Debug;
		};
		7AB445371D3E647A00E8748A /* Release */ = {
			isa = XCBuildConfiguration;
			buildSettings = {
				CLANG_ANALYZER_NONNULL = YES;
				CODE_SIGN_IDENTITY = "iPhone Developer";
				"CODE_SIGN_IDENTITY[sdk=iphoneos*]" = "";
				DEFINES_MODULE = YES;
				DYLIB_COMPATIBILITY_VERSION = 1;
				DYLIB_CURRENT_VERSION = 1;
				DYLIB_INSTALL_NAME_BASE = "@rpath";
				FRAMEWORK_SEARCH_PATHS = "$(inherited)";
				INFOPLIST_FILE = "Source/SupportingFiles/Info-Release.plist";
				INSTALL_PATH = "$(LOCAL_LIBRARY_DIR)/Frameworks";
				IPHONEOS_DEPLOYMENT_TARGET = 8.0;
				LD_RUNPATH_SEARCH_PATHS = "$(inherited) @executable_path/Frameworks @loader_path/Frameworks";
				PRODUCT_BUNDLE_IDENTIFIER = "com.ibm.watson.developer-cloud.ConversationV1";
				PRODUCT_NAME = "$(TARGET_NAME)";
				SKIP_INSTALL = YES;
				SWIFT_VERSION = 3.0;
			};
			name = Release;
		};
		7AB445391D3E647A00E8748A /* Debug */ = {
			isa = XCBuildConfiguration;
			buildSettings = {
				CLANG_ANALYZER_NONNULL = YES;
				INFOPLIST_FILE = "Source/SupportingFiles/Info-Tests.plist";
				IPHONEOS_DEPLOYMENT_TARGET = 9.3;
				LD_RUNPATH_SEARCH_PATHS = "$(inherited) @executable_path/Frameworks @loader_path/Frameworks";
				PRODUCT_BUNDLE_IDENTIFIER = "com.ibm.watson.developer-cloud.ConversationV1Tests";
				PRODUCT_NAME = "$(TARGET_NAME)";
				SWIFT_VERSION = 3.0;
			};
			name = Debug;
		};
		7AB4453A1D3E647A00E8748A /* Release */ = {
			isa = XCBuildConfiguration;
			buildSettings = {
				CLANG_ANALYZER_NONNULL = YES;
				INFOPLIST_FILE = "Source/SupportingFiles/Info-Tests.plist";
				IPHONEOS_DEPLOYMENT_TARGET = 9.3;
				LD_RUNPATH_SEARCH_PATHS = "$(inherited) @executable_path/Frameworks @loader_path/Frameworks";
				PRODUCT_BUNDLE_IDENTIFIER = "com.ibm.watson.developer-cloud.ConversationV1Tests";
				PRODUCT_NAME = "$(TARGET_NAME)";
				SWIFT_VERSION = 3.0;
			};
			name = Release;
		};
		B1A8E50D1D19CEDB00678412 /* Debug */ = {
			isa = XCBuildConfiguration;
			buildSettings = {
				CLANG_ANALYZER_NONNULL = YES;
				"CODE_SIGN_IDENTITY[sdk=iphoneos*]" = "";
				DEFINES_MODULE = YES;
				DYLIB_COMPATIBILITY_VERSION = 1;
				DYLIB_CURRENT_VERSION = 1;
				DYLIB_INSTALL_NAME_BASE = "@rpath";
				FRAMEWORK_SEARCH_PATHS = "$(inherited)";
				INFOPLIST_FILE = "Source/SupportingFiles/Info-Release.plist";
				INSTALL_PATH = "$(LOCAL_LIBRARY_DIR)/Frameworks";
				IPHONEOS_DEPLOYMENT_TARGET = 8.0;
				LD_RUNPATH_SEARCH_PATHS = "$(inherited) @executable_path/Frameworks @loader_path/Frameworks";
				PRODUCT_BUNDLE_IDENTIFIER = "com.ibm.watson.developer-cloud.AlchemyDataNewsV1";
				PRODUCT_NAME = "$(TARGET_NAME)";
				SKIP_INSTALL = YES;
				SWIFT_VERSION = 3.0;
			};
			name = Debug;
		};
		B1A8E50E1D19CEDB00678412 /* Release */ = {
			isa = XCBuildConfiguration;
			buildSettings = {
				CLANG_ANALYZER_NONNULL = YES;
				"CODE_SIGN_IDENTITY[sdk=iphoneos*]" = "";
				DEFINES_MODULE = YES;
				DYLIB_COMPATIBILITY_VERSION = 1;
				DYLIB_CURRENT_VERSION = 1;
				DYLIB_INSTALL_NAME_BASE = "@rpath";
				FRAMEWORK_SEARCH_PATHS = "$(inherited)";
				INFOPLIST_FILE = "Source/SupportingFiles/Info-Release.plist";
				INSTALL_PATH = "$(LOCAL_LIBRARY_DIR)/Frameworks";
				IPHONEOS_DEPLOYMENT_TARGET = 8.0;
				LD_RUNPATH_SEARCH_PATHS = "$(inherited) @executable_path/Frameworks @loader_path/Frameworks";
				PRODUCT_BUNDLE_IDENTIFIER = "com.ibm.watson.developer-cloud.AlchemyDataNewsV1";
				PRODUCT_NAME = "$(TARGET_NAME)";
				SKIP_INSTALL = YES;
				SWIFT_VERSION = 3.0;
			};
			name = Release;
		};
		B1A8E50F1D19CEDB00678412 /* Debug */ = {
			isa = XCBuildConfiguration;
			buildSettings = {
				CLANG_ANALYZER_NONNULL = YES;
				INFOPLIST_FILE = "Source/SupportingFiles/Info-Tests.plist";
				IPHONEOS_DEPLOYMENT_TARGET = 9.3;
				LD_RUNPATH_SEARCH_PATHS = "$(inherited) @executable_path/Frameworks @loader_path/Frameworks";
				PRODUCT_BUNDLE_IDENTIFIER = "com.ibm.watson.developer-cloud.AlchemyDataNewsV1Tests";
				PRODUCT_NAME = "$(TARGET_NAME)";
				SWIFT_VERSION = 3.0;
			};
			name = Debug;
		};
		B1A8E5101D19CEDB00678412 /* Release */ = {
			isa = XCBuildConfiguration;
			buildSettings = {
				CLANG_ANALYZER_NONNULL = YES;
				INFOPLIST_FILE = "Source/SupportingFiles/Info-Tests.plist";
				IPHONEOS_DEPLOYMENT_TARGET = 9.3;
				LD_RUNPATH_SEARCH_PATHS = "$(inherited) @executable_path/Frameworks @loader_path/Frameworks";
				PRODUCT_BUNDLE_IDENTIFIER = "com.ibm.watson.developer-cloud.AlchemyDataNewsV1Tests";
				PRODUCT_NAME = "$(TARGET_NAME)";
				SWIFT_VERSION = 3.0;
			};
			name = Release;
		};
		B1AAD2E41D08656B002DAB84 /* Debug */ = {
			isa = XCBuildConfiguration;
			buildSettings = {
				CLANG_ANALYZER_NONNULL = YES;
				CLANG_ENABLE_MODULES = YES;
				"CODE_SIGN_IDENTITY[sdk=iphoneos*]" = "";
				DEFINES_MODULE = YES;
				DYLIB_COMPATIBILITY_VERSION = 1;
				DYLIB_CURRENT_VERSION = 1;
				DYLIB_INSTALL_NAME_BASE = "@rpath";
				FRAMEWORK_SEARCH_PATHS = "$(inherited)";
				INFOPLIST_FILE = "Source/SupportingFiles/Info-Release.plist";
				INSTALL_PATH = "$(LOCAL_LIBRARY_DIR)/Frameworks";
				IPHONEOS_DEPLOYMENT_TARGET = 8.0;
				LD_RUNPATH_SEARCH_PATHS = "$(inherited) @executable_path/Frameworks @loader_path/Frameworks";
				PRODUCT_BUNDLE_IDENTIFIER = "com.ibm.watson.developer-cloud.DocumentConversionV1";
				PRODUCT_NAME = "$(TARGET_NAME)";
				SKIP_INSTALL = YES;
				SWIFT_OPTIMIZATION_LEVEL = "-Onone";
				SWIFT_VERSION = 3.0;
			};
			name = Debug;
		};
		B1AAD2E51D08656B002DAB84 /* Release */ = {
			isa = XCBuildConfiguration;
			buildSettings = {
				CLANG_ANALYZER_NONNULL = YES;
				CLANG_ENABLE_MODULES = YES;
				"CODE_SIGN_IDENTITY[sdk=iphoneos*]" = "";
				DEFINES_MODULE = YES;
				DYLIB_COMPATIBILITY_VERSION = 1;
				DYLIB_CURRENT_VERSION = 1;
				DYLIB_INSTALL_NAME_BASE = "@rpath";
				FRAMEWORK_SEARCH_PATHS = "$(inherited)";
				INFOPLIST_FILE = "Source/SupportingFiles/Info-Release.plist";
				INSTALL_PATH = "$(LOCAL_LIBRARY_DIR)/Frameworks";
				IPHONEOS_DEPLOYMENT_TARGET = 8.0;
				LD_RUNPATH_SEARCH_PATHS = "$(inherited) @executable_path/Frameworks @loader_path/Frameworks";
				PRODUCT_BUNDLE_IDENTIFIER = "com.ibm.watson.developer-cloud.DocumentConversionV1";
				PRODUCT_NAME = "$(TARGET_NAME)";
				SKIP_INSTALL = YES;
				SWIFT_VERSION = 3.0;
			};
			name = Release;
		};
		B1AAD2E61D08656B002DAB84 /* Debug */ = {
			isa = XCBuildConfiguration;
			buildSettings = {
				CLANG_ANALYZER_NONNULL = YES;
				INFOPLIST_FILE = "Source/SupportingFiles/Info-Tests.plist";
				IPHONEOS_DEPLOYMENT_TARGET = 9.3;
				LD_RUNPATH_SEARCH_PATHS = "$(inherited) @executable_path/Frameworks @loader_path/Frameworks";
				PRODUCT_BUNDLE_IDENTIFIER = "com.ibm.watson.developer-cloud.DocumentConversionV1Tests";
				PRODUCT_NAME = "$(TARGET_NAME)";
				SWIFT_VERSION = 3.0;
			};
			name = Debug;
		};
		B1AAD2E71D08656B002DAB84 /* Release */ = {
			isa = XCBuildConfiguration;
			buildSettings = {
				CLANG_ANALYZER_NONNULL = YES;
				INFOPLIST_FILE = "Source/SupportingFiles/Info-Tests.plist";
				IPHONEOS_DEPLOYMENT_TARGET = 9.3;
				LD_RUNPATH_SEARCH_PATHS = "$(inherited) @executable_path/Frameworks @loader_path/Frameworks";
				PRODUCT_BUNDLE_IDENTIFIER = "com.ibm.watson.developer-cloud.DocumentConversionV1Tests";
				PRODUCT_NAME = "$(TARGET_NAME)";
				SWIFT_VERSION = 3.0;
			};
			name = Release;
		};
/* End XCBuildConfiguration section */

/* Begin XCConfigurationList section */
		123B47271D1B3ABA007D0B22 /* Build configuration list for PBXNativeTarget "RetrieveAndRankV1" */ = {
			isa = XCConfigurationList;
			buildConfigurations = (
				123B47231D1B3ABA007D0B22 /* Debug */,
				123B47241D1B3ABA007D0B22 /* Release */,
			);
			defaultConfigurationIsVisible = 0;
			defaultConfigurationName = Release;
		};
		123B47281D1B3ABA007D0B22 /* Build configuration list for PBXNativeTarget "RetrieveAndRankV1Tests" */ = {
			isa = XCConfigurationList;
			buildConfigurations = (
				123B47251D1B3ABA007D0B22 /* Debug */,
				123B47261D1B3ABA007D0B22 /* Release */,
			);
			defaultConfigurationIsVisible = 0;
			defaultConfigurationName = Release;
		};
		1241DFBF1E380F0A00B8B33E /* Build configuration list for PBXNativeTarget "NaturalLanguageUnderstandingV1" */ = {
			isa = XCConfigurationList;
			buildConfigurations = (
				1241DFC01E380F0A00B8B33E /* Debug */,
				1241DFC11E380F0A00B8B33E /* Release */,
			);
			defaultConfigurationIsVisible = 0;
			defaultConfigurationName = Release;
		};
		1241DFC21E380F0A00B8B33E /* Build configuration list for PBXNativeTarget "NaturalLanguageUnderstandingV1Tests" */ = {
			isa = XCConfigurationList;
			buildConfigurations = (
				1241DFC31E380F0A00B8B33E /* Debug */,
				1241DFC41E380F0A00B8B33E /* Release */,
			);
			defaultConfigurationIsVisible = 0;
			defaultConfigurationName = Release;
		};
		124C2E001D19E29100D9F602 /* Build configuration list for PBXNativeTarget "TextToSpeechV1" */ = {
			isa = XCConfigurationList;
			buildConfigurations = (
				124C2E011D19E29100D9F602 /* Debug */,
				124C2E021D19E29100D9F602 /* Release */,
			);
			defaultConfigurationIsVisible = 0;
			defaultConfigurationName = Release;
		};
		124C2E031D19E29100D9F602 /* Build configuration list for PBXNativeTarget "TextToSpeechV1Tests" */ = {
			isa = XCConfigurationList;
			buildConfigurations = (
				124C2E041D19E29100D9F602 /* Debug */,
				124C2E051D19E29100D9F602 /* Release */,
			);
			defaultConfigurationIsVisible = 0;
			defaultConfigurationName = Release;
		};
		12F800511DF71922006851D6 /* Build configuration list for PBXNativeTarget "DiscoveryV1" */ = {
			isa = XCConfigurationList;
			buildConfigurations = (
				12F800521DF71922006851D6 /* Debug */,
				12F800531DF71922006851D6 /* Release */,
			);
			defaultConfigurationIsVisible = 0;
			defaultConfigurationName = Release;
		};
		12F800541DF71922006851D6 /* Build configuration list for PBXNativeTarget "DiscoveryV1Tests" */ = {
			isa = XCConfigurationList;
			buildConfigurations = (
				12F800551DF71922006851D6 /* Debug */,
				12F800561DF71922006851D6 /* Release */,
			);
			defaultConfigurationIsVisible = 0;
			defaultConfigurationName = Release;
		};
		7A0F95AD1C23288E004C01C0 /* Build configuration list for PBXProject "WatsonDeveloperCloud" */ = {
			isa = XCConfigurationList;
			buildConfigurations = (
				7A0F95C51C23288E004C01C0 /* Debug */,
				7A0F95C61C23288E004C01C0 /* Release */,
			);
			defaultConfigurationIsVisible = 0;
			defaultConfigurationName = Release;
		};
		7A6711951DD0EEEB0070CA9D /* Build configuration list for PBXNativeTarget "PersonalityInsightsV3" */ = {
			isa = XCConfigurationList;
			buildConfigurations = (
				7A6711911DD0EEEB0070CA9D /* Debug */,
				7A6711921DD0EEEB0070CA9D /* Release */,
			);
			defaultConfigurationIsVisible = 0;
			defaultConfigurationName = Release;
		};
		7A6711961DD0EEEB0070CA9D /* Build configuration list for PBXNativeTarget "PersonalityInsightsV3Tests" */ = {
			isa = XCConfigurationList;
			buildConfigurations = (
				7A6711931DD0EEEB0070CA9D /* Debug */,
				7A6711941DD0EEEB0070CA9D /* Release */,
			);
			defaultConfigurationIsVisible = 0;
			defaultConfigurationName = Release;
		};
		7A987D291D19D424003626B2 /* Build configuration list for PBXNativeTarget "TradeoffAnalyticsV1" */ = {
			isa = XCConfigurationList;
			buildConfigurations = (
				7A987D251D19D424003626B2 /* Debug */,
				7A987D261D19D424003626B2 /* Release */,
			);
			defaultConfigurationIsVisible = 0;
			defaultConfigurationName = Release;
		};
		7A987D2A1D19D424003626B2 /* Build configuration list for PBXNativeTarget "TradeoffAnalyticsV1Tests" */ = {
			isa = XCConfigurationList;
			buildConfigurations = (
				7A987D271D19D424003626B2 /* Debug */,
				7A987D281D19D424003626B2 /* Release */,
			);
			defaultConfigurationIsVisible = 0;
			defaultConfigurationName = Release;
		};
		7A987D601D19D887003626B2 /* Build configuration list for PBXNativeTarget "RelationshipExtractionV1Beta" */ = {
			isa = XCConfigurationList;
			buildConfigurations = (
				7A987D5C1D19D887003626B2 /* Debug */,
				7A987D5D1D19D887003626B2 /* Release */,
			);
			defaultConfigurationIsVisible = 0;
			defaultConfigurationName = Release;
		};
		7A987D611D19D887003626B2 /* Build configuration list for PBXNativeTarget "RelationshipExtractionV1BetaTests" */ = {
			isa = XCConfigurationList;
			buildConfigurations = (
				7A987D5E1D19D887003626B2 /* Debug */,
				7A987D5F1D19D887003626B2 /* Release */,
			);
			defaultConfigurationIsVisible = 0;
			defaultConfigurationName = Release;
		};
		7AAAF3B31CEE99FC00B74848 /* Build configuration list for PBXNativeTarget "RestKit" */ = {
			isa = XCConfigurationList;
			buildConfigurations = (
				7AAAF3AF1CEE99FC00B74848 /* Debug */,
				7AAAF3B01CEE99FC00B74848 /* Release */,
			);
			defaultConfigurationIsVisible = 0;
			defaultConfigurationName = Release;
		};
		7AAAF3B41CEE99FC00B74848 /* Build configuration list for PBXNativeTarget "RestKitTests" */ = {
			isa = XCConfigurationList;
			buildConfigurations = (
				7AAAF3B11CEE99FC00B74848 /* Debug */,
				7AAAF3B21CEE99FC00B74848 /* Release */,
			);
			defaultConfigurationIsVisible = 0;
			defaultConfigurationName = Release;
		};
		7AAAF3D41CEE9A3700B74848 /* Build configuration list for PBXNativeTarget "VisualRecognitionV3" */ = {
			isa = XCConfigurationList;
			buildConfigurations = (
				7AAAF3D51CEE9A3700B74848 /* Debug */,
				7AAAF3D61CEE9A3700B74848 /* Release */,
			);
			defaultConfigurationIsVisible = 0;
			defaultConfigurationName = Release;
		};
		7AAAF3D71CEE9A3700B74848 /* Build configuration list for PBXNativeTarget "VisualRecognitionV3Tests" */ = {
			isa = XCConfigurationList;
			buildConfigurations = (
				7AAAF3D81CEE9A3700B74848 /* Debug */,
				7AAAF3D91CEE9A3700B74848 /* Release */,
			);
			defaultConfigurationIsVisible = 0;
			defaultConfigurationName = Release;
		};
		7AAAF4091CEE9D1900B74848 /* Build configuration list for PBXNativeTarget "ToneAnalyzerV3" */ = {
			isa = XCConfigurationList;
			buildConfigurations = (
				7AAAF40A1CEE9D1900B74848 /* Debug */,
				7AAAF40B1CEE9D1900B74848 /* Release */,
			);
			defaultConfigurationIsVisible = 0;
			defaultConfigurationName = Release;
		};
		7AAAF40C1CEE9D1900B74848 /* Build configuration list for PBXNativeTarget "ToneAnalyzerV3Tests" */ = {
			isa = XCConfigurationList;
			buildConfigurations = (
				7AAAF40D1CEE9D1900B74848 /* Debug */,
				7AAAF40E1CEE9D1900B74848 /* Release */,
			);
			defaultConfigurationIsVisible = 0;
			defaultConfigurationName = Release;
		};
		7AAAF45F1CEE9F8800B74848 /* Build configuration list for PBXNativeTarget "SpeechToTextV1" */ = {
			isa = XCConfigurationList;
			buildConfigurations = (
				7AAAF4601CEE9F8800B74848 /* Debug */,
				7AAAF4611CEE9F8800B74848 /* Release */,
			);
			defaultConfigurationIsVisible = 0;
			defaultConfigurationName = Release;
		};
		7AAAF4621CEE9F8800B74848 /* Build configuration list for PBXNativeTarget "SpeechToTextV1Tests" */ = {
			isa = XCConfigurationList;
			buildConfigurations = (
				7AAAF4631CEE9F8800B74848 /* Debug */,
				7AAAF4641CEE9F8800B74848 /* Release */,
			);
			defaultConfigurationIsVisible = 0;
			defaultConfigurationName = Release;
		};
		7AAAF4961CEEA07900B74848 /* Build configuration list for PBXNativeTarget "PersonalityInsightsV2" */ = {
			isa = XCConfigurationList;
			buildConfigurations = (
				7AAAF4971CEEA07900B74848 /* Debug */,
				7AAAF4981CEEA07900B74848 /* Release */,
			);
			defaultConfigurationIsVisible = 0;
			defaultConfigurationName = Release;
		};
		7AAAF4991CEEA07900B74848 /* Build configuration list for PBXNativeTarget "PersonalityInsightsV2Tests" */ = {
			isa = XCConfigurationList;
			buildConfigurations = (
				7AAAF49A1CEEA07900B74848 /* Debug */,
				7AAAF49B1CEEA07900B74848 /* Release */,
			);
			defaultConfigurationIsVisible = 0;
			defaultConfigurationName = Release;
		};
		7AAAF4C01CEEA10700B74848 /* Build configuration list for PBXNativeTarget "NaturalLanguageClassifierV1" */ = {
			isa = XCConfigurationList;
			buildConfigurations = (
				7AAAF4C11CEEA10700B74848 /* Debug */,
				7AAAF4C21CEEA10700B74848 /* Release */,
			);
			defaultConfigurationIsVisible = 0;
			defaultConfigurationName = Release;
		};
		7AAAF4C31CEEA10700B74848 /* Build configuration list for PBXNativeTarget "NaturalLanguageClassifierV1Tests" */ = {
			isa = XCConfigurationList;
			buildConfigurations = (
				7AAAF4C41CEEA10700B74848 /* Debug */,
				7AAAF4C51CEEA10700B74848 /* Release */,
			);
			defaultConfigurationIsVisible = 0;
			defaultConfigurationName = Release;
		};
		7AAAF4ED1CEEA16100B74848 /* Build configuration list for PBXNativeTarget "LanguageTranslatorV2" */ = {
			isa = XCConfigurationList;
			buildConfigurations = (
				7AAAF4EE1CEEA16100B74848 /* Debug */,
				7AAAF4EF1CEEA16100B74848 /* Release */,
			);
			defaultConfigurationIsVisible = 0;
			defaultConfigurationName = Release;
		};
		7AAAF4F01CEEA16100B74848 /* Build configuration list for PBXNativeTarget "LanguageTranslatorV2Tests" */ = {
			isa = XCConfigurationList;
			buildConfigurations = (
				7AAAF4F11CEEA16100B74848 /* Debug */,
				7AAAF4F21CEEA16100B74848 /* Release */,
			);
			defaultConfigurationIsVisible = 0;
			defaultConfigurationName = Release;
		};
		7AAAF51A1CEEA1DA00B74848 /* Build configuration list for PBXNativeTarget "DialogV1" */ = {
			isa = XCConfigurationList;
			buildConfigurations = (
				7AAAF51B1CEEA1DA00B74848 /* Debug */,
				7AAAF51C1CEEA1DA00B74848 /* Release */,
			);
			defaultConfigurationIsVisible = 0;
			defaultConfigurationName = Release;
		};
		7AAAF51D1CEEA1DA00B74848 /* Build configuration list for PBXNativeTarget "DialogV1Tests" */ = {
			isa = XCConfigurationList;
			buildConfigurations = (
				7AAAF51E1CEEA1DA00B74848 /* Debug */,
				7AAAF51F1CEEA1DA00B74848 /* Release */,
			);
			defaultConfigurationIsVisible = 0;
			defaultConfigurationName = Release;
		};
		7AAAF5471CEEA23E00B74848 /* Build configuration list for PBXNativeTarget "AlchemyVisionV1" */ = {
			isa = XCConfigurationList;
			buildConfigurations = (
				7AAAF5481CEEA23E00B74848 /* Debug */,
				7AAAF5491CEEA23E00B74848 /* Release */,
			);
			defaultConfigurationIsVisible = 0;
			defaultConfigurationName = Release;
		};
		7AAAF54A1CEEA23E00B74848 /* Build configuration list for PBXNativeTarget "AlchemyVisionV1Tests" */ = {
			isa = XCConfigurationList;
			buildConfigurations = (
				7AAAF54B1CEEA23E00B74848 /* Debug */,
				7AAAF54C1CEEA23E00B74848 /* Release */,
			);
			defaultConfigurationIsVisible = 0;
			defaultConfigurationName = Release;
		};
		7AAAF5751CEEA2DF00B74848 /* Build configuration list for PBXNativeTarget "AlchemyLanguageV1" */ = {
			isa = XCConfigurationList;
			buildConfigurations = (
				7AAAF5761CEEA2DF00B74848 /* Debug */,
				7AAAF5771CEEA2DF00B74848 /* Release */,
			);
			defaultConfigurationIsVisible = 0;
			defaultConfigurationName = Release;
		};
		7AAAF5781CEEA2DF00B74848 /* Build configuration list for PBXNativeTarget "AlchemyLanguageV1Tests" */ = {
			isa = XCConfigurationList;
			buildConfigurations = (
				7AAAF5791CEEA2DF00B74848 /* Debug */,
				7AAAF57A1CEEA2DF00B74848 /* Release */,
			);
			defaultConfigurationIsVisible = 0;
			defaultConfigurationName = Release;
		};
		7AB445351D3E647A00E8748A /* Build configuration list for PBXNativeTarget "ConversationV1" */ = {
			isa = XCConfigurationList;
			buildConfigurations = (
				7AB445361D3E647A00E8748A /* Debug */,
				7AB445371D3E647A00E8748A /* Release */,
			);
			defaultConfigurationIsVisible = 0;
			defaultConfigurationName = Release;
		};
		7AB445381D3E647A00E8748A /* Build configuration list for PBXNativeTarget "ConversationV1Tests" */ = {
			isa = XCConfigurationList;
			buildConfigurations = (
				7AB445391D3E647A00E8748A /* Debug */,
				7AB4453A1D3E647A00E8748A /* Release */,
			);
			defaultConfigurationIsVisible = 0;
			defaultConfigurationName = Release;
		};
		B1A8E5111D19CEDB00678412 /* Build configuration list for PBXNativeTarget "AlchemyDataNewsV1" */ = {
			isa = XCConfigurationList;
			buildConfigurations = (
				B1A8E50D1D19CEDB00678412 /* Debug */,
				B1A8E50E1D19CEDB00678412 /* Release */,
			);
			defaultConfigurationIsVisible = 0;
			defaultConfigurationName = Release;
		};
		B1A8E5121D19CEDB00678412 /* Build configuration list for PBXNativeTarget "AlchemyDataNewsV1Tests" */ = {
			isa = XCConfigurationList;
			buildConfigurations = (
				B1A8E50F1D19CEDB00678412 /* Debug */,
				B1A8E5101D19CEDB00678412 /* Release */,
			);
			defaultConfigurationIsVisible = 0;
			defaultConfigurationName = Release;
		};
		B1AAD2E81D08656B002DAB84 /* Build configuration list for PBXNativeTarget "DocumentConversionV1" */ = {
			isa = XCConfigurationList;
			buildConfigurations = (
				B1AAD2E41D08656B002DAB84 /* Debug */,
				B1AAD2E51D08656B002DAB84 /* Release */,
			);
			defaultConfigurationIsVisible = 0;
			defaultConfigurationName = Release;
		};
		B1AAD2E91D08656B002DAB84 /* Build configuration list for PBXNativeTarget "DocumentConversionV1Tests" */ = {
			isa = XCConfigurationList;
			buildConfigurations = (
				B1AAD2E61D08656B002DAB84 /* Debug */,
				B1AAD2E71D08656B002DAB84 /* Release */,
			);
			defaultConfigurationIsVisible = 0;
			defaultConfigurationName = Release;
		};
/* End XCConfigurationList section */
	};
	rootObject = 7A0F95AA1C23288E004C01C0 /* Project object */;
}<|MERGE_RESOLUTION|>--- conflicted
+++ resolved
@@ -360,35 +360,6 @@
 		CE95E9B51E04448300DBB27A /* Sentiment.swift in Sources */ = {isa = PBXBuildFile; fileRef = CE95E9B41E04448300DBB27A /* Sentiment.swift */; };
 		CE95E9B71E0446C300DBB27A /* Taxonomy.swift in Sources */ = {isa = PBXBuildFile; fileRef = CE95E9B61E0446C300DBB27A /* Taxonomy.swift */; };
 		CED4F5211E392F77007E9F6A /* AnalysisResults.swift in Sources */ = {isa = PBXBuildFile; fileRef = CED4F5201E392F77007E9F6A /* AnalysisResults.swift */; };
-<<<<<<< HEAD
-		CED4F58D1E3AB323007E9F6A /* AnalyzeRequest.swift in Sources */ = {isa = PBXBuildFile; fileRef = CED4F58C1E3AB323007E9F6A /* AnalyzeRequest.swift */; };
-		CED4F5A81E3AB353007E9F6A /* Author.swift in Sources */ = {isa = PBXBuildFile; fileRef = CED4F58E1E3AB353007E9F6A /* Author.swift */; };
-		CED4F5A91E3AB353007E9F6A /* CategoriesOptions.swift in Sources */ = {isa = PBXBuildFile; fileRef = CED4F58F1E3AB353007E9F6A /* CategoriesOptions.swift */; };
-		CED4F5AA1E3AB353007E9F6A /* CategoriesResult.swift in Sources */ = {isa = PBXBuildFile; fileRef = CED4F5901E3AB353007E9F6A /* CategoriesResult.swift */; };
-		CED4F5AB1E3AB353007E9F6A /* ConceptsOptions.swift in Sources */ = {isa = PBXBuildFile; fileRef = CED4F5911E3AB353007E9F6A /* ConceptsOptions.swift */; };
-		CED4F5AC1E3AB353007E9F6A /* ConceptsResult.swift in Sources */ = {isa = PBXBuildFile; fileRef = CED4F5921E3AB353007E9F6A /* ConceptsResult.swift */; };
-		CED4F5AD1E3AB353007E9F6A /* EmotionOptions.swift in Sources */ = {isa = PBXBuildFile; fileRef = CED4F5931E3AB353007E9F6A /* EmotionOptions.swift */; };
-		CED4F5AE1E3AB353007E9F6A /* EmotionResult.swift in Sources */ = {isa = PBXBuildFile; fileRef = CED4F5941E3AB353007E9F6A /* EmotionResult.swift */; };
-		CED4F5AF1E3AB353007E9F6A /* EntitiesOptions.swift in Sources */ = {isa = PBXBuildFile; fileRef = CED4F5951E3AB353007E9F6A /* EntitiesOptions.swift */; };
-		CED4F5B01E3AB353007E9F6A /* EntitiesResult.swift in Sources */ = {isa = PBXBuildFile; fileRef = CED4F5961E3AB353007E9F6A /* EntitiesResult.swift */; };
-		CED4F5B11E3AB353007E9F6A /* Features.swift in Sources */ = {isa = PBXBuildFile; fileRef = CED4F5971E3AB353007E9F6A /* Features.swift */; };
-		CED4F5B21E3AB353007E9F6A /* FeaturesResults.swift in Sources */ = {isa = PBXBuildFile; fileRef = CED4F5981E3AB353007E9F6A /* FeaturesResults.swift */; };
-		CED4F5B31E3AB353007E9F6A /* KeywordsOptions.swift in Sources */ = {isa = PBXBuildFile; fileRef = CED4F5991E3AB353007E9F6A /* KeywordsOptions.swift */; };
-		CED4F5B41E3AB353007E9F6A /* KeywordsResult.swift in Sources */ = {isa = PBXBuildFile; fileRef = CED4F59A1E3AB353007E9F6A /* KeywordsResult.swift */; };
-		CED4F5B51E3AB353007E9F6A /* LinkedDataResult.swift in Sources */ = {isa = PBXBuildFile; fileRef = CED4F59B1E3AB353007E9F6A /* LinkedDataResult.swift */; };
-		CED4F5B61E3AB353007E9F6A /* ListModelsResults.swift in Sources */ = {isa = PBXBuildFile; fileRef = CED4F59C1E3AB353007E9F6A /* ListModelsResults.swift */; };
-		CED4F5B71E3AB353007E9F6A /* MetadataOptions.swift in Sources */ = {isa = PBXBuildFile; fileRef = CED4F59D1E3AB353007E9F6A /* MetadataOptions.swift */; };
-		CED4F5B81E3AB353007E9F6A /* MetadataResult.swift in Sources */ = {isa = PBXBuildFile; fileRef = CED4F59E1E3AB353007E9F6A /* MetadataResult.swift */; };
-		CED4F5B91E3AB353007E9F6A /* Model.swift in Sources */ = {isa = PBXBuildFile; fileRef = CED4F59F1E3AB353007E9F6A /* Model.swift */; };
-		CED4F5BA1E3AB353007E9F6A /* Parameters.swift in Sources */ = {isa = PBXBuildFile; fileRef = CED4F5A01E3AB353007E9F6A /* Parameters.swift */; };
-		CED4F5BB1E3AB353007E9F6A /* RelationEntity.swift in Sources */ = {isa = PBXBuildFile; fileRef = CED4F5A11E3AB353007E9F6A /* RelationEntity.swift */; };
-		CED4F5BC1E3AB353007E9F6A /* RelationsOptions.swift in Sources */ = {isa = PBXBuildFile; fileRef = CED4F5A21E3AB353007E9F6A /* RelationsOptions.swift */; };
-		CED4F5BD1E3AB353007E9F6A /* RelationsResult.swift in Sources */ = {isa = PBXBuildFile; fileRef = CED4F5A31E3AB353007E9F6A /* RelationsResult.swift */; };
-		CED4F5BE1E3AB353007E9F6A /* SemanticRolesOptions.swift in Sources */ = {isa = PBXBuildFile; fileRef = CED4F5A41E3AB353007E9F6A /* SemanticRolesOptions.swift */; };
-		CED4F5BF1E3AB353007E9F6A /* SemanticRolesResult.swift in Sources */ = {isa = PBXBuildFile; fileRef = CED4F5A51E3AB353007E9F6A /* SemanticRolesResult.swift */; };
-		CED4F5C01E3AB353007E9F6A /* SentimentOptions.swift in Sources */ = {isa = PBXBuildFile; fileRef = CED4F5A61E3AB353007E9F6A /* SentimentOptions.swift */; };
-		CED4F5C11E3AB353007E9F6A /* SentimentResult.swift in Sources */ = {isa = PBXBuildFile; fileRef = CED4F5A71E3AB353007E9F6A /* SentimentResult.swift */; };
-=======
 		CED4F5591E3A84BE007E9F6A /* Author.swift in Sources */ = {isa = PBXBuildFile; fileRef = CED4F5281E3A84BE007E9F6A /* Author.swift */; };
 		CED4F55A1E3A84BE007E9F6A /* CategoriesOptions.swift in Sources */ = {isa = PBXBuildFile; fileRef = CED4F5291E3A84BE007E9F6A /* CategoriesOptions.swift */; };
 		CED4F55B1E3A84BE007E9F6A /* CategoriesResult.swift in Sources */ = {isa = PBXBuildFile; fileRef = CED4F52A1E3A84BE007E9F6A /* CategoriesResult.swift */; };
@@ -415,7 +386,6 @@
 		CED4F5801E3A84BE007E9F6A /* SemanticRolesResult.swift in Sources */ = {isa = PBXBuildFile; fileRef = CED4F54F1E3A84BE007E9F6A /* SemanticRolesResult.swift */; };
 		CED4F5841E3A84BE007E9F6A /* SentimentOptions.swift in Sources */ = {isa = PBXBuildFile; fileRef = CED4F5531E3A84BE007E9F6A /* SentimentOptions.swift */; };
 		CED4F5851E3A84BE007E9F6A /* SentimentResult.swift in Sources */ = {isa = PBXBuildFile; fileRef = CED4F5541E3A84BE007E9F6A /* SentimentResult.swift */; };
->>>>>>> 01c07fe0
 		CEEFC6141E3164CD004011D5 /* training_meta.txt in Resources */ = {isa = PBXBuildFile; fileRef = CEEFC6131E3164CD004011D5 /* training_meta.txt */; };
 /* End PBXBuildFile section */
 
@@ -1045,35 +1015,6 @@
 		CE95E9B41E04448300DBB27A /* Sentiment.swift */ = {isa = PBXFileReference; fileEncoding = 4; lastKnownFileType = sourcecode.swift; path = Sentiment.swift; sourceTree = "<group>"; };
 		CE95E9B61E0446C300DBB27A /* Taxonomy.swift */ = {isa = PBXFileReference; fileEncoding = 4; lastKnownFileType = sourcecode.swift; path = Taxonomy.swift; sourceTree = "<group>"; };
 		CED4F5201E392F77007E9F6A /* AnalysisResults.swift */ = {isa = PBXFileReference; fileEncoding = 4; lastKnownFileType = sourcecode.swift; path = AnalysisResults.swift; sourceTree = "<group>"; };
-<<<<<<< HEAD
-		CED4F58C1E3AB323007E9F6A /* AnalyzeRequest.swift */ = {isa = PBXFileReference; fileEncoding = 4; lastKnownFileType = sourcecode.swift; path = AnalyzeRequest.swift; sourceTree = "<group>"; };
-		CED4F58E1E3AB353007E9F6A /* Author.swift */ = {isa = PBXFileReference; fileEncoding = 4; lastKnownFileType = sourcecode.swift; path = Author.swift; sourceTree = "<group>"; };
-		CED4F58F1E3AB353007E9F6A /* CategoriesOptions.swift */ = {isa = PBXFileReference; fileEncoding = 4; lastKnownFileType = sourcecode.swift; path = CategoriesOptions.swift; sourceTree = "<group>"; };
-		CED4F5901E3AB353007E9F6A /* CategoriesResult.swift */ = {isa = PBXFileReference; fileEncoding = 4; lastKnownFileType = sourcecode.swift; path = CategoriesResult.swift; sourceTree = "<group>"; };
-		CED4F5911E3AB353007E9F6A /* ConceptsOptions.swift */ = {isa = PBXFileReference; fileEncoding = 4; lastKnownFileType = sourcecode.swift; path = ConceptsOptions.swift; sourceTree = "<group>"; };
-		CED4F5921E3AB353007E9F6A /* ConceptsResult.swift */ = {isa = PBXFileReference; fileEncoding = 4; lastKnownFileType = sourcecode.swift; path = ConceptsResult.swift; sourceTree = "<group>"; };
-		CED4F5931E3AB353007E9F6A /* EmotionOptions.swift */ = {isa = PBXFileReference; fileEncoding = 4; lastKnownFileType = sourcecode.swift; path = EmotionOptions.swift; sourceTree = "<group>"; };
-		CED4F5941E3AB353007E9F6A /* EmotionResult.swift */ = {isa = PBXFileReference; fileEncoding = 4; lastKnownFileType = sourcecode.swift; path = EmotionResult.swift; sourceTree = "<group>"; };
-		CED4F5951E3AB353007E9F6A /* EntitiesOptions.swift */ = {isa = PBXFileReference; fileEncoding = 4; lastKnownFileType = sourcecode.swift; path = EntitiesOptions.swift; sourceTree = "<group>"; };
-		CED4F5961E3AB353007E9F6A /* EntitiesResult.swift */ = {isa = PBXFileReference; fileEncoding = 4; lastKnownFileType = sourcecode.swift; path = EntitiesResult.swift; sourceTree = "<group>"; };
-		CED4F5971E3AB353007E9F6A /* Features.swift */ = {isa = PBXFileReference; fileEncoding = 4; lastKnownFileType = sourcecode.swift; path = Features.swift; sourceTree = "<group>"; };
-		CED4F5981E3AB353007E9F6A /* FeaturesResults.swift */ = {isa = PBXFileReference; fileEncoding = 4; lastKnownFileType = sourcecode.swift; path = FeaturesResults.swift; sourceTree = "<group>"; };
-		CED4F5991E3AB353007E9F6A /* KeywordsOptions.swift */ = {isa = PBXFileReference; fileEncoding = 4; lastKnownFileType = sourcecode.swift; path = KeywordsOptions.swift; sourceTree = "<group>"; };
-		CED4F59A1E3AB353007E9F6A /* KeywordsResult.swift */ = {isa = PBXFileReference; fileEncoding = 4; lastKnownFileType = sourcecode.swift; path = KeywordsResult.swift; sourceTree = "<group>"; };
-		CED4F59B1E3AB353007E9F6A /* LinkedDataResult.swift */ = {isa = PBXFileReference; fileEncoding = 4; lastKnownFileType = sourcecode.swift; path = LinkedDataResult.swift; sourceTree = "<group>"; };
-		CED4F59C1E3AB353007E9F6A /* ListModelsResults.swift */ = {isa = PBXFileReference; fileEncoding = 4; lastKnownFileType = sourcecode.swift; path = ListModelsResults.swift; sourceTree = "<group>"; };
-		CED4F59D1E3AB353007E9F6A /* MetadataOptions.swift */ = {isa = PBXFileReference; fileEncoding = 4; lastKnownFileType = sourcecode.swift; path = MetadataOptions.swift; sourceTree = "<group>"; };
-		CED4F59E1E3AB353007E9F6A /* MetadataResult.swift */ = {isa = PBXFileReference; fileEncoding = 4; lastKnownFileType = sourcecode.swift; path = MetadataResult.swift; sourceTree = "<group>"; };
-		CED4F59F1E3AB353007E9F6A /* Model.swift */ = {isa = PBXFileReference; fileEncoding = 4; lastKnownFileType = sourcecode.swift; path = Model.swift; sourceTree = "<group>"; };
-		CED4F5A01E3AB353007E9F6A /* Parameters.swift */ = {isa = PBXFileReference; fileEncoding = 4; lastKnownFileType = sourcecode.swift; path = Parameters.swift; sourceTree = "<group>"; };
-		CED4F5A11E3AB353007E9F6A /* RelationEntity.swift */ = {isa = PBXFileReference; fileEncoding = 4; lastKnownFileType = sourcecode.swift; path = RelationEntity.swift; sourceTree = "<group>"; };
-		CED4F5A21E3AB353007E9F6A /* RelationsOptions.swift */ = {isa = PBXFileReference; fileEncoding = 4; lastKnownFileType = sourcecode.swift; path = RelationsOptions.swift; sourceTree = "<group>"; };
-		CED4F5A31E3AB353007E9F6A /* RelationsResult.swift */ = {isa = PBXFileReference; fileEncoding = 4; lastKnownFileType = sourcecode.swift; path = RelationsResult.swift; sourceTree = "<group>"; };
-		CED4F5A41E3AB353007E9F6A /* SemanticRolesOptions.swift */ = {isa = PBXFileReference; fileEncoding = 4; lastKnownFileType = sourcecode.swift; path = SemanticRolesOptions.swift; sourceTree = "<group>"; };
-		CED4F5A51E3AB353007E9F6A /* SemanticRolesResult.swift */ = {isa = PBXFileReference; fileEncoding = 4; lastKnownFileType = sourcecode.swift; path = SemanticRolesResult.swift; sourceTree = "<group>"; };
-		CED4F5A61E3AB353007E9F6A /* SentimentOptions.swift */ = {isa = PBXFileReference; fileEncoding = 4; lastKnownFileType = sourcecode.swift; path = SentimentOptions.swift; sourceTree = "<group>"; };
-		CED4F5A71E3AB353007E9F6A /* SentimentResult.swift */ = {isa = PBXFileReference; fileEncoding = 4; lastKnownFileType = sourcecode.swift; path = SentimentResult.swift; sourceTree = "<group>"; };
-=======
 		CED4F5281E3A84BE007E9F6A /* Author.swift */ = {isa = PBXFileReference; fileEncoding = 4; lastKnownFileType = sourcecode.swift; path = Author.swift; sourceTree = "<group>"; };
 		CED4F5291E3A84BE007E9F6A /* CategoriesOptions.swift */ = {isa = PBXFileReference; fileEncoding = 4; lastKnownFileType = sourcecode.swift; path = CategoriesOptions.swift; sourceTree = "<group>"; };
 		CED4F52A1E3A84BE007E9F6A /* CategoriesResult.swift */ = {isa = PBXFileReference; fileEncoding = 4; lastKnownFileType = sourcecode.swift; path = CategoriesResult.swift; sourceTree = "<group>"; };
@@ -1100,7 +1041,6 @@
 		CED4F54F1E3A84BE007E9F6A /* SemanticRolesResult.swift */ = {isa = PBXFileReference; fileEncoding = 4; lastKnownFileType = sourcecode.swift; path = SemanticRolesResult.swift; sourceTree = "<group>"; };
 		CED4F5531E3A84BE007E9F6A /* SentimentOptions.swift */ = {isa = PBXFileReference; fileEncoding = 4; lastKnownFileType = sourcecode.swift; path = SentimentOptions.swift; sourceTree = "<group>"; };
 		CED4F5541E3A84BE007E9F6A /* SentimentResult.swift */ = {isa = PBXFileReference; fileEncoding = 4; lastKnownFileType = sourcecode.swift; path = SentimentResult.swift; sourceTree = "<group>"; };
->>>>>>> 01c07fe0
 		CEEFC6131E3164CD004011D5 /* training_meta.txt */ = {isa = PBXFileReference; fileEncoding = 4; lastKnownFileType = text; path = training_meta.txt; sourceTree = "<group>"; };
 /* End PBXFileReference section */
 
@@ -1530,34 +1470,6 @@
 			children = (
 				CED4F58C1E3AB323007E9F6A /* AnalyzeRequest.swift */,
 				CED4F5201E392F77007E9F6A /* AnalysisResults.swift */,
-<<<<<<< HEAD
-				CED4F58E1E3AB353007E9F6A /* Author.swift */,
-				CED4F58F1E3AB353007E9F6A /* CategoriesOptions.swift */,
-				CED4F5901E3AB353007E9F6A /* CategoriesResult.swift */,
-				CED4F5911E3AB353007E9F6A /* ConceptsOptions.swift */,
-				CED4F5921E3AB353007E9F6A /* ConceptsResult.swift */,
-				CED4F5931E3AB353007E9F6A /* EmotionOptions.swift */,
-				CED4F5941E3AB353007E9F6A /* EmotionResult.swift */,
-				CED4F5951E3AB353007E9F6A /* EntitiesOptions.swift */,
-				CED4F5961E3AB353007E9F6A /* EntitiesResult.swift */,
-				CED4F5971E3AB353007E9F6A /* Features.swift */,
-				CED4F5981E3AB353007E9F6A /* FeaturesResults.swift */,
-				CED4F5991E3AB353007E9F6A /* KeywordsOptions.swift */,
-				CED4F59A1E3AB353007E9F6A /* KeywordsResult.swift */,
-				CED4F59B1E3AB353007E9F6A /* LinkedDataResult.swift */,
-				CED4F59C1E3AB353007E9F6A /* ListModelsResults.swift */,
-				CED4F59D1E3AB353007E9F6A /* MetadataOptions.swift */,
-				CED4F59E1E3AB353007E9F6A /* MetadataResult.swift */,
-				CED4F59F1E3AB353007E9F6A /* Model.swift */,
-				CED4F5A01E3AB353007E9F6A /* Parameters.swift */,
-				CED4F5A11E3AB353007E9F6A /* RelationEntity.swift */,
-				CED4F5A21E3AB353007E9F6A /* RelationsOptions.swift */,
-				CED4F5A31E3AB353007E9F6A /* RelationsResult.swift */,
-				CED4F5A41E3AB353007E9F6A /* SemanticRolesOptions.swift */,
-				CED4F5A51E3AB353007E9F6A /* SemanticRolesResult.swift */,
-				CED4F5A61E3AB353007E9F6A /* SentimentOptions.swift */,
-				CED4F5A71E3AB353007E9F6A /* SentimentResult.swift */,
-=======
 				CED4F5281E3A84BE007E9F6A /* Author.swift */,
 				CED4F5291E3A84BE007E9F6A /* CategoriesOptions.swift */,
 				CED4F52A1E3A84BE007E9F6A /* CategoriesResult.swift */,
@@ -1584,7 +1496,6 @@
 				CED4F54F1E3A84BE007E9F6A /* SemanticRolesResult.swift */,
 				CED4F5531E3A84BE007E9F6A /* SentimentOptions.swift */,
 				CED4F5541E3A84BE007E9F6A /* SentimentResult.swift */,
->>>>>>> 01c07fe0
 			);
 			path = Models;
 			sourceTree = "<group>";
@@ -3927,34 +3838,6 @@
 				CED4F5B91E3AB353007E9F6A /* Model.swift in Sources */,
 				CED4F58D1E3AB323007E9F6A /* AnalyzeRequest.swift in Sources */,
 				CED4F5211E392F77007E9F6A /* AnalysisResults.swift in Sources */,
-<<<<<<< HEAD
-				CED4F5B61E3AB353007E9F6A /* ListModelsResults.swift in Sources */,
-				CED4F5BF1E3AB353007E9F6A /* SemanticRolesResult.swift in Sources */,
-				CED4F5AE1E3AB353007E9F6A /* EmotionResult.swift in Sources */,
-				CED4F5B11E3AB353007E9F6A /* Features.swift in Sources */,
-				CED4F5B01E3AB353007E9F6A /* EntitiesResult.swift in Sources */,
-				CED4F5A81E3AB353007E9F6A /* Author.swift in Sources */,
-				CED4F5BB1E3AB353007E9F6A /* RelationEntity.swift in Sources */,
-				CED4F5B41E3AB353007E9F6A /* KeywordsResult.swift in Sources */,
-				CED4F5A91E3AB353007E9F6A /* CategoriesOptions.swift in Sources */,
-				CED4F5B21E3AB353007E9F6A /* FeaturesResults.swift in Sources */,
-				CED4F5AB1E3AB353007E9F6A /* ConceptsOptions.swift in Sources */,
-				CED4F5B51E3AB353007E9F6A /* LinkedDataResult.swift in Sources */,
-				CED4F5BC1E3AB353007E9F6A /* RelationsOptions.swift in Sources */,
-				CED4F5C01E3AB353007E9F6A /* SentimentOptions.swift in Sources */,
-				CED4F5AC1E3AB353007E9F6A /* ConceptsResult.swift in Sources */,
-				CED4F5C11E3AB353007E9F6A /* SentimentResult.swift in Sources */,
-				CED4F5AA1E3AB353007E9F6A /* CategoriesResult.swift in Sources */,
-				CED4F5B31E3AB353007E9F6A /* KeywordsOptions.swift in Sources */,
-				CED4F5AD1E3AB353007E9F6A /* EmotionOptions.swift in Sources */,
-				1241DFC81E38105C00B8B33E /* NaturalLanguageUnderstanding.swift in Sources */,
-				CED4F5AF1E3AB353007E9F6A /* EntitiesOptions.swift in Sources */,
-				CED4F5B71E3AB353007E9F6A /* MetadataOptions.swift in Sources */,
-				CED4F5BE1E3AB353007E9F6A /* SemanticRolesOptions.swift in Sources */,
-				CED4F5B81E3AB353007E9F6A /* MetadataResult.swift in Sources */,
-				CED4F5BD1E3AB353007E9F6A /* RelationsResult.swift in Sources */,
-				CED4F5BA1E3AB353007E9F6A /* Parameters.swift in Sources */,
-=======
 				124E7B551E39093500F09E38 /* AnalyzeRequest.swift in Sources */,
 				CED4F5631E3A84BE007E9F6A /* EmotionOptions.swift in Sources */,
 				CED4F5781E3A84BE007E9F6A /* RelationsOptions.swift in Sources */,
@@ -3983,7 +3866,6 @@
 				CED4F5711E3A84BE007E9F6A /* MetadataOptions.swift in Sources */,
 				1241DFC81E38105C00B8B33E /* NaturalLanguageUnderstanding.swift in Sources */,
 				CED4F5751E3A84BE007E9F6A /* Parameters.swift in Sources */,
->>>>>>> 01c07fe0
 			);
 			runOnlyForDeploymentPostprocessing = 0;
 		};
